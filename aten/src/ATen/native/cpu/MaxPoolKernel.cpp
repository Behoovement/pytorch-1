--- conflicted
+++ resolved
@@ -24,12 +24,6 @@
   return std::isnan(v);
 }
 
-<<<<<<< HEAD
-template <typename scalar_t, typename opmath_t>
-inline
-typename std::enable_if<std::is_same<scalar_t, opmath_t>::value, void>::type
-compute_internal(
-=======
 template <typename scalar_t>
 vec::Vectorized<scalar_t> is_nan_vec(vec::Vectorized<scalar_t> vec) {
   return vec.isnan();
@@ -67,9 +61,10 @@
   return ret;
 }
 
-template <typename scalar_t, typename accscalar_t>
-inline void compute_internal(
->>>>>>> 4c8af622
+template <typename scalar_t, typename opmath_t>
+inline
+typename std::enable_if<std::is_same<scalar_t, opmath_t>::value, void>::type
+compute_internal(
   scalar_t* input_data,
   scalar_t* out_data,
   opmath_t* max_ptr,
