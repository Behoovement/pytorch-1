# Owner(s): ["module: optimizer"]

import math
import unittest
import functools
import itertools
from copy import deepcopy

import torch
import torch.optim as optim
from torch.nn import Parameter
from torch.optim import Adam, SGD, Optimizer
from torch.optim.lr_scheduler import (
    StepLR,
    ConstantLR,
    LinearLR,
    ExponentialLR,
    ReduceLROnPlateau,
    PolynomialLR,
)
from torch.testing._internal.common_utils import (
    TestCase,
    load_tests,
    gradcheck,
    skipIfRocm,
    skipIfTorchDynamo
)

from torch._dynamo import disable as disable_dynamo

from torch.testing._internal.common_cuda import TEST_MULTIGPU, TEST_CUDA
from torch.testing._internal.common_device_type import largeTensorTest
from typing import Dict, Any, Tuple
from torch.optim.optimizer import register_optimizer_step_pre_hook, register_optimizer_step_post_hook
from unittest.mock import patch

# load_tests from common_utils is used to automatically filter tests for
# sharding on sandcastle. This line silences flake warnings
load_tests = load_tests


def rosenbrock(tensor):
    assert tensor.size() == torch.Size([2]), f"Requires tensor with 2 scalars but got {tensor.size()}"
    x, y = tensor
    return (1 - x) ** 2 + 100 * (y - x**2) ** 2


def drosenbrock(tensor):
    assert tensor.size() == torch.Size([2]), f"Requires tensor with 2 scalars but got {tensor.size()}"
    x, y = tensor
    return torch.tensor((-400 * x * (y - x**2) - 2 * (1 - x), 200 * (y - x**2)))

@skipIfTorchDynamo("This is a TEMPORARY stopgap, see https://github.com/pytorch/pytorch/issues/103322")
class TestOptim(TestCase):
    exact_dtype = True

    def _test_rosenbrock_sparse(
        self,
        constructor,
        scheduler_constructors=None,
        sparse_only=False,
        maximize=False,
    ):
        if scheduler_constructors is None:
            scheduler_constructors = []
        # For rosenbrock tests, it is mandated that the param is a tensor with 2 numbers
        param_t = torch.tensor([1.5, 1.5])

        param = Parameter(param_t)
        optimizer = constructor([param])
        schedulers = []
        for scheduler_constructor in scheduler_constructors:
            schedulers.append(scheduler_constructor(optimizer))

        if not sparse_only:
            param_c = Parameter(param_t.clone())
            optimizer_c = constructor([param_c])

        solution = torch.tensor([1, 1])
        with torch.no_grad():
            initial_dist = param.dist(solution)

        def eval(param, sparse_grad, w):
            # Depending on w, provide only the x or y gradient
            optimizer.zero_grad()
            loss = rosenbrock(param)
            loss.backward()
            grad = drosenbrock(param)
            # NB: We torture test the optimizer by returning an
            # uncoalesced sparse tensor
            if w:
                i = torch.LongTensor([[0, 0]])
                x = grad[0]
                v = torch.tensor([x / 4.0, x - x / 4.0])
            else:
                i = torch.LongTensor([[1, 1]])
                y = grad[1]
                v = torch.tensor([y - y / 4.0, y / 4.0])
            x = torch.sparse_coo_tensor(i, v, (2,), dtype=v.dtype)
            with torch.no_grad():
                if sparse_grad:
                    param.grad = x
                else:
                    param.grad = x.to_dense()
            return loss

        for i in range(2000):
            # Do cyclic coordinate descent
            w = i % 2
            optimizer.step(functools.partial(eval, param, True, w))
            for scheduler in schedulers:
                if isinstance(scheduler, ReduceLROnPlateau):
                    scheduler.step(rosenbrock(param))
                else:
                    scheduler.step()
            if not sparse_only:
                optimizer_c.step(functools.partial(eval, param_c, False, w))
                self.assertEqual(param, param_c)

        if not maximize:
            self.assertLessEqual(param.dist(solution), initial_dist)
        else:
            self.assertGreaterEqual(rosenbrock(param), rosenbrock(param_t))

    def _test_basic_cases_template(
        self,
        weight_tensor,
        bias_tensor,
        input_tensor,
        constructor,
        scheduler_constructors,
        constructor_accepts_maximize=True,
        constructor_accepts_foreach=False,
    ):
        maximize_options = {False, constructor_accepts_maximize}
        foreach_options = {False, constructor_accepts_foreach}

        four_arg_constructor = constructor
        if constructor_accepts_maximize and constructor_accepts_foreach:
            pass
        elif constructor_accepts_maximize:

            def four_arg_constructor(weight, bias, maximize, foreach):
                self.assertFalse(foreach)
                return constructor(weight, bias, maximize)

        elif constructor_accepts_foreach:

            def four_arg_constructor(weight, bias, maximize, foreach):
                self.assertFalse(maximize)
                return constructor(weight, bias, foreach)

        else:

            def four_arg_constructor(weight, bias, maximize, foreach):
                self.assertFalse(maximize or foreach)
                return constructor(weight, bias)

        for maximize, foreach in itertools.product(maximize_options, foreach_options):
            with torch.no_grad():
                weight = Parameter(weight_tensor.clone().detach())
                bias = Parameter(bias_tensor.clone().detach())
                input = input_tensor.clone().detach().requires_grad_()
            optimizer = four_arg_constructor(weight, bias, maximize, foreach)
            schedulers = []
            for scheduler_constructor in scheduler_constructors:
                schedulers.append(scheduler_constructor(optimizer))

            # to check if the optimizer can be printed as a string
            optimizer.__repr__()

            def fn():
                optimizer.zero_grad()
                y = weight.mv(input)
                if y.is_cuda and bias.is_cuda and y.get_device() != bias.get_device():
                    y = y.cuda(bias.get_device())
                loss = (y + bias).pow(2).sum()
                loss.backward()
                return loss

            initial_value = fn().item()
            for _ in range(200):
                optimizer.step(fn)
                for scheduler in schedulers:
                    if isinstance(scheduler, ReduceLROnPlateau):
                        val_loss = fn()
                        scheduler.step(val_loss)
                    else:
                        scheduler.step()
            if maximize:
                self.assertGreater(fn().item(), initial_value)
            else:
                self.assertLess(fn().item(), initial_value)

    # Note: disable dynamo on this function
    # This allows us to continue running actual logic of the optimizer
    # tests in dynamo without tracing this test code which has a lot of unsupported
    # behavior
    @disable_dynamo(recursive=False)
    def _test_state_dict(self, weight, bias, input, constructor, atol=None, rtol=None):
        weight = Parameter(weight)
        bias = Parameter(bias)
        with torch.no_grad():
            input = input.clone().detach().requires_grad_()

        # Note: Disable dynamo on this function
        # This avoids a bug where input_cuda is not detected in the environment
        # because it currently is not defined in the local environmet. Unable to repro
        # anywhere else however and this is test code that we don't need to spend
        # time getting dynamo to trace unless the issue repros in real models.
        @disable_dynamo(recursive=False)
        def fn_base(optimizer, weight, bias):
            optimizer.zero_grad()
            i = input_cuda if weight.is_cuda else input
            loss = (weight.mv(i) + bias).pow(2).sum()
            loss.backward()
            return loss

        optimizer = constructor(weight, bias)
        fn = functools.partial(fn_base, optimizer, weight, bias)

        # Prime the optimizer
        for _i in range(20):
            optimizer.step(fn)
        # Clone the weights and construct new optimizer for them
        with torch.no_grad():
            weight_c = Parameter(weight.clone().detach())
            bias_c = Parameter(bias.clone().detach())
        optimizer_c = constructor(weight_c, bias_c)
        fn_c = functools.partial(fn_base, optimizer_c, weight_c, bias_c)
        # Load state dict
        state_dict = deepcopy(optimizer.state_dict())
        state_dict_c = deepcopy(optimizer.state_dict())
        optimizer_c.load_state_dict(state_dict_c)
        # Run both optimizers in parallel
        for _ in range(20):
            optimizer.step(fn)
            optimizer_c.step(fn_c)
            self.assertEqual(weight, weight_c)
            self.assertEqual(bias, bias_c)
        # Make sure state dict wasn't modified
        self.assertEqual(state_dict, state_dict_c)
        # Make sure state dict is deterministic with equal but not identical parameters
        self.assertEqual(optimizer.state_dict(), optimizer_c.state_dict())
        # Make sure repeated parameters have identical representation in state dict
        optimizer_c.param_groups.extend(optimizer_c.param_groups)
        self.assertEqual(
            optimizer.state_dict()["param_groups"][-1],
            optimizer_c.state_dict()["param_groups"][-1],
        )

        # Make sure that optimizers that support maximize can load older models
        old_state_dict = deepcopy(optimizer.state_dict())
        state_dict_no_maximize = deepcopy(optimizer.state_dict())
        if "maximize" in state_dict_no_maximize["param_groups"][0]:
            for group in state_dict_no_maximize["param_groups"]:
                del group["maximize"]
            optimizer.load_state_dict(state_dict_no_maximize)
            # Make sure we can still step
            optimizer.step()
            # Undo these changes before proceeding!
            optimizer.load_state_dict(old_state_dict)
        # Make sure that optimizers that support foreach can load older models
        state_dict_no_foreach = deepcopy(optimizer.state_dict())
        if "foreach" in state_dict_no_foreach["param_groups"][0]:
            for group in state_dict_no_foreach["param_groups"]:
                del group["foreach"]
            optimizer.load_state_dict(state_dict_no_foreach)
            # Make sure we can still step
            optimizer.step()
            # Undo these changes before proceeding!
            optimizer.load_state_dict(old_state_dict)

        # Make sure that loading optimizers with step not wrapped in tensor can work
        state_dict = optimizer.state_dict()
        if "step" in state_dict["state"][0] and torch.is_tensor(
            state_dict["state"][0]["step"]
        ):
            for state in state_dict["state"].values():
                state["step"] = state["step"].item()
            optimizer.load_state_dict(state_dict)
            optimizer.step()

        # Check that state dict can be loaded even when we cast parameters
        # to a different type and move to a different device.
        if not torch.cuda.is_available():
            return

        with torch.no_grad():
            input_cuda = input.clone().detach().to(dtype=torch.float32, device="cuda")
            weight_cuda = Parameter(
                weight.clone().detach().to(dtype=torch.float32, device="cuda")
            )
            bias_cuda = Parameter(
                bias.clone().detach().to(dtype=torch.float32, device="cuda")
            )
        optimizer_cuda = constructor(weight_cuda, bias_cuda)
        fn_cuda = functools.partial(fn_base, optimizer_cuda, weight_cuda, bias_cuda)

        state_dict = deepcopy(optimizer.state_dict())
        state_dict_c = deepcopy(optimizer.state_dict())
        optimizer_cuda.load_state_dict(state_dict_c)

        # Make sure state dict wasn't modified
        self.assertEqual(state_dict, state_dict_c)

        # Make sure that device of state['step'] is still CPU
        new_state_dict = optimizer_cuda.state_dict()
        if "step" in state_dict["state"][0] and torch.is_tensor(
            state_dict["state"][0]["step"]
        ):
            for state in new_state_dict["state"].values():
                self.assertEqual(state["step"].device.type, "cpu")

        for _i in range(20):
            optimizer.step(fn)
            optimizer_cuda.step(fn_cuda)
            self.assertEqual(weight, weight_cuda)
            self.assertEqual(bias, bias_cuda, atol=atol, rtol=rtol)

        # validate deepcopy() copies all public attributes
        def getPublicAttr(obj):
            return {k for k in obj.__dict__ if not k.startswith("_")}

        self.assertEqual(getPublicAttr(optimizer), getPublicAttr(deepcopy(optimizer)))

    def _test_basic_cases(
        self,
        constructor,
        scheduler_constructors=None,
        ignore_multidevice=False,
        constructor_accepts_maximize=False,
        constructor_accepts_foreach=False,
        atol=None,
        rtol=None,
    ):
        if scheduler_constructors is None:
            scheduler_constructors = []

        def make_two_arg_constructor(
            constructor, maximize: bool, foreach: bool
        ):
            if constructor_accepts_maximize and constructor_accepts_foreach:
                return lambda weight, bias: constructor(weight, bias, maximize, foreach)
            if constructor_accepts_maximize:
                return lambda weight, bias: constructor(weight, bias, maximize)
            if constructor_accepts_foreach:
                return lambda weight, bias: constructor(weight, bias, foreach)
            return constructor

        for maximize, foreach in itertools.product(
            {False, constructor_accepts_maximize},
            {False, constructor_accepts_foreach},
        ):
            self._test_state_dict(
                torch.randn(10, 5),
                torch.randn(10),
                torch.randn(5),
                make_two_arg_constructor(constructor, maximize, foreach),
                atol=atol,
                rtol=rtol,
            )
        self._test_basic_cases_template(
            torch.randn(10, 5),
            torch.randn(10),
            torch.randn(5),
            constructor,
            scheduler_constructors,
            constructor_accepts_maximize,
            constructor_accepts_foreach,
        )
        # non-contiguous parameters
        self._test_basic_cases_template(
            torch.randn(10, 5, 2)[..., 0],
            torch.randn(10, 2)[..., 0],
            torch.randn(5),
            constructor,
            scheduler_constructors,
            constructor_accepts_maximize,
            constructor_accepts_foreach,
        )
        # CUDA
        if not torch.cuda.is_available():
            return
        self._test_basic_cases_template(
            torch.randn(10, 5).cuda(),
            torch.randn(10).cuda(),
            torch.randn(5).cuda(),
            constructor,
            scheduler_constructors,
            constructor_accepts_maximize,
            constructor_accepts_foreach,
        )
        # Multi-GPU
        if not torch.cuda.device_count() > 1 or ignore_multidevice:
            return
        self._test_basic_cases_template(
            torch.randn(10, 5).cuda(0),
            torch.randn(10).cuda(1),
            torch.randn(5).cuda(0),
            constructor,
            scheduler_constructors,
            constructor_accepts_maximize,
            constructor_accepts_foreach,
        )

    def _test_complex_optimizer(self, optimizer_constructor):
        complex_param = torch.randn(5, 5, dtype=torch.complex64, requires_grad=True)
        real_param = torch.view_as_real(complex_param).detach().clone().requires_grad_()
        complex_opt = optimizer_constructor(complex_param)
        real_opt = optimizer_constructor(real_param)

        for _ in range(3):
            complex_param.grad = torch.randn_like(complex_param)
            real_param.grad = torch.view_as_real(complex_param.grad)
            complex_opt.step()
            real_opt.step()

            self.assertEqual(torch.view_as_real(complex_param), real_param)

    def _test_complex_2d(self, optimizer_constructor):
        a1 = torch.randn(2, dtype=torch.complex64, requires_grad=True)
        a1_real = a1.real.clone().detach()
        a1_imag = a1.imag.clone().detach()
        a1_real.requires_grad_()
        a1_imag.requires_grad_()
        optim1 = optimizer_constructor([a1])
        optim2 = optimizer_constructor([a1_real, a1_imag])

        for _ in range(10):
            optim1.zero_grad()
            optim2.zero_grad()
            a2 = torch.complex(a1_real, a1_imag)
            rosenbrock(a1).abs().backward()
            rosenbrock(a2).abs().backward()

            self.assertEqual(a1.grad.real, a1_real.grad)
            self.assertEqual(a1.grad.imag, a1_imag.grad)

            optim1.step()
            optim2.step()
            self.assertEqual(a1.real, a1_real)
            self.assertEqual(a1.imag, a1_imag)

    def _build_params_dict(self, weight, bias, **kwargs):
        return [{"params": [weight]}, dict(params=[bias], **kwargs)]

    def _build_params_dict_single(self, weight, bias, **kwargs):
        return [dict(params=bias, **kwargs)]

    def test_sgd(self):
        self._test_basic_cases(
            lambda weight, bias, maximize, foreach: optim.SGD(
                [weight, bias], lr=1e-3, maximize=maximize, foreach=foreach
            ),
            constructor_accepts_maximize=True,
            constructor_accepts_foreach=True,
        )
        self._test_basic_cases(
            lambda weight, bias, maximize, foreach: optim.SGD(
                self._build_params_dict(weight, bias, lr=1e-2),
                lr=1e-3,
                maximize=maximize,
                foreach=foreach,
            ),
            constructor_accepts_maximize=True,
            constructor_accepts_foreach=True,
        )
        self._test_basic_cases(
            lambda weight, bias, maximize, foreach: optim.SGD(
                self._build_params_dict_single(weight, bias, lr=1e-2),
                lr=1e-3,
                maximize=maximize,
                foreach=foreach,
            ),
            constructor_accepts_maximize=True,
            constructor_accepts_foreach=True,
        )
        self._test_basic_cases(
            lambda weight, bias, maximize, foreach: optim.SGD(
                self._build_params_dict_single(weight, bias, lr=1e-2),
                maximize=maximize,
                foreach=foreach,
            ),
            constructor_accepts_maximize=True,
            constructor_accepts_foreach=True,
        )
        self._test_basic_cases(
            lambda weight, bias, maximize, foreach: optim.SGD(
                [weight, bias], lr=1e-3, maximize=maximize, foreach=foreach
            ),
            scheduler_constructors=[lambda opt: StepLR(opt, gamma=0.9, step_size=10)],
            constructor_accepts_maximize=True,
            constructor_accepts_foreach=True,
        )
        self._test_basic_cases(
            lambda weight, bias, maximize, foreach: optim.SGD(
                [weight, bias], lr=1e-3, maximize=maximize, foreach=foreach
            ),
            scheduler_constructors=[
                lambda opt: LinearLR(
                    opt, start_factor=0.4, end_factor=0.8, total_iters=4
                )
            ],
            constructor_accepts_maximize=True,
            constructor_accepts_foreach=True,
        )
        self._test_basic_cases(
            lambda weight, bias, maximize, foreach: optim.SGD(
                [weight, bias], lr=1e-3, maximize=maximize, foreach=foreach
            ),
            scheduler_constructors=[lambda opt: ConstantLR(opt, factor=0.4, total_iters=4)],
            constructor_accepts_maximize=True,
            constructor_accepts_foreach=True,
        )
        self._test_basic_cases(
            lambda weight, bias, maximize, foreach: optim.SGD(
                [weight, bias], lr=1e-3, maximize=maximize, foreach=foreach
            ),
            scheduler_constructors=[lambda opt: PolynomialLR(opt, power=0.9, total_iters=4)],
            constructor_accepts_maximize=True,
            constructor_accepts_foreach=True,
        )
        self._test_basic_cases(
            lambda weight, bias, maximize, foreach: optim.SGD(
                [weight, bias], lr=1e-3, maximize=maximize, foreach=foreach
            ),
            scheduler_constructors=[
                lambda opt: StepLR(opt, gamma=0.9, step_size=10),
                lambda opt: LinearLR(
                    opt, start_factor=0.4, end_factor=0.6, total_iters=4
                ),
            ],
            constructor_accepts_maximize=True,
            constructor_accepts_foreach=True,
        )
        self._test_basic_cases(
            lambda weight, bias, maximize, foreach: optim.SGD(
                [weight, bias], lr=1e-3, maximize=maximize, foreach=foreach
            ),
            [
                lambda opt: StepLR(opt, gamma=0.9, step_size=10),
                lambda opt: ReduceLROnPlateau(opt),
            ],
            constructor_accepts_maximize=True,
            constructor_accepts_foreach=True,
        )
        self._test_basic_cases(
            lambda weight, bias, maximize, foreach: optim.SGD(
                [weight, bias], lr=1e-3, maximize=maximize, foreach=foreach
            ),
            [
                lambda opt: StepLR(opt, gamma=0.99, step_size=10),
                lambda opt: ExponentialLR(opt, gamma=0.99),
                lambda opt: ReduceLROnPlateau(opt),
            ],
            constructor_accepts_maximize=True,
            constructor_accepts_foreach=True,
        )
        self._test_basic_cases(
            lambda weight, bias, maximize, foreach: optim.SGD(
                [weight, bias],
                lr=1e-3,
                momentum=0.5,
                maximize=maximize,
                foreach=foreach,
            ),
            constructor_accepts_maximize=True,
            constructor_accepts_foreach=True,
        )
        self._test_basic_cases(
            lambda weight, bias, maximize, foreach: optim.SGD(
                [weight, bias],
                lr=1e-3,
                momentum=0.5,
                weight_decay=1,
                maximize=maximize,
                foreach=foreach,
            ),
            constructor_accepts_maximize=True,
            constructor_accepts_foreach=True,
        )
        self._test_basic_cases(
            lambda weight, bias, maximize, foreach: optim.SGD(
                [weight, bias],
                nesterov=True,
                lr=1e-3,
                momentum=0.5,
                weight_decay=1,
                maximize=maximize,
                foreach=foreach,
            ),
            constructor_accepts_maximize=True,
            constructor_accepts_foreach=True,
        )
        with self.assertRaisesRegex(ValueError, "Invalid momentum value: -0.5"):
            optim.SGD(None, lr=1e-2, momentum=-0.5)

    def test_sgd_sparse(self):
        for foreach in (False, True):
            self._test_rosenbrock_sparse(
                lambda params: optim.SGD(params, lr=4.8e-3, foreach=foreach)
            )
            self._test_rosenbrock_sparse(
                lambda params: optim.SGD(params, lr=0.0048, foreach=foreach),
                scheduler_constructors=[lambda opt: StepLR(opt, gamma=0.99999, step_size=300)],
            )

    def test_sgd_complex(self):
        for foreach in (False, True):
            self._test_complex_optimizer(
                lambda param: optim.SGD([param], lr=0.001, foreach=foreach)
            )
            self._test_complex_optimizer(
                lambda param: optim.SGD([param], lr=0.001, momentum=1, foreach=foreach)
            )
            self._test_complex_optimizer(
                lambda param: optim.SGD(
                    [param], lr=0.001, momentum=1, weight_decay=1, foreach=foreach
                )
            )
            self._test_complex_optimizer(
                lambda param: optim.SGD(
                    [param],
                    lr=0.001,
                    nesterov=True,
                    momentum=1,
                    weight_decay=1,
                    foreach=foreach,
                )
            )
            self._test_complex_optimizer(
                lambda param: optim.SGD(
                    [param],
                    lr=0.001,
                    momentum=1,
                    dampening=0.5,
                    weight_decay=1,
                    foreach=foreach,
                )
            )

    def _test_derived_optimizers_varying_tensors(self, optimizer_with_kwargs, kwarg):
        if not torch.cuda.is_available():
            return
        assert kwarg in ("foreach", "fused")

        # Specifically test that inputting params of different dtypes and devices
        # is handled equivalently on the foreach and fused implementations as the
        # single tensor implementations. We need multiple GPUs (vs just a CPU and
        # GPU) because fused adam only works on GPUs. (Thus we only run the tests
        # that call into this helper when TEST_MULTIGPU.)
        params = [
            torch.rand(2, 3, dtype=torch.float64, device='cuda:0', requires_grad=True),
            torch.rand(2, 3, dtype=torch.float32, device='cuda:0', requires_grad=True),
            torch.rand(2, 3, dtype=torch.float16, device='cuda:0', requires_grad=True),
            torch.rand(2, 3, dtype=torch.bfloat16, device='cuda:0', requires_grad=True),
            torch.rand(2, 3, dtype=torch.float64, device='cuda:1', requires_grad=True),
            torch.rand(2, 3, dtype=torch.float32, device='cuda:1', requires_grad=True),
            torch.rand(2, 3, dtype=torch.float16, device='cuda:1', requires_grad=True),
            torch.rand(2, 3, dtype=torch.bfloat16, device='cuda:1', requires_grad=True),
            torch.randint(1024, (2, 3), dtype=torch.int64, device='cuda:1', requires_grad=False),
        ]

        for p in params:
            if p.requires_grad:
                p.grad = torch.rand_like(p, device=p.device, dtype=p.dtype)

        kIterations = 7 if kwarg == "foreach" else 1
        for optimizer_constructor, kwargs in optimizer_with_kwargs:
            res, state = [], []
            for enabled in (False, True):
                kwargs_clone = deepcopy(kwargs)
                kwargs_clone[kwarg] = enabled

                params_clone = []
                for p in params:
                    p_clone = p.clone().detach()
                    if p.requires_grad:
                        p_clone.requires_grad = True
                        p_clone.grad = p.grad.clone().detach()
                        params_clone.append(p_clone)

                optimizer = optimizer_constructor(params_clone, **kwargs_clone)
                for _ in range(kIterations):
                    optimizer.step()

                state.append(optimizer.state)
                res.append(params_clone)

            st_state = state[0]
            mt_state = state[1]
            for st_p, mt_p in zip(res[0], res[1]):
                self.assertEqual(st_p, mt_p)

                # check that optimizer states are the same
                st_p_state = st_state[st_p]
                mt_p_state = mt_state[mt_p]

                for k in st_p_state:
                    actual = mt_p_state[k]
                    # If `torch.optim.Adam` is `__init__`ed with either `fused=True` or `capturable=True`,
                    # `step` Tensor is 1D while usually it's 0D.
                    if (
                        k == "step"
                        and isinstance(actual, torch.Tensor)
                        and actual.ndim == 1
                    ):
                        actual = actual[0]
                    self.assertEqual(st_p_state[k], actual)

    def _test_derived_optimizers(self, optimizer_pairs_with_flags, flag):
        if not torch.cuda.is_available():
            return
        assert flag in ("foreach", "fused")

        # why 7? iteration 7 is where we start to see differences for RAdam
        # params interacting with the small eps value, because that's right
        # after rho_t becomes greater than 5 in step 6.
        kIterations = 7
        device = "cuda"
        for optimizer_constructor, params in optimizer_pairs_with_flags:
            res, state = [], []
            for flag_value in (False, True):
                input = torch.tensor(
                    [0.1, 0.2, 0.3, 0.4, 0.5, 0.6], dtype=torch.float64, device=device
                ).reshape(3, 2)

                torch.manual_seed(1)
                model = torch.nn.Sequential(
                    torch.nn.Linear(2, 3),
                    torch.nn.Sigmoid(),
                    torch.nn.Linear(3, 1),
                    torch.nn.Sigmoid(),
                )
                model.to(dtype=torch.float64, device=device)
                params_with_flags = deepcopy(params)
                params_with_flags[flag] = flag_value

                # foreach/fused optimizers should be tested with a param_groups['params'] with
                # zero_size tensor as its last param.
                # ref: https://github.com/pytorch/pytorch/issues/100701
                empty_params = [torch.empty((), device=device, dtype=torch.float64)]

                optimizer = optimizer_constructor(
                    list(model.parameters()) + empty_params, **params_with_flags
                )

                for i in range(kIterations):
                    optimizer.zero_grad()
                    output = model(input)
                    loss = output.sum()
                    loss.backward()

                    # Test that step behaves as expected (a no-op) when grads are set to None
                    if i == 0:
                        optimizer.zero_grad(set_to_none=True)

                    optimizer.step()

                state.append(optimizer.state)
                res.append(model.parameters())

            st_state = state[0]
            mt_state = state[1]
            for st_p, mt_p in zip(res[0], res[1]):
                self.assertEqual(st_p, mt_p)

                # check that optimizer states are the same
                st_p_state = st_state[st_p]
                mt_p_state = mt_state[mt_p]

                for k in st_p_state:
                    self.assertEqual(st_p_state[k], mt_p_state[k])

    def _test_foreach_memory(self, optimizer_pairs_with_flags):
        if not torch.cuda.is_available():
            return

        device = "cuda"
        nparams = 10
        for optimizer_constructor, kwargs in optimizer_pairs_with_flags:
            max_mems = []
            for flag_value in (False, True):
                kwargs_with_flags = deepcopy(kwargs)
                kwargs_with_flags['foreach'] = flag_value

                # The 128 is critical here! Our CUDACachingAllocator allocates in blocks of 512,
                # meaning any tensor that occupies <512 bytes of memory will allocate a whole
                # 512 bytes anyway. We use 128 (since datasize would be 4 bytes) so that param
                # is size 512 exactly, making our later calculations for intermediate_size easy.
                param = torch.rand(128, device=device)
                params = [torch.rand_like(param) for _ in range(nparams)]

                optimizer = optimizer_constructor(
                    params, **kwargs_with_flags
                )

                for p in params:
                    p.grad = torch.rand_like(p)

                optimizer.step()
                import gc
                gc.collect()
                torch.cuda.reset_peak_memory_stats()
                optimizer.step()
                gc.collect()
                max_mems.append(torch.cuda.max_memory_allocated())

            st_max_mem, mt_max_mem = max_mems
            intermediate_size = nparams * param.nelement() * param.element_size()
            nintermediates = 1  # we expect a budget of 1 intermediate most of the time
            if (('capturable' in kwargs_with_flags and kwargs_with_flags['capturable']) or
                    optimizer_constructor.__name__ == "Adadelta"):
                # with capturable in Adam(W), we have 2 extra intermediates for the bias_corrections
                # with Adadelta, we have 2 extra for (acc_delta + eps) and (square_avg + eps)
                nintermediates = 3
                if optimizer_constructor.__name__ == "NAdam":
                    # with capturable in NAdam, we have 3 extra intermediates for the
                    # bias_correction, mus, and mu_nexts
                    nintermediates = 5
            elif optimizer_constructor.__name__ in ["NAdam", "Adagrad", "RMSprop"]:
                # NAdam uses two intermediates at the same time (grads & exp_avg_sq_sqrt)
                # Adagrad uses std and grads at the same time
                # RMSprop uses avg and grads
                nintermediates = 2

            self.assertLessEqual(mt_max_mem, st_max_mem + intermediate_size * nintermediates)

    @property
    def _multi_tensor_optimizer_configs(self):
        return [
            (optim.Adam, dict(weight_decay=1.0, amsgrad=False)),
            (optim.Adam, dict(weight_decay=0.0, amsgrad=True)),
            (optim.Adam, dict(weight_decay=0.0, amsgrad=False, maximize=True)),
            (optim.Adam, dict(weight_decay=1.0, amsgrad=True, maximize=True)),
            (optim.Adam, dict(weight_decay=0.0, amsgrad=False, capturable=True, maximize=True)),
            (optim.Adam, dict(weight_decay=1.0, amsgrad=True, capturable=True, maximize=True)),
            (optim.AdamW, dict(weight_decay=1.0, amsgrad=False)),
            (optim.AdamW, dict(weight_decay=0.0, amsgrad=True)),
            (optim.AdamW, dict(weight_decay=1.0, amsgrad=True, maximize=True)),
            (optim.AdamW, dict(weight_decay=0.0, amsgrad=False, maximize=True)),
            (optim.AdamW, dict(weight_decay=1.0, amsgrad=True, capturable=True, maximize=True)),
            (optim.AdamW, dict(weight_decay=0.0, amsgrad=False, capturable=True, maximize=True)),
            (optim.NAdam, dict(weight_decay=0.0, momentum_decay=6e-3)),
            (optim.NAdam, dict(weight_decay=1.0, momentum_decay=6e-3)),
            (optim.NAdam, dict(weight_decay=0.0, momentum_decay=4e-3)),
            (optim.NAdam, dict(weight_decay=0.01, momentum_decay=4e-3)),
<<<<<<< HEAD
=======
            (optim.NAdam, dict(weight_decay=0.0, momentum_decay=6e-3, capturable=True)),
            (optim.NAdam, dict(weight_decay=0.01, momentum_decay=4e-3, capturable=True)),
            (optim.NAdam, dict(weight_decay=0.0, momentum_decay=4e-3, decoupled_weight_decay=True)),
            (
                optim.NAdam,
                dict(weight_decay=0.01, momentum_decay=4e-3, decoupled_weight_decay=True),
            ),
>>>>>>> c379d628
            (
                optim.NAdam,
                dict(weight_decay=0.01, momentum_decay=4e-3,
                     decoupled_weight_decay=True, capturable=True),
            ),
            (
                optim.SGD,
                dict(lr=0.2, momentum=1, dampening=0, weight_decay=1, nesterov=True),
            ),
            (
                optim.SGD,
                dict(lr=0.2, momentum=1, dampening=0.5, weight_decay=1, nesterov=False),
            ),
            (optim.RAdam, dict(weight_decay=0, eps=1e-6)),
            (optim.RAdam, dict(weight_decay=0)),
            (optim.RAdam, dict(weight_decay=1, eps=1e-6)),
            (optim.RAdam, dict(weight_decay=1)),
            (optim.RMSprop, dict(weight_decay=1, momentum=1, centered=True)),
            (optim.RMSprop, dict(weight_decay=1, momentum=0, centered=True)),
            (optim.RMSprop, dict(weight_decay=1, momentum=1, centered=False)),
            (optim.RMSprop, dict(weight_decay=0, momentum=1, centered=False)),
            (optim.Rprop, dict(lr=1e-2, etas=(0.5, 1.2), step_sizes=(1e-6, 50))),
            (optim.ASGD, dict(weight_decay=0)),
            (optim.ASGD, dict(weight_decay=1)),
            (optim.ASGD, dict(weight_decay=0, maximize=True)),
            (optim.ASGD, dict(weight_decay=1, maximize=True)),
            (optim.Adamax, dict(weight_decay=0)),
            (optim.Adamax, dict(weight_decay=1)),
            (optim.Adamax, dict(weight_decay=0, maximize=True)),
            (optim.Adamax, dict(weight_decay=1, maximize=True)),
            (optim.Adadelta, dict(weight_decay=0)),
            (optim.Adadelta, dict(weight_decay=1)),
            (optim.Adadelta, dict(weight_decay=0, maximize=True)),
            (optim.Adadelta, dict(weight_decay=1, maximize=True)),
            (optim.Adagrad, dict(weight_decay=0)),
            (optim.Adagrad, dict(weight_decay=1)),
            (optim.Adagrad, dict(weight_decay=0, maximize=True)),
            (optim.Adagrad, dict(weight_decay=1, maximize=True)),
        ]

    def test_multi_tensor_optimizers(self):
        self._test_derived_optimizers(self._multi_tensor_optimizer_configs, "foreach")

    @unittest.skipIf(not TEST_MULTIGPU, "only one GPU detected")
    def test_multi_tensor_optimizers_with_varying_tensors(self):
        self._test_derived_optimizers_varying_tensors(self._multi_tensor_optimizer_configs, "foreach")

    @unittest.skipIf(not torch.cuda.is_available(), "Requires a GPU")
    @largeTensorTest("72GB", "cuda")
    def test_multi_tensor_optimizers_with_large_tensors(self):
        for optimizer_ctor, optimizer_params in self._multi_tensor_optimizer_configs:
            # note(crcrpar): H100 wasn't sufficient for Adamax, surprisingly
            if optimizer_ctor == optim.Adamax:
                continue
            params = [torch.ones(2 ** 32, device="cuda", dtype=torch.float16)]
            params[0].grad = torch.zeros_like(params[0])
            optimizer = optimizer_ctor(params, foreach=True, **optimizer_params)
            optimizer.step()

    def test_peak_mem_multi_tensor_optimizers(self):
        configs = [
            (o, d) for (o, d) in self._multi_tensor_optimizer_configs if o.__name__ in [
                "Adadelta", "Adagrad", "Adamax", "Adam", "AdamW", "ASGD", "NAdam",
                "RAdam", "RMSprop"
            ]
        ]
        self._test_foreach_memory(configs)

    @property
    def _fused_optimizer_configs(self):
        return tuple(itertools.product(
            (optim.Adam, optim.AdamW),
            (
                dict(weight_decay=1., amsgrad=False, capturable=True, maximize=True),
                dict(weight_decay=1., amsgrad=False, maximize=True),
                dict(weight_decay=1., amsgrad=True),
                dict(weight_decay=0., amsgrad=False),
                dict(weight_decay=0., amsgrad=True, capturable=True, maximize=True),
                dict(weight_decay=0., amsgrad=True, maximize=True),
            ),
        ))

    def test_fused_optimizers(self):
        self._test_derived_optimizers(self._fused_optimizer_configs, "fused")

    @unittest.skipIf(not TEST_MULTIGPU, "only one GPU detected")
    def test_fused_optimizers_with_varying_tensors(self):
        self._test_derived_optimizers_varying_tensors(self._fused_optimizer_configs, "fused")

    @unittest.skipIf(not torch.cuda.is_available(), "Requires a GPU")
    @largeTensorTest("64GB", "cuda")
    def test_fused_optimizers_with_large_tensors(self):
        for optimizer_ctor, optimizer_params in self._fused_optimizer_configs:
            params = [torch.ones(2 ** 32, device="cuda", dtype=torch.float16)]
            params[0].grad = torch.zeros_like(params[0])
            optimizer = optimizer_ctor(params, fused=True, **optimizer_params)
            optimizer.step()

    def test_adam(self):
        self._test_basic_cases(
            lambda weight, bias, maximize, foreach: optim.Adam(
                [weight, bias], lr=1e-3, maximize=maximize, foreach=foreach
            ),
            constructor_accepts_maximize=True,
            constructor_accepts_foreach=True,
        )
        self._test_basic_cases(
            lambda weight, bias, maximize, foreach: optim.Adam(
                self._build_params_dict(weight, bias, lr=1e-2),
                lr=1e-3,
                maximize=maximize,
                foreach=foreach,
            ),
            constructor_accepts_maximize=True,
            constructor_accepts_foreach=True,
        )
        self._test_basic_cases(
            lambda weight, bias, maximize, foreach: optim.Adam(
                [weight, bias],
                lr=1e-3,
                amsgrad=True,
                maximize=maximize,
                foreach=foreach,
            ),
            constructor_accepts_maximize=True,
            constructor_accepts_foreach=True,
        )
        self._test_basic_cases(
            lambda weight, bias, maximize, foreach: optim.Adam(
                [weight, bias],
                lr=1e-3,
                weight_decay=0.1,
                maximize=maximize,
                foreach=foreach,
            ),
            constructor_accepts_maximize=True,
            constructor_accepts_foreach=True,
        )
        self._test_basic_cases(
            lambda weight, bias, maximize, foreach: optim.Adam(
                self._build_params_dict(weight, bias, lr=1e-2),
                lr=1e-3,
                amsgrad=True,
                maximize=maximize,
                foreach=foreach,
            ),
            constructor_accepts_maximize=True,
            constructor_accepts_foreach=True,
        )
        self._test_basic_cases(
            lambda weight, bias, maximize, foreach: optim.Adam(
                self._build_params_dict(weight, bias, lr=1e-2),
                lr=1e-3,
                maximize=maximize,
                foreach=foreach,
            ),
            [lambda opt: ExponentialLR(opt, gamma=0.9)],
            constructor_accepts_maximize=True,
            constructor_accepts_foreach=True,
        )
        self._test_basic_cases(
            lambda weight, bias, maximize, foreach: optim.Adam(
                self._build_params_dict(weight, bias, lr=1e-2),
                lr=1e-3,
                maximize=maximize,
                foreach=foreach,
            ),
            [lambda opt: LinearLR(opt, start_factor=0.4, total_iters=4)],
            constructor_accepts_maximize=True,
            constructor_accepts_foreach=True,
        )
        self._test_basic_cases(
            lambda weight, bias, maximize, foreach: optim.Adam(
                self._build_params_dict(weight, bias, lr=1e-2),
                lr=1e-3,
                maximize=maximize,
                foreach=foreach,
            ),
            [lambda opt: ConstantLR(opt, factor=0.4, total_iters=4)],
            constructor_accepts_maximize=True,
            constructor_accepts_foreach=True,
        )
        self._test_basic_cases(
            lambda weight, bias, maximize, foreach: optim.Adam(
                [weight, bias],
                lr=1e-3,
                amsgrad=True,
                maximize=maximize,
                foreach=foreach,
            ),
            [
                lambda opt: ConstantLR(opt, factor=0.4, total_iters=4),
                lambda opt: ExponentialLR(opt, gamma=0.9),
            ],
            constructor_accepts_maximize=True,
            constructor_accepts_foreach=True,
        )
        self._test_basic_cases(
            lambda weight, bias, maximize, foreach: optim.Adam(
                [weight, bias],
                lr=1e-3,
                amsgrad=True,
                maximize=maximize,
                foreach=foreach,
            ),
            [
                lambda opt: ExponentialLR(opt, gamma=0.9),
                lambda opt: ReduceLROnPlateau(opt),
            ],
            constructor_accepts_maximize=True,
            constructor_accepts_foreach=True,
        )
        self._test_basic_cases(
            lambda weight, bias, maximize, foreach: optim.Adam(
                self._build_params_dict(weight, bias, lr=1e-2),
                lr=1e-3,
                amsgrad=True,
                maximize=maximize,
                foreach=foreach,
            ),
            [
                lambda opt: StepLR(opt, gamma=0.9, step_size=10),
                lambda opt: ReduceLROnPlateau(opt),
            ],
            constructor_accepts_maximize=True,
            constructor_accepts_foreach=True,
        )

        self._test_basic_cases(
            lambda weight, bias, maximize, foreach: optim.Adam(
                self._build_params_dict(weight, bias, lr=1e-2),
                lr=1e-3,
                maximize=maximize,
                foreach=foreach,
            ),
            [lambda opt: PolynomialLR(opt, total_iters=4, power=0.9)],
            constructor_accepts_maximize=True,
            constructor_accepts_foreach=True,
        )
        self._test_complex_2d(optim.Adam)
        self._test_complex_2d(functools.partial(optim.Adam, foreach=True))
        self._test_complex_2d(functools.partial(optim.Adam, foreach=True, weight_decay=0.2))

        with self.assertRaisesRegex(
            ValueError, "Invalid beta parameter at index 0: 1.0"
        ):
            optim.Adam(None, lr=1e-2, betas=(1.0, 0.0))

        with self.assertRaisesRegex(ValueError, "Invalid weight_decay value: -1"):
            optim.Adam(None, lr=1e-2, weight_decay=-1)

    def test_adamw(self):
        self._test_basic_cases(
            lambda weight, bias, maximize, foreach: optim.AdamW(
                [weight, bias], lr=1e-3, maximize=maximize, foreach=foreach
            ),
            constructor_accepts_maximize=True,
            constructor_accepts_foreach=True,
        )
        self._test_basic_cases(
            lambda weight, bias, maximize, foreach: optim.AdamW(
                self._build_params_dict(weight, bias, lr=1e-2),
                lr=1e-3,
                maximize=maximize,
                foreach=foreach,
            ),
            constructor_accepts_maximize=True,
            constructor_accepts_foreach=True,
        )
        self._test_basic_cases(
            lambda weight, bias, maximize, foreach: optim.AdamW(
                [weight, bias],
                lr=1e-3,
                weight_decay=1,
                maximize=maximize,
                foreach=foreach,
            ),
            constructor_accepts_maximize=True,
            constructor_accepts_foreach=True,
        )
        self._test_basic_cases(
            lambda weight, bias, maximize, foreach: optim.AdamW(
                [weight, bias],
                lr=1e-3,
                weight_decay=1,
                amsgrad=True,
                maximize=maximize,
                foreach=foreach,
            ),
            constructor_accepts_maximize=True,
            constructor_accepts_foreach=True,
        )
        self._test_complex_2d(optim.AdamW)
        self._test_complex_2d(functools.partial(optim.AdamW, foreach=True))
        with self.assertRaisesRegex(ValueError, "Invalid weight_decay value: -1"):
            optim.AdamW(None, lr=1e-2, weight_decay=-1)

    def test_sparse_adam(self):
        self._test_rosenbrock_sparse(
            lambda params: optim.SparseAdam(params, lr=4e-2), [], True
        )
        self._test_rosenbrock_sparse(
            lambda params: optim.SparseAdam(params, lr=4e-2, maximize=True),
            scheduler_constructors=[],
            sparse_only=True,
            maximize=True,
        )
        with self.assertRaisesRegex(
            ValueError, "Invalid beta parameter at index 0: 1.0"
        ):
            optim.SparseAdam(None, lr=1e-2, betas=(1.0, 0.0))
        with self.assertRaisesRegex(
            ValueError, "SparseAdam requires dense parameter tensors"
        ):
            optim.SparseAdam([torch.zeros(3, layout=torch.sparse_coo)])
        with self.assertRaisesRegex(
            ValueError, "SparseAdam requires dense parameter tensors"
        ):
            optim.SparseAdam([{"params": [torch.zeros(3, layout=torch.sparse_coo)]}])

    # ROCm precision is too low to pass this test
    def test_adadelta(self):
        # Handles https://github.com/pytorch/pytorch/issues/69698
        self.rel_tol = 4e-3
        self._test_basic_cases(
            lambda weight, bias, maximize, foreach: optim.Adadelta(
                [weight, bias], maximize=maximize, foreach=foreach
            ),
            constructor_accepts_maximize=True,
            constructor_accepts_foreach=True,
        )
        self._test_basic_cases(
            lambda weight, bias, maximize, foreach: optim.Adadelta(
                self._build_params_dict(weight, bias, rho=0.95),
                maximize=maximize,
                foreach=foreach,
            ),
            constructor_accepts_maximize=True,
            constructor_accepts_foreach=True,
        )
        self._test_basic_cases(
            lambda weight, bias, maximize, foreach: optim.Adadelta(
                self._build_params_dict(weight, bias, rho=0.95),
                maximize=maximize,
                foreach=foreach,
            ),
            [
                lambda opt: StepLR(opt, gamma=0.9, step_size=10),
                lambda opt: ReduceLROnPlateau(opt),
            ],
            constructor_accepts_maximize=True,
            constructor_accepts_foreach=True,
        )
        self._test_basic_cases(
            lambda weight, bias, maximize, foreach: optim.Adadelta(
                [weight, bias], weight_decay=1, maximize=maximize, foreach=foreach
            ),
            constructor_accepts_maximize=True,
            constructor_accepts_foreach=True,
        )
        with self.assertRaisesRegex(ValueError, "Invalid rho value: 1.1"):
            optim.Adadelta(None, lr=1e-2, rho=1.1)

    def test_adadelta_complex(self):
        # Handles https://github.com/pytorch/pytorch/issues/69698
        self.rel_tol = 2e-2
        for optimizer in [optim.Adadelta]:
            self._test_complex_optimizer(lambda weight: optimizer([weight]))
            self._test_complex_optimizer(lambda weight: optimizer([weight], rho=0.95))
            self._test_complex_optimizer(
                lambda weight: optimizer([weight], rho=0.95, weight_decay=1)
            )

    def test_nadam(self):
        self._test_basic_cases(
            lambda weight, bias, foreach: optim.NAdam(
                self._build_params_dict(weight, bias, lr=1e-2), lr=1e-3, foreach=foreach
            ),
            constructor_accepts_foreach=True,
        )
        self._test_basic_cases(
            lambda weight, bias, foreach: optim.NAdam(
                [weight, bias], lr=1e-3, foreach=foreach
            ),
            constructor_accepts_foreach=True,
        )
        self._test_basic_cases(
            lambda weight, bias, foreach: optim.NAdam(
                [weight, bias],
                lr=1e-3,
                weight_decay=0.1,
                momentum_decay=6e-3,
                foreach=foreach,
            ),
            constructor_accepts_foreach=True,
        )
        self._test_basic_cases(
            lambda weight, bias, foreach: optim.NAdam(
                [weight, bias],
                lr=1e-3,
                weight_decay=0.1,
                momentum_decay=6e-3,
                foreach=foreach,
            ),
            [lambda opt: ExponentialLR(opt, gamma=0.9)],
            constructor_accepts_foreach=True,
        )
        with self.assertRaisesRegex(
            ValueError, "Invalid beta parameter at index 0: 1.0"
        ):
            optim.NAdam(None, lr=1e-2, betas=(1.0, 0.0))
        with self.assertRaisesRegex(ValueError, "Invalid momentum_decay value: -0.2"):
            optim.NAdam(None, lr=1e-2, momentum_decay=-0.2)

    def test_adagrad(self):
        self._test_basic_cases(
            lambda weight, bias, maximize, foreach: optim.Adagrad(
                [weight, bias], lr=1e-1, maximize=maximize, foreach=foreach
            ),
            constructor_accepts_maximize=True,
            constructor_accepts_foreach=True,
        )
        self._test_basic_cases(
            lambda weight, bias, maximize, foreach: optim.Adagrad(
                [weight, bias],
                lr=1e-1,
                initial_accumulator_value=0.1,
                maximize=maximize,
                foreach=foreach,
            ),
            constructor_accepts_maximize=True,
            constructor_accepts_foreach=True,
        )
        self._test_basic_cases(
            lambda weight, bias, maximize, foreach: optim.Adagrad(
                self._build_params_dict(weight, bias, lr=1e-2),
                lr=1e-1,
                maximize=maximize,
                foreach=foreach,
            ),
            constructor_accepts_maximize=True,
            constructor_accepts_foreach=True,
        )
        self._test_basic_cases(
            lambda weight, bias, maximize, foreach: optim.Adagrad(
                self._build_params_dict(weight, bias, lr=1e-2),
                lr=1e-1,
                maximize=maximize,
                foreach=foreach,
            ),
            [lambda opt: ReduceLROnPlateau(opt)],
            constructor_accepts_maximize=True,
            constructor_accepts_foreach=True,
        )
        self._test_basic_cases(
            lambda weight, bias, maximize, foreach: optim.Adagrad(
                self._build_params_dict(weight, bias, lr=1e-2),
                lr=1e-1,
                maximize=maximize,
                foreach=foreach,
            ),
            [
                lambda opt: ReduceLROnPlateau(opt),
                lambda opt: ExponentialLR(opt, gamma=0.99),
            ],
            constructor_accepts_maximize=True,
            constructor_accepts_foreach=True,
        )
        with self.assertRaisesRegex(ValueError, "Invalid lr_decay value: -0.5"):
            optim.Adagrad(None, lr=1e-2, lr_decay=-0.5)

    def test_adagrad_sparse(self):
        for foreach in (False, True):
            self._test_rosenbrock_sparse(
                lambda params: optim.Adagrad(params, lr=1e-1, foreach=foreach)
            )
            self._test_rosenbrock_sparse(
                lambda params: optim.Adagrad(params, lr=0.1, foreach=foreach),
                scheduler_constructors=[
                    lambda opt: StepLR(opt, gamma=1 - 1e-5, step_size=500),
                    lambda opt: ReduceLROnPlateau(opt, threshold=1e-4),
                ],
            )

    def test_adagrad_complex(self):
        for foreach in (False, True):
            self._test_complex_optimizer(
                lambda param: optim.Adagrad([param], lr=1e-1, foreach=foreach)
            )
            self._test_complex_optimizer(
                lambda param: optim.Adagrad(
                    [param],
                    lr=1e-1,
                    initial_accumulator_value=0.1,
                    foreach=foreach,
                )
            )

    def test_adamax(self):
        self._test_basic_cases(
            lambda weight, bias, maximize, foreach: optim.Adamax(
                [weight, bias], lr=1e-1, maximize=maximize, foreach=foreach
            ),
            constructor_accepts_maximize=True,
            constructor_accepts_foreach=True,
        )
        self._test_basic_cases(
            lambda weight, bias, maximize, foreach: optim.Adamax(
                self._build_params_dict(weight, bias, lr=1e-2),
                lr=1e-1,
                maximize=maximize,
                foreach=foreach,
            ),
            constructor_accepts_maximize=True,
            constructor_accepts_foreach=True,
        )
        self._test_basic_cases(
            lambda weight, bias, maximize, foreach: optim.Adamax(
                [weight, bias],
                lr=1e-1,
                weight_decay=1,
                maximize=maximize,
                foreach=foreach,
            ),
            constructor_accepts_maximize=True,
            constructor_accepts_foreach=True,
        )
        self._test_complex_2d(optim.Adamax)
        self._test_complex_2d(functools.partial(optim.Adamax, foreach=True))
        with self.assertRaisesRegex(
            ValueError, "Invalid beta parameter at index 1: 1.0"
        ):
            optim.Adamax(None, lr=1e-2, betas=(0.0, 1.0))

    def test_radam(self):
        self._test_basic_cases(
            lambda weight, bias, foreach: optim.RAdam(
                [weight, bias], lr=1e-3, foreach=foreach
            ),
            constructor_accepts_foreach=True,
        )
        self._test_basic_cases(
            lambda weight, bias, foreach: optim.RAdam(
                self._build_params_dict(weight, bias, lr=1e-2), lr=1e-3, foreach=foreach
            ),
            constructor_accepts_foreach=True,
        )
        self._test_basic_cases(
            lambda weight, bias, foreach: optim.RAdam(
                [weight, bias], lr=1e-3, weight_decay=0.1, foreach=foreach
            ),
            constructor_accepts_foreach=True,
        )
        self._test_basic_cases(
            lambda weight, bias, foreach: optim.RAdam(
                [weight, bias], lr=1e-3, foreach=foreach
            ),
            [
                lambda opt: ExponentialLR(opt, gamma=0.9),
                lambda opt: ReduceLROnPlateau(opt),
            ],
            constructor_accepts_foreach=True,
        )
        with self.assertRaisesRegex(
            ValueError, "Invalid beta parameter at index 0: 1.0"
        ):
            optim.RAdam(None, lr=1e-2, betas=(1.0, 0.0))

        with self.assertRaisesRegex(ValueError, "Invalid weight_decay value: -1"):
            optim.RAdam(None, lr=1e-2, weight_decay=-1)

    def test_rmsprop(self):
        for foreach in (False, True):
            self._test_basic_cases(
                lambda weight, bias, maximize, foreach: optim.RMSprop(
                    [weight, bias], lr=1e-2, maximize=maximize, foreach=foreach
                ),
                constructor_accepts_maximize=True,
                constructor_accepts_foreach=True,
            )
            self._test_basic_cases(
                lambda weight, bias, maximize, foreach: optim.RMSprop(
                    self._build_params_dict(weight, bias, lr=1e-3),
                    lr=1e-2,
                    maximize=maximize,
                    foreach=foreach,
                ),
                constructor_accepts_maximize=True,
                constructor_accepts_foreach=True,
            )
            self._test_basic_cases(
                lambda weight, bias, maximize, foreach: optim.RMSprop(
                    self._build_params_dict(weight, bias, lr=1e-3),
                    lr=1e-2,
                    centered=True,
                    maximize=maximize,
                    foreach=foreach,
                ),
                constructor_accepts_maximize=True,
                constructor_accepts_foreach=True,
            )
            self._test_basic_cases(
                lambda weight, bias, maximize, foreach: optim.RMSprop(
                    self._build_params_dict(weight, bias, lr=1e-3),
                    lr=1e-2,
                    centered=True,
                    momentum=0.1,
                    maximize=maximize,
                    foreach=foreach,
                ),
                constructor_accepts_maximize=True,
                constructor_accepts_foreach=True,
            )
            self._test_basic_cases(
                lambda weight, bias, maximize, foreach: optim.RMSprop(
                    self._build_params_dict(weight, bias, lr=1e-3),
                    lr=1e-2,
                    momentum=0.1,
                    maximize=maximize,
                    foreach=foreach,
                ),
                constructor_accepts_maximize=True,
                constructor_accepts_foreach=True,
            )
            self._test_basic_cases(
                lambda weight, bias, maximize, foreach: optim.RMSprop(
                    self._build_params_dict(weight, bias, lr=1e-3),
                    lr=1e-2,
                    momentum=0.1,
                    weight_decay=1,
                    maximize=maximize,
                    foreach=foreach,
                ),
                constructor_accepts_maximize=True,
                constructor_accepts_foreach=True,
            )
            self._test_complex_2d(lambda param: optim.RMSprop(param, foreach=foreach))
            self._test_complex_2d(
                lambda param: optim.RMSprop(param, centered=True, foreach=foreach)
            )
            self._test_complex_2d(
                lambda param: optim.RMSprop(param, momentum=0.1, foreach=foreach)
            )
            self._test_complex_2d(
                lambda param: optim.RMSprop(param, maximize=True, foreach=foreach)
            )
            self._test_complex_optimizer(
                lambda param: optim.RMSprop([param], foreach=foreach)
            )
            self._test_complex_optimizer(
                lambda param: optim.RMSprop([param], centered=True, foreach=foreach)
            )
            self._test_complex_optimizer(
                lambda param: optim.RMSprop([param], momentum=0.1, foreach=foreach)
            )
            self._test_complex_optimizer(
                lambda param: optim.RMSprop([param], maximize=True, foreach=foreach)
            )
            with self.assertRaisesRegex(ValueError, "Invalid momentum value: -1.0"):
                optim.RMSprop(None, lr=1e-2, momentum=-1.0, foreach=foreach)

    def test_asgd(self):
        for foreach in (False, True):
            self._test_basic_cases(
                lambda weight, bias, maximize, foreach: optim.ASGD(
                    [weight, bias], lr=1e-3, t0=100, maximize=maximize, foreach=foreach
                ),
                constructor_accepts_maximize=True,
                constructor_accepts_foreach=True,
            )
            self._test_basic_cases(
                lambda weight, bias, maximize, foreach: optim.ASGD(
                    self._build_params_dict(weight, bias, lr=1e-2),
                    lr=1e-3,
                    t0=100,
                    maximize=maximize,
                    foreach=foreach,
                ),
                constructor_accepts_maximize=True,
                constructor_accepts_foreach=True,
            )
            self._test_basic_cases(
                lambda weight, bias, maximize, foreach: optim.ASGD(
                    self._build_params_dict(weight, bias, lr=1e-2),
                    lr=1e-3,
                    weight_decay=1,
                    maximize=maximize,
                    foreach=foreach,
                ),
                constructor_accepts_maximize=True,
                constructor_accepts_foreach=True,
            )
            # Ref: https://github.com/pytorch/pytorch/issues/84560
            # self._test_complex_2d(optimizer)
            self._test_complex_optimizer(
                lambda params: optim.ASGD([params], foreach=foreach)
            )
            self._test_complex_optimizer(
                lambda params: optim.ASGD([params], maximize=True, foreach=foreach)
            )
            self._test_complex_optimizer(
                lambda params: optim.ASGD(
                    [params], maximize=True, weight_decay=0.9, foreach=foreach
                )
            )
            self._test_complex_optimizer(
                lambda params: optim.ASGD(
                    [params], maximize=False, weight_decay=0.9, foreach=foreach
                )
            )
            with self.assertRaisesRegex(ValueError, "Invalid weight_decay value: -0.5"):
                optim.ASGD(None, lr=1e-2, weight_decay=-0.5, foreach=foreach)

    @skipIfRocm
    @skipIfTorchDynamo()
    def test_rprop(self):
        is_cuda_sm86 = torch.cuda.is_available() and torch.cuda.get_device_capability(
            0
        ) == (8, 6)
        for foreach in (False, True):
            self._test_basic_cases(
                lambda weight, bias, maximize, foreach: optim.Rprop(
                    [weight, bias], lr=2e-4, maximize=maximize, foreach=foreach
                ),
                constructor_accepts_maximize=True,
                constructor_accepts_foreach=True,
            )
            self._test_basic_cases(
                lambda weight, bias, maximize, foreach: optim.Rprop(
                    self._build_params_dict(weight, bias, lr=1e-2),
                    lr=2e-4,
                    maximize=maximize,
                    foreach=foreach,
                ),
                constructor_accepts_maximize=True,
                constructor_accepts_foreach=True,
                atol=4e-5 if is_cuda_sm86 else None,
                rtol=3e-5 if is_cuda_sm86 else None,
            )
            self._test_complex_2d(lambda param: optim.Rprop(param, foreach=foreach))
            self._test_complex_optimizer(
                lambda param: optim.Rprop([param], lr=0.001, foreach=foreach)
            )
            self._test_complex_optimizer(
                lambda param: optim.Rprop(
                    [param], lr=0.001, maximize=True, foreach=foreach
                )
            )
            with self.assertRaisesRegex(ValueError, "Invalid eta values: 1.0, 0.5"):
                optim.Rprop(None, lr=1e-2, etas=(1.0, 0.5), foreach=foreach)

    def test_lbfgs(self):
        self._test_basic_cases(
            lambda weight, bias: optim.LBFGS([weight, bias]), ignore_multidevice=True
        )
        self._test_basic_cases(
            lambda weight, bias: optim.LBFGS(
                [weight, bias], line_search_fn="strong_wolfe"
            ),
            ignore_multidevice=True,
        )

    def test_lbfgs_returns_consistent_type(self):
        params = [torch.randn(10, 5), torch.randn(10)]
        opt1 = optim.LBFGS(params, 0.01, tolerance_grad=math.inf)
        opt2 = optim.LBFGS(params, 0.01, tolerance_grad=-math.inf)

        def closure():
            return torch.tensor([10])

        res1 = opt1.step(closure)
        res2 = opt2.step(closure)
        self.assertEqual(type(res1), type(res2))

    def test_invalid_param_type(self):
        self.assertRaisesRegex(
            TypeError,
            'params argument given to the optimizer should be an iterable of Tensors or dicts',
            lambda: optim.LBFGS(Parameter(torch.randn(5, 5)))
        )

    def test_duplicate_params_in_one_param_group(self):
        param = Parameter(torch.randn(1))
        with self.assertWarnsOnceRegex(UserWarning, '.*a parameter group with duplicate parameters.*'):
            optim.Adamax([param, param], lr=0.01)

    def test_duplicate_params_across_param_groups(self):
        param = Parameter(torch.randn(1))
        self.assertRaisesRegex(
            ValueError,
            'some parameters appear in more than one parameter group',
            lambda: optim.Adadelta([{'params': param}, {'params': param}])
        )

    def test_step_is_noop_when_params_have_no_grad(self):
        params = [torch.randn(2, 3, requires_grad=False) for _ in range(2)]
        old_params = [p.clone().detach() for p in params]

        def closure():
            return torch.tensor([1])

        optimizer_list = [
            optim.Adadelta,
            optim.AdamW,
            optim.Adam,
            optim.RAdam,
            optim.NAdam,
            optim.Adagrad,
            optim.Adamax,
            optim.RMSprop,
            optim.SGD,
            optim.SparseAdam,
            optim.ASGD,
            optim.LBFGS
        ]
        for optim_ctr in optimizer_list:
            opt = optim_ctr(params, lr=0.1)
            opt.step(closure)
        self.assertEqual(old_params, params)


    def test_step_is_noop_for_empty_grads(self):
        optimizers = [
            optim.Adadelta,
            optim.AdamW,
            optim.Adam,
            optim.RAdam,
            optim.NAdam,
            optim.Adagrad,
            optim.Adamax,
            optim.RMSprop,
            optim.SGD,
            optim.SparseAdam,
            optim.ASGD,
            optim.LBFGS
        ]
        param = torch.randn(5, 1, requires_grad=True)
        old_param = param.clone().detach()

        def closure():
            return torch.tensor([1])

        for optimizer in optimizers:
            opt = optimizer([param], lr=1e-5)
            param.grad = torch.zeros_like(param)
            if optimizer is optim.SparseAdam:
                # Intentionally construct a multidimensional empty v for the sparse grad
                # Single dim v passes the test while multidim correctly repros the issue
                # https://github.com/pytorch/pytorch/issues/82486
                i = torch.empty(1, 0)
                v = torch.empty(0, 1)
                param.grad = torch.sparse_coo_tensor(i, v, (5, 1))
            opt.step(closure)
            self.assertEqual(old_param, param)


    def test_fused_optimizer_does_not_step_if_foundinf(self):
        if not torch.cuda.is_available():
            self.skipTest("CUDA is required.")

        from torch.optim import adam, adamw

        num_tensors = 5
        for functional_optim, amsgrad, no_grad_scale in itertools.product((adam.adam, adamw.adamw), (False, True), (False, True)):
            params, grads, exp_avgs, exp_avg_sqs = [
                [torch.ones((1,), device="cuda") for _ in range(num_tensors)] for _ in range(4)]
            prev_params = [t.clone().detach() for t in params]
            max_exp_avg_sqs = [torch.ones((1,), device="cuda") for _ in range(num_tensors)] if amsgrad else []
            state_steps = [torch.ones((), dtype=torch.float32, device="cuda") for _ in range(num_tensors)]
            grad_scale = None if no_grad_scale else torch.ones((1,), dtype=torch.float32, device="cuda")
            found_inf = torch.ones((), dtype=torch.float32, device="cuda")

            functional_optim(
                params,
                grads,
                exp_avgs,
                exp_avg_sqs,
                max_exp_avg_sqs,
                state_steps,
                foreach=False,
                capturable=False,
                fused=True,
                amsgrad=amsgrad,
                beta1=0.9,
                beta2=0.99,
                lr=1e-2,
                weight_decay=0.0,
                eps=1e-8,
                maximize=False,
                grad_scale=grad_scale,
                found_inf=found_inf,
            )

            self.assertEqual(
                state_steps,
                [
                    torch.ones((), dtype=torch.float32, device="cuda")
                    for _ in range(num_tensors)
                ],
            )
            self.assertEqual(params, prev_params)


    @unittest.skipIf(not torch.cuda.is_available(), "CUDA is required.")
    def test_fused_optimizer_load_state_dict(self):
        # NOTE: This SIMULATES a fused/capturable optimizer with state moved to CPU, issue 103256
        # How do we get there? Users typically create CUDA models on fused optimizers and then
        # store checkpoints on CPU as CUDA memory is limited with torch.load(...map_location="cpu").
        # Since this is a unit test, it is more expedient to simulate what the state_dict
        # would look like, which is basically CPU tensors with fused/capturable flag = True.
        for optimC, kwarg in itertools.product((Adam, optim.AdamW), ("fused", "capturable")):
            input = torch.tensor([0.1, 0.2], dtype=torch.float32, device="cpu")
            optimizer = optimC([input])
            optimizer.zero_grad()
            input.grad = torch.rand_like(input)
            optimizer.step()
            optim_state_dict_cpu = deepcopy(optimizer.state_dict())
            optim_state_dict_cpu["param_groups"][0][kwarg] = True

            # load
            input_cuda = input.clone().detach().to(device="cuda")
            defaults = {kwarg: True}
            optimizer_cuda = optimC([input_cuda], **defaults)
            optimizer_cuda.load_state_dict(optim_state_dict_cpu)
            optimizer_cuda.zero_grad()
            input_cuda.grad = torch.rand_like(input_cuda)
            optimizer_cuda.step()


    @skipIfTorchDynamo()
    def test_post_hook(self):
        def post_hook(opt: Optimizer, args: Tuple[Any], kwargs: Dict[Any, Any]):
            nonlocal data
            data += 2

        params = [torch.Tensor([1, 1])]
        opt = SGD(params, lr=0.001)
        data = 2
        hook_handle = opt.register_step_post_hook(post_hook)

        opt.step()
        opt.step()
        # check if pre hooks were registered
        self.assertEqual(data, 6)

        # remove handles, take step and verify that hook is no longer registered
        hook_handle.remove()

        opt.step()
        self.assertEqual(data, 6)

    @skipIfTorchDynamo()
    def test_pre_hook(self):
        def pre_hook(opt: Optimizer, args: Tuple[Any], kwargs: Dict[Any, Any]):
            nonlocal data
            data += 2

        params = [torch.Tensor([1, 1])]
        opt = SGD(params, lr=0.001)
        data = 5
        hook_handle = opt.register_step_pre_hook(pre_hook)

        opt.step()
        opt.step()
        # check if pre hooks were registered
        self.assertEqual(data, 9)

        # remove handles, take step and verify that hook is no longer registered
        hook_handle.remove()

        opt.step()
        self.assertEqual(data, 9)

    @skipIfTorchDynamo()
    def test_pre_and_post_hook(self):
        def global_pre_hook(opt: Optimizer, args: Tuple[Any], kwargs: Dict[Any, Any]):
            nonlocal data
            data.append(0)

        def global_post_hook(opt: Optimizer, args: Tuple[Any], kwargs: Dict[Any, Any]):
            nonlocal data
            data.append(5)

        def local_pre_hook(opt: Optimizer, args: Tuple[Any], kwargs: Dict[Any, Any]):
            nonlocal data
            data.append(1)

        def local_post_hook(opt: Optimizer, args: Tuple[Any], kwargs: Dict[Any, Any]):
            nonlocal data
            data.append(2)

        params = [torch.Tensor([1, 1])]
        opt1 = SGD(params, lr=0.001)
        opt2 = Adam(params, lr=0.01)
        data = []

        # register global hooks to both optimizers
        global_pre_handle = register_optimizer_step_pre_hook(global_pre_hook)
        global_post_handle = register_optimizer_step_post_hook(global_post_hook)

        # register local hooks
        first_pre_handle = opt1.register_step_pre_hook(local_pre_hook)
        first_post_handle = opt1.register_step_post_hook(local_post_hook)
        second_pre_handle = opt2.register_step_pre_hook(local_pre_hook)
        second_post_handle = opt2.register_step_post_hook(local_post_hook)

        opt1.step()
        self.assertListEqual(data, [0, 1, 2, 5])
        opt2.step()
        self.assertListEqual(data, [0, 1, 2, 5, 0, 1, 2, 5])
        opt1.step()
        self.assertListEqual(data, [0, 1, 2, 5, 0, 1, 2, 5, 0, 1, 2, 5])

        # remove all hooks
        global_pre_handle.remove()
        global_post_handle.remove()
        first_pre_handle.remove()
        first_post_handle.remove()
        second_pre_handle.remove()
        second_post_handle.remove()

        opt1.step()
        opt2.step()
        self.assertListEqual(data, [0, 1, 2, 5, 0, 1, 2, 5, 0, 1, 2, 5])

    def test_fused_optimizer_raises(self):
        if not torch.cuda.is_available():
            self.skipTest("Requires CUDA devices")
        for optimizer_ctor in (torch.optim.Adam, torch.optim.AdamW):
            with self.assertRaisesRegex(RuntimeError, "`fused` and `foreach` cannot be `True` together."):
                optimizer_ctor([torch.empty((), device="cuda")], foreach=True, fused=True)
            with self.assertRaisesRegex(RuntimeError, "`fused` does not support `differentiable`"):
                optimizer_ctor([torch.empty((), device="cuda")], differentiable=True, fused=True)


def _diff_fn(p, grad, opt_differentiable_state, opt_class, kwargs, *ignored):
    # Ignored is the list of values in `opt_differentiable_state`, we do this
    # for `gradcheck` to correctly track the state tensors as function inputs
    # because otherwise it can't unpack the values in the `opt_differentiable_state`
    # dict
    p = p.clone()
    p.grad = grad
    opt_differentiable_state = {
        k: v.clone() if isinstance(v, torch.Tensor) else v
        for k, v in opt_differentiable_state.items()
    }
    opt = opt_class([p], **kwargs)
    opt.state[p].update(opt_differentiable_state)
    opt.step()
    return (p,) + tuple(
        v
        for v in opt.state[p].values()
        if isinstance(v, torch.Tensor) and v.requires_grad
    )


@skipIfTorchDynamo("Differentiable optimizers not supported")
class TestDifferentiableOptimizer(TestCase):

    def test_sgd(self):
        p = torch.rand(10, requires_grad=True, dtype=torch.float64)
        grad = torch.rand(10, requires_grad=True, dtype=torch.float64)
        mbuff = torch.rand(10, requires_grad=True, dtype=torch.float64)
        state = {"momentum_buffer": mbuff}
        gradcheck(
            _diff_fn,
            (
                p,
                grad,
                state,
                torch.optim.SGD,
                {"lr": 0.9, "differentiable": True},
                *state.values(),
            ),
        )


    def test_adam(self):
        state = {}
        p = torch.rand(10, requires_grad=True, dtype=torch.float64)
        grad = torch.rand(10, requires_grad=True, dtype=torch.float64)
        # `step` is not a continuous variable (even though we define it as a float)
        # and so it shouldn't require gradients.
        state["step"] = torch.tensor(10.0, requires_grad=False, dtype=torch.float64)
        state["exp_avg"] = torch.rand(10, requires_grad=True, dtype=torch.float64)
        state["exp_avg_sq"] = torch.rand(10, requires_grad=True, dtype=torch.float64)
        state["max_exp_avg_sq"] = torch.rand(
            10, requires_grad=True, dtype=torch.float64
        )

        gradcheck(
            _diff_fn,
            (
                p,
                grad,
                state,
                torch.optim.Adam,
                {"lr": 0.9, "differentiable": True, "amsgrad": True},
                *state.values(),
            ),
        )


    def test_rmsprop(self):
        state = {}
        p = torch.rand(10, requires_grad=True, dtype=torch.float64)
        grad = torch.rand(10, requires_grad=True, dtype=torch.float64)
        state["step"] = 0
        state["square_avg"] = torch.rand(10, requires_grad=True, dtype=torch.float64)
        state["momentum_buffer"] = torch.rand(
            10, requires_grad=True, dtype=torch.float64
        )
        # This can cause issues with large values and nan due to sqrt ops
        state["grad_avg"] = 1e-2 * torch.rand(
            10, requires_grad=True, dtype=torch.float64
        )
        gradcheck(
            _diff_fn,
            (
                p,
                grad,
                state,
                torch.optim.RMSprop,
                {
                    "lr": 0.9,
                    "maximize": True,
                    "momentum": 0.9,
                    "differentiable": True,
                    "centered": True,
                    "weight_decay": 0.1,
                },
                *state.values(),
            ),
        )


    def test_adadelta(self):
        state = {}
        p = torch.rand(10, requires_grad=True, dtype=torch.float64)
        grad = torch.rand(10, requires_grad=True, dtype=torch.float64)
        # `step` is not a continuous variable (even though we define it as a float)
        # and so it shouldn't require gradients.
        state["step"] = torch.tensor(10.0, requires_grad=False, dtype=torch.float64)
        state["square_avg"] = torch.rand(10, requires_grad=True, dtype=torch.float64)
        state["acc_delta"] = torch.rand(10, requires_grad=True, dtype=torch.float64)
        gradcheck(
            _diff_fn,
            (
                p,
                grad,
                state,
                torch.optim.Adadelta,
                {"lr": 0.9, "weight_decay": 0.1, "differentiable": True},
                *state.values(),
            ),
        )


    def test_adagrad(self):
        state = {}
        p = torch.rand(10, requires_grad=True, dtype=torch.float64)
        grad = torch.rand(10, requires_grad=True, dtype=torch.float64)
        # `step` is not a continuous variable (even though we define it as a float)
        # and so it shouldn't require gradients.
        state["step"] = torch.tensor(10.0, requires_grad=False, dtype=torch.float64)
        state["sum"] = torch.rand(10, requires_grad=True, dtype=torch.float64)
        gradcheck(
            _diff_fn,
            (
                p,
                grad,
                state,
                torch.optim.Adagrad,
                {"lr": 0.9, "weight_decay": 0.1, "differentiable": True},
                *state.values(),
            ),
        )


    def test_adamax(self):
        state = {}
        p = torch.rand(10, requires_grad=True, dtype=torch.float64)
        grad = torch.rand(10, requires_grad=True, dtype=torch.float64)
        # `step` is not a continuous variable (even though we define it as a float)
        # and so it shouldn't require gradients.
        state["step"] = torch.tensor(10.0, requires_grad=False, dtype=torch.float64)
        state["exp_avg"] = torch.rand(10, requires_grad=True, dtype=torch.float64)
        state["exp_inf"] = torch.rand(10, requires_grad=True, dtype=torch.float64)
        gradcheck(
            _diff_fn,
            (
                p,
                grad,
                state,
                torch.optim.Adamax,
                {"lr": 0.9, "weight_decay": 0.1, "differentiable": True},
                *state.values(),
            ),
        )


    @skipIfTorchDynamo("The inplace mu update fails with dynamo, "
                       "since this is only happening when differentiable is enabled, skipping for now")
    def test_asgd(self):
        state = {}
        p = torch.rand(10, requires_grad=True, dtype=torch.float64)
        grad = torch.rand(10, requires_grad=True, dtype=torch.float64)
        # `step` `eta` & `mu` are not continuous variables (even though we define them as floats)
        # and so they shouldn't require gradients.
        state["step"] = torch.tensor(10.0, requires_grad=False, dtype=torch.float64)
        state["eta"] = torch.tensor(0.9, requires_grad=False, dtype=torch.float64)
        state["mu"] = torch.tensor(1.0, requires_grad=False, dtype=torch.float64)
        state["ax"] = torch.rand(10, requires_grad=True, dtype=torch.float64)

        gradcheck(
            _diff_fn,
            (
                p,
                grad,
                state,
                torch.optim.ASGD,
                {"lr": 0.9, "differentiable": True},
                *state.values(),
            ),
        )

    def test_rprop(self):
        state = {}
        p = torch.rand(10, requires_grad=True, dtype=torch.float64)
        grad = torch.rand(10, requires_grad=True, dtype=torch.float64)
        # `step` is not a continuous variable (even though we define it as a float)
        # and so it shouldn't require gradients.
        state["step"] = torch.tensor(10.0, requires_grad=False, dtype=torch.float64)
        state["prev"] = torch.rand(10, requires_grad=True, dtype=torch.float64)
        state["step_size"] = torch.rand(10, requires_grad=True, dtype=torch.float64)

        gradcheck(
            _diff_fn,
            (
                p,
                grad,
                state,
                torch.optim.Rprop,
                {"lr": 0.9, "differentiable": True},
                *state.values(),
            ),
        )

    def test_adamw(self):
        state = {}
        p = torch.rand(10, requires_grad=True, dtype=torch.float64)
        grad = torch.rand(10, requires_grad=True, dtype=torch.float64)
        # `step` is not a continuous variable (even though we define it as a float)
        # and so it shouldn't require gradients.
        state["step"] = torch.tensor(10.0, requires_grad=False, dtype=torch.float64)
        state["exp_avg"] = torch.rand(10, requires_grad=True, dtype=torch.float64)
        state["exp_avg_sq"] = torch.rand(10, requires_grad=True, dtype=torch.float64)
        state["max_exp_avg_sq"] = torch.rand(
            10, requires_grad=True, dtype=torch.float64
        )

        gradcheck(
            _diff_fn,
            (
                p,
                grad,
                state,
                torch.optim.AdamW,
                {"lr": 0.9, "differentiable": True, "amsgrad": True},
                *state.values(),
            ),
        )

    def test_nadam(self):
        state = {}
        p = torch.rand(10, requires_grad=True, dtype=torch.float64)
        grad = torch.rand(10, requires_grad=True, dtype=torch.float64)
        # `step` is not a continuous variable (even though we define it as a float)
        # and so it shouldn't require gradients.
        state["step"] = torch.tensor(10.0, requires_grad=False, dtype=torch.float64)
        state["exp_avg"] = torch.rand(10, requires_grad=True, dtype=torch.float64)
        state["exp_avg_sq"] = torch.rand(10, requires_grad=True, dtype=torch.float64)
        state["mu_product"] = torch.tensor(1.0, requires_grad=True, dtype=torch.float64)

        gradcheck(
            _diff_fn,
            (
                p,
                grad,
                state,
                torch.optim.NAdam,
                {"lr": 0.9, "differentiable": True},
                *state.values(),
            ),
        )

    def test_radam(self):
        state = {}
        p = torch.rand(10, requires_grad=True, dtype=torch.float64)
        grad = torch.rand(10, requires_grad=True, dtype=torch.float64)
        # `step` is not a continuous variable (even though we define it as a float)
        # and so it shouldn't require gradients.
        state["step"] = torch.tensor(10.0, requires_grad=False, dtype=torch.float64)
        state["exp_avg"] = torch.rand(10, requires_grad=True, dtype=torch.float64)
        state["exp_avg_sq"] = torch.rand(10, requires_grad=True, dtype=torch.float64)

        gradcheck(
            _diff_fn,
            (
                p,
                grad,
                state,
                torch.optim.RAdam,
                {"lr": 0.9, "differentiable": True},
                *state.values(),
            ),
        )


    @unittest.skipIf(not TEST_CUDA, "test requires CUDA")
    def test_defaults_changed_to_foreach(self):
        from torch.optim import (adam, adamw, nadam, sgd, radam, rmsprop, rprop,
                                 asgd, adamax, adadelta, adagrad)
        multi_optims = ((optim.Adam, adam, "_multi_tensor_adam"),
                        (optim.AdamW, adamw, "_multi_tensor_adamw"),
                        (optim.NAdam, nadam, "_multi_tensor_nadam"),
                        (optim.SGD, sgd, "_multi_tensor_sgd"),
                        (optim.RAdam, radam, "_multi_tensor_radam"),
                        (optim.RMSprop, rmsprop, "_multi_tensor_rmsprop"),
                        (optim.Rprop, rprop, "_multi_tensor_rprop"),
                        (optim.ASGD, asgd, "_multi_tensor_asgd"),
                        (optim.Adamax, adamax, "_multi_tensor_adamax"),
                        (optim.Adadelta, adadelta, "_multi_tensor_adadelta"),
                        (optim.Adagrad, adagrad, "_multi_tensor_adagrad"),)

        model = torch.nn.Linear(5, 5)
        model.to(dtype=torch.float64, device="cuda")
        input = torch.rand(2, 5, dtype=torch.float64, device="cuda")

        for opt, mod, func in multi_optims:
            defaults = {}
            if opt == optim.SGD:
                defaults["lr"] = 1e-2
            optimizer = opt(model.parameters(), **defaults)
            optimizer.zero_grad()
            output = model(input)
            loss = output.sum()
            loss.backward()
            with patch.object(mod, func) as mocked_foreach_impl:
                optimizer.step()
                self.assertTrue(mocked_foreach_impl.called)


if __name__ == "__main__":
    print("These tests should be run through test/test_optim.py instead")<|MERGE_RESOLUTION|>--- conflicted
+++ resolved
@@ -238,8 +238,6 @@
             optimizer_c.step(fn_c)
             self.assertEqual(weight, weight_c)
             self.assertEqual(bias, bias_c)
-        # Make sure state dict wasn't modified
-        self.assertEqual(state_dict, state_dict_c)
         # Make sure state dict is deterministic with equal but not identical parameters
         self.assertEqual(optimizer.state_dict(), optimizer_c.state_dict())
         # Make sure repeated parameters have identical representation in state dict
@@ -301,7 +299,7 @@
         state_dict_c = deepcopy(optimizer.state_dict())
         optimizer_cuda.load_state_dict(state_dict_c)
 
-        # Make sure state dict wasn't modified
+        # Make sure state_dict_c isn't modified by merely calling load_state_dict
         self.assertEqual(state_dict, state_dict_c)
 
         # Make sure that device of state['step'] is still CPU
@@ -312,7 +310,7 @@
             for state in new_state_dict["state"].values():
                 self.assertEqual(state["step"].device.type, "cpu")
 
-        for _i in range(20):
+        for _ in range(20):
             optimizer.step(fn)
             optimizer_cuda.step(fn_cuda)
             self.assertEqual(weight, weight_cuda)
@@ -846,8 +844,6 @@
             (optim.NAdam, dict(weight_decay=1.0, momentum_decay=6e-3)),
             (optim.NAdam, dict(weight_decay=0.0, momentum_decay=4e-3)),
             (optim.NAdam, dict(weight_decay=0.01, momentum_decay=4e-3)),
-<<<<<<< HEAD
-=======
             (optim.NAdam, dict(weight_decay=0.0, momentum_decay=6e-3, capturable=True)),
             (optim.NAdam, dict(weight_decay=0.01, momentum_decay=4e-3, capturable=True)),
             (optim.NAdam, dict(weight_decay=0.0, momentum_decay=4e-3, decoupled_weight_decay=True)),
@@ -855,7 +851,6 @@
                 optim.NAdam,
                 dict(weight_decay=0.01, momentum_decay=4e-3, decoupled_weight_decay=True),
             ),
->>>>>>> c379d628
             (
                 optim.NAdam,
                 dict(weight_decay=0.01, momentum_decay=4e-3,
@@ -868,6 +863,14 @@
             (
                 optim.SGD,
                 dict(lr=0.2, momentum=1, dampening=0.5, weight_decay=1, nesterov=False),
+            ),
+            (
+                optim.SGD,
+                dict(lr=0.2, momentum=1, dampening=0, weight_decay=1, nesterov=True, maximize=True),
+            ),
+            (
+                optim.SGD,
+                dict(lr=0.2, momentum=1, dampening=0.5, weight_decay=1, nesterov=False, maximize=True),
             ),
             (optim.RAdam, dict(weight_decay=0, eps=1e-6)),
             (optim.RAdam, dict(weight_decay=0)),
@@ -878,6 +881,7 @@
             (optim.RMSprop, dict(weight_decay=1, momentum=1, centered=False)),
             (optim.RMSprop, dict(weight_decay=0, momentum=1, centered=False)),
             (optim.Rprop, dict(lr=1e-2, etas=(0.5, 1.2), step_sizes=(1e-6, 50))),
+            (optim.Rprop, dict(lr=1e-2, etas=(0.5, 1.2), step_sizes=(1e-6, 50), maximize=True)),
             (optim.ASGD, dict(weight_decay=0)),
             (optim.ASGD, dict(weight_decay=1)),
             (optim.ASGD, dict(weight_decay=0, maximize=True)),
@@ -919,7 +923,7 @@
         configs = [
             (o, d) for (o, d) in self._multi_tensor_optimizer_configs if o.__name__ in [
                 "Adadelta", "Adagrad", "Adamax", "Adam", "AdamW", "ASGD", "NAdam",
-                "RAdam", "RMSprop"
+                "RAdam", "RMSprop", "RProp", "SGD"
             ]
         ]
         self._test_foreach_memory(configs)
@@ -1096,8 +1100,10 @@
             constructor_accepts_foreach=True,
         )
         self._test_complex_2d(optim.Adam)
-        self._test_complex_2d(functools.partial(optim.Adam, foreach=True))
-        self._test_complex_2d(functools.partial(optim.Adam, foreach=True, weight_decay=0.2))
+        self._test_complex_2d(functools.partial(optim.Adam, foreach=False))
+        self._test_complex_2d(functools.partial(optim.Adam, foreach=False, amsgrad=True))
+        self._test_complex_2d(functools.partial(optim.Adam, weight_decay=0.2))
+        self._test_complex_2d(functools.partial(optim.Adam, weight_decay=0.2, amsgrad=True))
 
         with self.assertRaisesRegex(
             ValueError, "Invalid beta parameter at index 0: 1.0"
@@ -1149,7 +1155,10 @@
             constructor_accepts_foreach=True,
         )
         self._test_complex_2d(optim.AdamW)
-        self._test_complex_2d(functools.partial(optim.AdamW, foreach=True))
+        self._test_complex_2d(functools.partial(optim.AdamW, foreach=False))
+        self._test_complex_2d(functools.partial(optim.AdamW, foreach=False, amsgrad=True))
+        self._test_complex_2d(functools.partial(optim.AdamW, weight_decay=0.2))
+        self._test_complex_2d(functools.partial(optim.AdamW, weight_decay=0.2, amsgrad=True))
         with self.assertRaisesRegex(ValueError, "Invalid weight_decay value: -1"):
             optim.AdamW(None, lr=1e-2, weight_decay=-1)
 
@@ -1258,6 +1267,30 @@
                 lr=1e-3,
                 weight_decay=0.1,
                 momentum_decay=6e-3,
+                foreach=foreach,
+            ),
+            [lambda opt: ExponentialLR(opt, gamma=0.9)],
+            constructor_accepts_foreach=True,
+        )
+        # NAdamW tests
+        self._test_basic_cases(
+            lambda weight, bias, foreach: optim.NAdam(
+                [weight, bias],
+                lr=1e-3,
+                weight_decay=0.1,
+                momentum_decay=6e-3,
+                decoupled_weight_decay=True,
+                foreach=foreach,
+            ),
+            constructor_accepts_foreach=True,
+        )
+        self._test_basic_cases(
+            lambda weight, bias, foreach: optim.NAdam(
+                [weight, bias],
+                lr=1e-3,
+                weight_decay=0.1,
+                momentum_decay=6e-3,
+                decoupled_weight_decay=True,
                 foreach=foreach,
             ),
             [lambda opt: ExponentialLR(opt, gamma=0.9)],
@@ -1720,8 +1753,8 @@
 
         num_tensors = 5
         for functional_optim, amsgrad, no_grad_scale in itertools.product((adam.adam, adamw.adamw), (False, True), (False, True)):
-            params, grads, exp_avgs, exp_avg_sqs = [
-                [torch.ones((1,), device="cuda") for _ in range(num_tensors)] for _ in range(4)]
+            params, grads, exp_avgs, exp_avg_sqs = (
+                [torch.ones((1,), device="cuda") for _ in range(num_tensors)] for _ in range(4))
             prev_params = [t.clone().detach() for t in params]
             max_exp_avg_sqs = [torch.ones((1,), device="cuda") for _ in range(num_tensors)] if amsgrad else []
             state_steps = [torch.ones((), dtype=torch.float32, device="cuda") for _ in range(num_tensors)]
@@ -1890,6 +1923,99 @@
             with self.assertRaisesRegex(RuntimeError, "`fused` does not support `differentiable`"):
                 optimizer_ctor([torch.empty((), device="cuda")], differentiable=True, fused=True)
 
+    @staticmethod
+    def _state_dict_pre_hook(optimizer: Optimizer) -> None:
+        optimizer.state["test"] = 1
+
+    @staticmethod
+    def _state_dict_post_hook(optimizer: Optimizer, state_dict: Dict[str, Any]) -> Dict[str, Any]:
+        if "test" in state_dict["state"]:
+            state_dict["state"].pop("test")
+            state_dict["ran_state_dict_pre_hook"] = True
+        else:
+            state_dict["ran_state_dict_pre_hook"] = False
+        return state_dict
+
+    @staticmethod
+    def _load_state_dict_pre_hook1(optimizer: Optimizer, state_dict: Dict[str, Any]) -> None:
+        state_dict["param_groups"][0]["lr"] = 0.002
+
+    @staticmethod
+    def _load_state_dict_pre_hook2(optimizer: Optimizer, state_dict: Dict[str, Any]) -> Dict[str, Any]:
+        # The typical use case for returning a state dict is to drastically modify the state dict.
+        # I will simulate by simply making a deep copy and ensuring that my_state_dict still gets used
+        my_state_dict = deepcopy(state_dict)
+        my_state_dict["param_groups"][0]["lr"] = 0.003
+        return my_state_dict
+
+    @staticmethod
+    def _load_state_dict_post_hook(optimizer: Optimizer) -> None:
+        optimizer.state["ran_load_state_dict_pre_hook2"] = optimizer.param_groups[0]["lr"] == 0.003
+        optimizer.state["ran_load_state_dict_post_hook"] = True
+
+    def test_state_dict_pre_hook(self):
+        param = torch.rand(2, 3, requires_grad=True)
+        param.grad = torch.rand(2, 3, requires_grad=True)
+        opt = SGD([param], lr=0.001)
+        opt.register_state_dict_pre_hook(self._state_dict_pre_hook)
+        state_dict = opt.state_dict()
+        self.assertEqual(state_dict["state"]["test"], 1)
+
+    def test_state_dict_post_hook(self):
+        param = torch.rand(2, 3, requires_grad=True)
+        param.grad = torch.rand(2, 3, requires_grad=True)
+        opt = SGD([param], lr=0.001)
+        opt.register_state_dict_post_hook(self._state_dict_post_hook)
+        state_dict = opt.state_dict()
+        self.assertEqual(state_dict["ran_state_dict_pre_hook"], False)
+
+    def test_state_dict_pre_post_hook(self):
+        param = torch.rand(2, 3, requires_grad=True)
+        param.grad = torch.rand(2, 3, requires_grad=True)
+        opt = SGD([param], lr=0.001)
+        opt.register_state_dict_pre_hook(self._state_dict_pre_hook)
+        opt.register_state_dict_post_hook(self._state_dict_post_hook)
+        state_dict = opt.state_dict()
+        self.assertFalse("test" in state_dict["state"])
+        self.assertEqual(state_dict["ran_state_dict_pre_hook"], True)
+
+    def test_load_state_dict_pre_hook_and_prepend(self):
+        param = torch.rand(2, 3, requires_grad=True)
+        param.grad = torch.rand(2, 3, requires_grad=True)
+        opt = SGD([param], lr=0.001)
+        state_dict = opt.state_dict()
+
+        # usually one would have a new opt instance here, but it's all the same here
+        opt.register_load_state_dict_pre_hook(self._load_state_dict_pre_hook1)
+        opt.load_state_dict(state_dict)
+        self.assertEqual(opt.param_groups[0]["lr"], 0.002)
+
+        opt.register_load_state_dict_pre_hook(self._load_state_dict_pre_hook2, prepend=True)
+        opt.load_state_dict(state_dict)
+        # If prepend were False would be 0.003 but since prepend is True, the other hook overrides
+        self.assertEqual(opt.param_groups[0]["lr"], 0.002)
+
+    def test_load_state_dict_post_hook(self):
+        param = torch.rand(2, 3, requires_grad=True)
+        param.grad = torch.rand(2, 3, requires_grad=True)
+        opt = SGD([param], lr=0.001)
+
+        opt.register_load_state_dict_post_hook(self._load_state_dict_post_hook)
+        opt.load_state_dict(opt.state_dict())
+        self.assertFalse(opt.state["ran_load_state_dict_pre_hook2"])
+        self.assertTrue(opt.state["ran_load_state_dict_post_hook"])
+
+    def test_load_state_dict_pre_post_hook(self):
+        param = torch.rand(2, 3, requires_grad=True)
+        param.grad = torch.rand(2, 3, requires_grad=True)
+        opt = SGD([param], lr=0.001)
+
+        opt.register_load_state_dict_pre_hook(self._load_state_dict_pre_hook2)
+        opt.register_load_state_dict_post_hook(self._load_state_dict_post_hook)
+        opt.load_state_dict(opt.state_dict())
+        self.assertTrue(opt.state["ran_load_state_dict_pre_hook2"])
+        self.assertTrue(opt.state["ran_load_state_dict_post_hook"])
+
 
 def _diff_fn(p, grad, opt_differentiable_state, opt_class, kwargs, *ignored):
     # Ignored is the list of values in `opt_differentiable_state`, we do this
@@ -2152,6 +2278,18 @@
             ),
         )
 
+        gradcheck(
+            _diff_fn,
+            (
+                p,
+                grad,
+                state,
+                torch.optim.NAdam,
+                {"lr": 0.9, "decoupled_weight_decay": True, "differentiable": True},
+                *state.values(),
+            ),
+        )
+
     def test_radam(self):
         state = {}
         p = torch.rand(10, requires_grad=True, dtype=torch.float64)
