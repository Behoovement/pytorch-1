--- conflicted
+++ resolved
@@ -3,75 +3,23 @@
 import torch
 from torch.ao.quantization.experimental.APoT_tensor import TensorAPoT
 import unittest
+quantize_APoT = TensorAPoT.quantize_APoT
 
 class TestQuantizedTensor(unittest.TestCase):
     def test_quantize_APoT(self):
-<<<<<<< HEAD
-        t = TensorAPoT()
-
-        tensor2quantize = torch.tensor([0, 1])
-
-        result = t.quantize_APoT(tensor2quantize, 4, 2)
-
-        max_val = torch.max(tensor2quantize)
-
-        # make observer
-        obs = APoTObserver(max_val=max_val, b=4, k=2)
-        obs_result = obs.calculate_qparams(signed=False)
-
-        quantized_levels = obs_result[1]
-        level_indices = obs_result[2]
-
-        tensor2quantize_arr = list(tensor2quantize)
-        result_arr = result.numpy()
-
-        zipped_result = zip(tensor2quantize_arr, result_arr)
-
-        expected_result = True
-
-        for ele, res in zipped_result:
-            idx = list(level_indices).index(ele)
-            if res != quantized_levels[idx]:
-                expected_result = False
-
-        self.assertTrue(expected_result)
-        with self.assertRaises(NotImplementedError):
-            TensorAPoT.quantize_APoT(self)
-=======
         t = torch.Tensor()
         with self.assertRaises(NotImplementedError):
             TensorAPoT.quantize_APoT(t)
->>>>>>> bc6a610a
 
     def test_dequantize(self):
         t = TensorAPoT()
 
-        tensor2dequantize = torch.tensor([0, 1])
+        input = torch.tensor([0, 1])
 
-        result = t.dequantize(tensor2dequantize, 4, 2)
+        input_quantized = quantize_APoT(input, 4, 2)
+        output = t.dequantize(input_quantized, 4, 2)
 
-        max_val = torch.max(tensor2dequantize)
-
-        # make observer
-        obs = APoTObserver(max_val=max_val, b=4, k=2)
-        obs_result = obs.calculate_qparams(signed=False)
-
-        quantized_levels = obs_result[1]
-        level_indices = obs_result[2]
-
-        tensor2dequantize_arr = list(tensor2dequantize)
-        result_arr = result.numpy()
-
-        zipped_result = zip(tensor2dequantize_arr, result_arr)
-
-        expected_result = True
-
-        for ele, res in zipped_result:
-            idx = list(level_indices).index(ele)
-            if res != quantized_levels[idx]:
-                expected_result = False
-
-        self.assertTrue(expected_result)
+        self.assertEqual(input, output)
 
     def test_q_apot_alpha(self):
         with self.assertRaises(NotImplementedError):
