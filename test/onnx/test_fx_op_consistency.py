--- conflicted
+++ resolved
@@ -712,53 +712,6 @@
     )
     def test_output_match(self, device: str, dtype: torch.dtype, op):
         """Test the ONNX exporter."""
-<<<<<<< HEAD
-        # device is provided by instantiate_device_type_tests, but we only want to run in cpu.
-        assert device == "cpu"
-
-        samples = op.sample_inputs(
-            device,
-            dtype,
-            requires_grad=False,
-        )
-
-        for i, cpu_sample in enumerate(samples):
-            inputs = (cpu_sample.input, *cpu_sample.args)
-            # Provide the repr to subtest because tensors are not serializable in parallel test runs
-
-            with self.subTest(
-                opset=self.opset_version,
-                sample_num=i,
-                inputs=repr(inputs),
-                kwargs=repr(cpu_sample.kwargs),
-            ):
-                test_behavior, reason = _should_skip_xfail_test_sample(
-                    op.name, cpu_sample
-                )
-                with onnx_test_common.normal_xfail_skip_test_behaviors(
-                    test_behavior, reason
-                ):
-                    model = SingleOpModel(op.op, cpu_sample.kwargs)
-                    model.eval()
-
-                    if dtype == torch.float32:
-                        # Relax atol and rtol for float32 based on empirical results
-                        # The current most relaxed values are for aten::stft
-                        rtol = 1e-5
-                        atol = 2e-5
-                    elif dtype == torch.float16:
-                        # Relax atol and rtol for float16 based on empirical results
-                        # The current most relaxed values are for dot
-                        rtol = 2e-3
-                        atol = 1e-5
-                    else:
-                        rtol = None
-                        atol = None
-                    # Run the test
-                    self.run_test_with_fx_to_onnx_exporter_and_onnx_runtime(
-                        model, inputs, rtol=rtol, atol=atol
-                    )
-=======
         _run_test_output_match(self, device, dtype, op)
 
     @common_device_type.ops(
@@ -768,7 +721,6 @@
     def test_output_match_complex(self, device: str, dtype: torch.dtype, op):
         """Test the ONNX exporter with complex dtype."""
         _run_test_output_match(self, device, dtype, op)
->>>>>>> ef72e165
 
 
 for opset in onnx_test_common.FX_TESTED_OPSETS:
