# Owner(s): ["module: ProxyTensor"]

from torch.testing._internal.common_utils import TestCase, run_tests
import torch
import unittest
import warnings
import torch.nn.utils._stateless as stateless
import operator
from collections.abc import Iterable
from torch.testing._internal.common_device_type import instantiate_device_type_tests
from torch.testing._internal.common_methods_invocations import DecorateInfo
from torch.testing._internal.common_methods_invocations import op_db, wrapper_set_seed
from torch._subclasses.fake_tensor import DynamicOutputShapeException

from torch._decomp import decomposition_table
from torch.testing._internal.common_device_type import ops
from torch._C import _disabled_torch_function_impl
from torch.fx.experimental.proxy_tensor import make_fx, DecompositionInterpreter, get_isolated_graphmodule, has_proxy
from torch.utils._pytree import tree_map
from torch import nn
import re

import types
import functools
import itertools

aten = torch.ops.aten

try:
    import sympy  # noqa: F401
    HAS_SYMPY = True
except ImportError:
    HAS_SYMPY = False
skipIfNoSympy = unittest.skipIf(not HAS_SYMPY, "no sympy")
HAS_CUDA = torch.cuda.is_available()


def process_failures():
    """
    Takes file containing failures like

    FAILED test/test_proxy_tensor.py::TestProxyTensorOpInfoCPU::test_make_fx_symbolic_exhaustive___getitem___cpu_float32 - RuntimeError: aten.size.default - couldn't find symbolic meta function/decomposition  # noqa: B950

    and processes them into a list of opinfo xfails
    """
    f = open('pytest_failures')
    failures = f.readlines()
    failures = [i.strip() for i in failures]

    def process_failure_string(s, matcher):
        out = re.search(matcher, s)
        return out.groups()

    SYMBOLIC_TRACE_MATCH = r'exhaustive_(.*)_cpu.*: (.*)'
    failures = [process_failure_string(s, SYMBOLIC_TRACE_MATCH) for s in failures]

    def create_normalized_name(op):
        if op.variant_test_name == '':
            s = op.name
        else:
            s = f"{op.name}.{op.variant_test_name}"
        return s.replace('.', '_')

    remap_opinfo = {create_normalized_name(op): (op.name, op.variant_test_name) for op in op_db}

    print("symbolic_tensor_failures = {")
    for failure, reason in failures:
        print(f"    xfail{remap_opinfo[failure]},  # {reason}")
    print("}")


def copy_func(f):
    """Based on http://stackoverflow.com/a/6528148/190597 (Glenn Maynard)"""
    g = types.FunctionType(f.__code__, f.__globals__, name=f.__name__,
                           argdefs=f.__defaults__,
                           closure=f.__closure__)
    g = functools.update_wrapper(g, f)
    g.__kwdefaults__ = f.__kwdefaults__
    return g


# Copied from functorch
def xfail(op_name, variant_name='', *, device_type=None, dtypes=None):
    return (op_name, variant_name, device_type, dtypes, True)


def skip(op_name, variant_name='', *, device_type=None, dtypes=None):
    return (op_name, variant_name, device_type, dtypes, False)


def skipOps(test_case_name, base_test_name, to_skip):
    all_opinfos = op_db
    for xfail in to_skip:
        op_name, variant_name, device_type, dtypes, expected_failure = xfail
        matching_opinfos = [o for o in all_opinfos
                            if o.name == op_name and o.variant_test_name == variant_name]
        # assert len(matching_opinfos) >= 1, f"Couldn't find OpInfo for {xfail}"
        for opinfo in matching_opinfos:
            decorators = list(opinfo.decorators)
            if expected_failure:
                decorator = DecorateInfo(unittest.expectedFailure,
                                         test_case_name, base_test_name,
                                         device_type=device_type, dtypes=dtypes)
                decorators.append(decorator)
            else:
                decorator = DecorateInfo(unittest.skip("Skipped!"),
                                         test_case_name, base_test_name,
                                         device_type=device_type, dtypes=dtypes)
                decorators.append(decorator)
            opinfo.decorators = tuple(decorators)

    # This decorator doesn't modify fn in any way
    def wrapped(fn):
        return fn
    return wrapped


USE_TORCHVISION = False
try:
    import torchvision
    USE_TORCHVISION = True
except ImportError:
    warnings.warn("Couldn't import torchvision. Some of our tests use it, try "
                  "to install it with commands from pytorch.org, post-fixed with "
                  "`--no-deps` to avoid overwriting the pytorch installation",
                  UserWarning)


def _create_new_input(x):
    if not isinstance(x, torch.Tensor):
        return x
    if x.dtype != torch.float:
        return x + 1
    if x.is_leaf:
        return torch.rand_like(x, requires_grad=x.requires_grad)
    else:
        return torch.rand_like(x)

"""
Delays a cos being executed on the unwraptensor until its used. Simulates a CommTensor used
"""
class UnwrapTensor(torch.Tensor):
    @staticmethod
    def __new__(cls, tensor: torch.Tensor):
        r = torch.Tensor._make_wrapper_subclass(
            cls,
            tensor.size(),
            dtype=tensor.dtype,
            device=tensor.device,
            layout=tensor.layout,
            requires_grad=tensor.requires_grad,
        )
        r._tensor = tensor
        return r

    def __repr__(self):
        # TODO: consider all_gather the local tensors for better debugging
        return f"UnwrapTensor({self._tensor})"

    __torch_function__ = _disabled_torch_function_impl

    @classmethod
    def __torch_dispatch__(cls, func, types, args=(), kwargs=None):
        def unwrap(e):
            ret = e
            if isinstance(e, UnwrapTensor):
                ret = e._tensor.cos()

            return ret

        args = tree_map(unwrap, args)
        kwargs = tree_map(unwrap, kwargs)
        return func(*args, **kwargs)

class TestGenericProxyTensor(TestCase):
    # WARNING: if any of your inputs are index tensors, DO NOT use this
    # function
    def _test(self, f, inps):
        fx_f = make_fx(f, tracing_mode=self.tracing_mode)(*inps)
        new_inps = tree_map(_create_new_input, inps)
        r1 = fx_f(*new_inps)
        r2 = f(*new_inps)
        self.assertEqual(r1, r2)

    def test_make_fx_simple(self):
        def f(x):
            return torch.sin(x)
        self._test(f, (torch.randn(3),))

    def test_scalar_device(self, device='cpu'):
        def f(a, b):
            return a + b
        self._test(f, [torch.randn(3, device=device), torch.tensor(5)])

    def test_isolated_graphmodule(self):
        def is_any_sum(gm):
            return any(node.target == torch.ops.aten.sum.default for node in gm.graph.nodes)

        def is_any_digamma(gm):
            return any(node.target == torch.ops.aten.digamma.default for node in gm.graph.nodes)

        def is_any_sigmoid(gm):
            return any(node.target == torch.ops.aten.sigmoid.default for node in gm.graph.nodes)

        def inner(x):
            return torch.sum(x)

        def f(x):
            gm = get_isolated_graphmodule(inner, (x,), {})
            self.assertTrue(is_any_sum(gm))
            return x + torch.randn(x.shape)

        # get_isolated_graphmodule uses make_fx internally that shouldn't be traced
        # by the outer make_fx call
        traced = make_fx(f)(torch.randn(3))
        self.assertFalse(is_any_sum(traced))

        # When factory functions are used, they should not be traced
        # by the outer make_fx call
        def inner_with_factory():
            val = torch.tensor(float(1))
            val.add_(2)
            return torch.full((10, 10), val).sum()

        def f1(x):
            gm = get_isolated_graphmodule(inner_with_factory, (), {})
            self.assertTrue(is_any_sum(gm))
            return torch.sigmoid(x)

        def f2(x):
            gm = get_isolated_graphmodule(f1, (x,), {})
            self.assertFalse(is_any_sum(gm))
            self.assertTrue(is_any_sigmoid(gm))
            return torch.digamma(x)

        traced = make_fx(f2)(torch.randn(3))
        self.assertFalse(is_any_sum(traced))
        self.assertFalse(is_any_sigmoid(traced))
        self.assertTrue(is_any_digamma(traced))

        # Verify nested make_fx calls don't make factory functions to be leaked
        # into the outer graph
        def f2(x):
            gm = make_fx(f1)(x)
            self.assertFalse(is_any_sum(gm))
            self.assertTrue(is_any_sigmoid(gm))
            return torch.digamma(x)

        traced = make_fx(f2)(torch.randn(3))
        self.assertFalse(is_any_sum(traced))
        self.assertTrue(is_any_sigmoid(traced))
        self.assertTrue(is_any_digamma(traced))

        # Verify interaction with non-ProxyTensor modes
        from torch.testing._internal.logging_tensor import LoggingTensorMode

        def f1_logging(x):
            with LoggingTensorMode():
                gm = get_isolated_graphmodule(inner_with_factory, (), {})
            self.assertTrue(is_any_sum(gm))
            return torch.sigmoid(x)

        def f2_logging(x):
            with LoggingTensorMode(), LoggingTensorMode():
                gm = get_isolated_graphmodule(f1_logging, (x,), {})
            self.assertFalse(is_any_sum(gm))
            self.assertTrue(is_any_sigmoid(gm))
            return torch.digamma(x)

        traced = make_fx(f2_logging)(torch.randn(3))
        self.assertFalse(is_any_sum(traced))
        self.assertFalse(is_any_sigmoid(traced))
        self.assertTrue(is_any_digamma(traced))

        # Verify interaction with another tensor subclass
        # This case currently doesn't work and should raise an error
        # See: https://github.com/pytorch/pytorch/pull/81764#issuecomment-1200472068
        from torch.testing._internal.logging_tensor import LoggingTensor

        def f1_logging_tensor(x):
            gm = get_isolated_graphmodule(inner_with_factory, (), {})
            self.assertTrue(is_any_sum(gm))
            return torch.sigmoid(x)

        def f2_logging_tensor(x):
            x = LoggingTensor(x)
            gm = get_isolated_graphmodule(f1_logging_tensor, (x,), {})
            self.assertFalse(is_any_sum(gm))
            self.assertTrue(is_any_sigmoid(gm))
            return torch.digamma(x)

        traced = make_fx(f2_logging_tensor)(torch.randn(3))
        self.assertFalse(is_any_sum(traced))
        self.assertFalse(is_any_sigmoid(traced))  # this fails, sigmoid is traced with LoggingTensor
        self.assertTrue(is_any_digamma(traced))

    def test_proxy_tensor_mode_with_decomp_table_preserves_proxy(self):
        def f(x):
            y = x.new_zeros(x.size())
            y.copy_(x)
            return y

        def _new_zeros_decomp(inp, size, dtype=None, layout=None, device=None, pin_memory=None):
            return torch.zeros(size, dtype=inp.dtype, device=inp.device)

        factory_func_decomp = {torch.ops.aten.new_zeros.default: _new_zeros_decomp}

        # When new_zeros() decomposes into torch.zero(), we expect ProxyTensorMode
        # to still be (re-entrantly) enabled, so that the `torch.zero()` call
        # returns a ProxyTensor.
        out = make_fx(f, decomposition_table=factory_func_decomp)(torch.ones(2))
        self.assertExpectedInline(out.code, """\



def forward(self, x_1):
    zeros = torch.ops.aten.zeros.default([2], dtype = torch.float32, device = device(type='cpu'), pin_memory = False)
    copy_ = torch.ops.aten.copy_.default(zeros, x_1);  zeros = x_1 = None
    return copy_
    """)

    def test_make_fx_reentrant_dispatch(self):
        def f(x):
            return torch.ops.aten.norm.Scalar(x, 2.0)

        def norm_decomp(x, p=2.0):
            if p != 2.0:
                raise RuntimeError("can't handle with p != 2")
            return torch.sqrt(torch.sum(torch.square(x)))

        decomp = {torch.ops.aten.norm.Scalar: norm_decomp}

        traced = make_fx(f, decomposition_table=decomp, tracing_mode=self.tracing_mode)(torch.rand(3))

        for n in traced.graph.nodes:
            self.assertTrue("square" not in str(n.target))
            self.assertTrue("norm" not in str(n.target))

    @unittest.skipIf(not USE_TORCHVISION, "test requires torchvision")
    def test_resnet18_backward_trace(self):
        mod = torchvision.models.resnet18()

        # An old version of this test called the module directly.  This works
        # for tracing_mode == "real", but for fake tensors, we also have to
        # ensure that the parameters and buffers get wrapped in fake tensors
        # because free fake tensors are not supported.  Fortunately stateless
        # does precisely this for us.
        def f(x, params, buffers):
            for p in params.values():
                p.grad = None
            loss = stateless.functional_call(mod, {**params, **buffers}, (x,)).sum()
            # I could have done this with the functional API, but there is
            # plenty of exercising this; I want to show mutating API still
            # works
            loss.backward()
            return [p.grad for p in params.values()]

        inp = torch.randn(3, 3, 250, 250)
        self._test(f, [inp, dict(mod.named_parameters()), dict(mod.named_buffers())])

    def test_varargs(self):
        def f(*args):
            return sum(args)

        self._test(f, [torch.randn(2), torch.randn(2)])

    def test_proxy_tensor(self):
        def f_grad(x):
            val = x.cos().cos().sum()
            return torch.autograd.grad(val, x)

        def f_backward(x):
            val = x.cos().cos().sum()
            val.backward()
            return x.grad

        for f in [f_grad, f_backward]:
            self._test(f, [torch.randn(3, requires_grad=True)])

    def test_inplace_metadata(self):
        def f(x):
            x = x.clone()
            x.unsqueeze_(-1)
            assert x.shape[-1] == 1
            return x

        self._test(f, [torch.randn(5)])

    def test_mode_tracing_factory_function(self):
        def f(x):
            return x + torch.randn(x.shape)

        # default behavior should trace factory functions
        traced = make_fx(f, tracing_mode=self.tracing_mode)(torch.randn(3))
        self.assertTrue(
            any(
                node.target == aten.randn.default
                for node in traced.graph.nodes
            )
        )

    def test_make_fx_overloads(self):
        def f(x):
            return x.cos() + torch.randn(x.shape)

        traced = make_fx(f, tracing_mode=self.tracing_mode)(torch.randn(3))

        self.assertTrue(all([isinstance(node.target, torch._ops.OpOverload)
                             for node in traced.graph.nodes if node.op == 'call_function']))

    def test_tensor_constants(self):
        def f():
            val = torch.tensor(float('inf'))
            return torch.full((100, 100), val)

        self._test(f, [])

    def test_allclose(self):
        def f(a, b):
            return torch.allclose(a, b)

        self.assertRaisesRegex(
            RuntimeError, "data-dependent",
            lambda: make_fx(f, tracing_mode=self.tracing_mode)(
                torch.zeros(3), torch.zeros(3)
            )
        )

    def test_constant_proxy_tensor_mut(self):
        def f():
            val = torch.tensor(float(1))
            val.add_(2)
            return torch.full((100, 100), val)

        g = make_fx(f, tracing_mode=self.tracing_mode)()
        self.assertEqual(g(), f())
        # In case we mutated shared state in the g graph!
        self.assertEqual(g(), f())

    def test_constant_unbind(self):
        def f():
            val = torch.tensor([2])
            r, = torch.unbind(val, 0)
            return r.item()

        g = make_fx(f, tracing_mode=self.tracing_mode)()
        self.assertEqual(g(), f())

    def test_constant_blowup(self):
        def f():
            val = torch.tensor([2])
            blowup = val.repeat(1000)
            return blowup.sum().item()

        self.assertRaisesRegex(
            RuntimeError, "data-dependent",
            lambda: make_fx(f, tracing_mode=self.tracing_mode)()
        )

    def test_constant_random(self):
        def f():
            val = torch.tensor([2.0])
            val.normal_()
            return val.item()

        self.assertRaisesRegex(
            RuntimeError, "data-dependent",
            lambda: make_fx(f, tracing_mode=self.tracing_mode)()
        )

    def test_decomposition_interpreter(self):
        def fn(x):
            return torch.nn.functional.silu(x)

        x = torch.rand((4, 4))
        fx_module = make_fx(fn, tracing_mode=self.tracing_mode, decomposition_table=None)(x)

        found_silu = False
        for n in fx_module.graph.nodes:
            if n.target == torch.ops.aten.silu or n.target == torch.ops.aten.silu.default:
                found_silu = True

        self.assertTrue(found_silu)

        new_graph = torch.fx.Graph()
        silu_decomp_table = {torch.ops.aten.silu.default: decomposition_table[torch.ops.aten.silu.default]}
        DecompositionInterpreter(
            fx_module,
            new_graph=new_graph,
            decomposition_table=silu_decomp_table,
        ).run(x)

        decomposed_module = torch.fx.GraphModule(fx_module, new_graph)

        for n in decomposed_module.graph.nodes:
            self.assertTrue(n.target != torch.ops.aten.silu)
            self.assertTrue(n.target != torch.ops.aten.silu.default)

        self.assertEqual(fx_module(x), decomposed_module(x))

    def test_make_fx_model_fwd_bwd(self):
        class Foo(torch.nn.Module):
            def __init__(self):
                super().__init__()
                self.linear = torch.nn.Linear(5, 5)

            def forward(self, x):
                return self.linear(x).relu()

        model = Foo()

        def f(x, params):
            out = stateless.functional_call(model, params, x).sum()
            out.backward()
            return list(params.values())
        input = torch.randn(3, 5, requires_grad=True)
        params = dict(model.named_parameters())
        fx_f = make_fx(f, tracing_mode=self.tracing_mode)(input, params)
        # fx may change the order of parameters in list, so using set() to compare
        self.assertTrue(
            torch.allclose(fx_f(input, params)[0], f(input, params)[0])
            or
            torch.allclose(fx_f(input, params)[0], f(input, params)[1])
        )
        self.assertTrue(
            torch.allclose(fx_f(input, params)[1], f(input, params)[0])
            or
            torch.allclose(fx_f(input, params)[1], f(input, params)[1])
        )

    def test_make_fx_model_double_param(self):
        class Emformer(torch.nn.Module):
            def __init__(
                self,
                input_dim: int = 256,
            ) -> None:
                super().__init__()

                self.layer_norm = torch.nn.LayerNorm(input_dim)

            def forward(mod_self, x):  # noqa: B902
                self.assertTrue(isinstance(mod_self.layer_norm.weight, torch.Tensor))
                y = mod_self.layer_norm(x)
                self.assertTrue(isinstance(mod_self.layer_norm.weight, torch.Tensor))
                z = mod_self.layer_norm(y)
                return z


        gm = make_fx(Emformer())(torch.randn(16, 1, 256))
        ops = set([n.target for n in gm.graph.nodes if n.op == 'call_function'])
        self.assertEqual(len(ops), 2)


    def test_make_fx_model_fwd_bwd_wgtupdate(self):
        class Foo(torch.nn.Module):
            def __init__(self):
                super().__init__()
                self.linear = torch.nn.Linear(5, 5)

            def forward(self, x):
                return self.linear(x).relu()

        model = Foo()

        def f(args, params, buffers):
            for p in params.values():
                p.grad = None
            if not isinstance(args, Iterable):
                args = [args]
            params_and_buffers = {**params, **buffers}
            out = stateless.functional_call(model, params_and_buffers, args)
            out.sum().backward()
            return [p - 1e-4 * p.grad for p in params.values()]

        input = torch.randn(3, 5, requires_grad=True)
        params = dict(model.named_parameters())
        buffers = dict(model.named_buffers())
        fx_f = make_fx(f, tracing_mode=self.tracing_mode)(input, params, buffers)
        # fx may change the order of parameters in list, so using set() to compare
        # also there is a numerical difference in results so changing atol from 1e-08 to 1e-03
        self.assertTrue(
            torch.allclose(fx_f(input, params, buffers)[0], f(input, params, buffers)[0], atol=1e-03)
            or
            torch.allclose(fx_f(input, params, buffers)[0], f(input, params, buffers)[1], atol=1e-03)
        )
        self.assertTrue(
            torch.allclose(fx_f(input, params, buffers)[1], f(input, params, buffers)[0], atol=1e-03)
            or
            torch.allclose(fx_f(input, params, buffers)[1], f(input, params, buffers)[1], atol=1e-03)
        )

    def test_trace_subclasses(self):
        def f1(x):
            x = UnwrapTensor(x)
            y = x * 2
            return y

        def f2(x):
            wrapped = UnwrapTensor(x)
            y = x * wrapped
            return y

        inp = [torch.randn(5)]
        self._test(f1, inp)
        self._test(f2, inp)

    def test_partial_decomp(self):
        def f(a, b, c):
            x = torch.addmm(a, b, c)
            y = torch.addmm(a, b, c, beta=2, alpha=1)
            return x + y
        inps = [torch.randn(5, 5), torch.randn(5, 5), torch.randn(5, 5)]
        fx_g = make_fx(f)(*inps)

        def addmm(a, b, c, beta=1, alpha=1):
            if beta == 1 and alpha == 1:
                return NotImplemented
            return beta * a + alpha * (b @ c)

        decomposed_fx = make_fx(f, {aten.addmm.default: addmm})(*inps)

        self.assertEqual(fx_g(*inps), decomposed_fx(*inps))
        self.assertEqual(len([n for n in fx_g.graph.nodes if n.target == aten.addmm.default]), 2)
        self.assertEqual(len([n for n in decomposed_fx.graph.nodes if n.target == aten.addmm.default]), 1)

    def test_decomp_of_capture(self):
        val = torch.randn(5)

        def f(x):
            return x.t() + val.t()

        def nop(x):
            return x.cos()

        traced = make_fx(f, decomposition_table={torch.ops.aten.t.default: nop})(torch.randn(5))
        self.assertEqual(len([n for n in traced.graph.nodes if n.target == torch.ops.aten.t.default]), 0)


    @unittest.skipIf(not HAS_CUDA, 'CUDA-only test')
    def test_amp_cache(self):
        layer = torch.nn.Conv2d(3, 3, 3).cuda()

        def f(x, w):
            return torch.nn.functional.conv2d(x, w, stride=layer.stride)

        inp = torch.randn(4, 3, 10, 10, device='cuda')
        with torch.autocast('cuda'):
            out_graph = make_fx(f)(inp, layer.weight).graph
            out_graph2 = make_fx(f)(inp, layer.weight).graph

        self.assertEqual(len(out_graph.nodes), len(out_graph2.nodes))
        for a, b in zip(out_graph.nodes, out_graph2.nodes):
            self.assertEqual(a.op, b.op)

    def test_has_proxy(self):
        foo = torch.randn(5)

        def f(x):
            self.assertFalse(has_proxy(foo))
            self.assertTrue(has_proxy(x))
            y = x.cos()
            self.assertTrue(has_proxy(y))
            return y

        self.assertFalse(has_proxy(torch.randn(5)))
        make_fx(f)(torch.randn(5))

    def test_strides(self):
        def f(x):
            self.assertTrue(x.is_contiguous())
            self.assertFalse(x.is_contiguous(memory_format=torch.channels_last))
            x = x.permute(0, 3, 1, 2)
            self.assertFalse(x.is_contiguous())
            self.assertTrue(x.is_contiguous(memory_format=torch.channels_last))
            return x
        make_fx(f)(torch.randn(2, 3, 4, 5))

        def f(x):
            self.assertTrue(x.is_contiguous())
            y = x[:, 1]
            self.assertFalse(y.is_contiguous())
            y = x[:, ::2]
            self.assertFalse(y.is_contiguous())
            return x.cos()

        make_fx(f)(torch.randn(2, 3, 4, 5))

class TestGenericProxyTensorReal(TestGenericProxyTensor):
    tracing_mode = "real"


class TestGenericProxyTensorFake(TestGenericProxyTensor):
    tracing_mode = "fake"


def xfail_inherited_tests(tests):
    """
    Given a list of test names which are defined by a superclass of the
    class this decorates, mark them as expected failure.  This is useful
    if you are doing poor man's parameterized tests by subclassing a generic
    test class.
    """
    def deco(cls):
        for t in tests:
            # NB: expectedFailure operates by mutating the method in question,
            # which is why you have to copy the function first
            setattr(cls, t, unittest.expectedFailure(copy_func(getattr(cls, t))))
        return cls
    return deco


@skipIfNoSympy
@xfail_inherited_tests([
    "test_inplace_metadata",
    "test_mode_tracing_factory_function",
    "test_make_fx_overloads",
    "test_make_fx_model_fwd_bwd_wgtupdate",
    "test_make_fx_model_fwd_bwd",
    "test_proxy_tensor",
    "test_trace_subclasses",
])
class TestGenericProxyTensorSymbolic(TestGenericProxyTensor):
    tracing_mode = "symbolic"


del TestGenericProxyTensor


class TestRealProxyTensor(TestCase):
    pass

class TestFakeProxyTensor(TestCase):
    def test_issue82547(self):
        x = nn.Parameter(torch.randn(3, 3))

        def f():
            return torch.ops.aten.t.default(x)
        self.assertRaisesRegex(Exception, "non-Fake Tensor", lambda: make_fx(f, tracing_mode="fake")())

        class A(torch.Tensor):
            pass

        x = A(torch.randn(3, 3))
        self.assertRaisesRegex(TypeError, "no implementation found", lambda: make_fx(f, tracing_mode="fake")())

    def test_use_fake_and_tensor(self):
        def f(x, y):
            z = torch.tensor([2.0, 3.0])
            return x + y + z

        g = make_fx(f, tracing_mode="fake")(torch.randn(2), torch.randn(2))
        x, y = torch.randn(2), torch.randn(2)
        self.assertEqual(g(x, y), f(x, y))

    def test_alias(self):
        def f(x):
            return torch.ops.aten.alias(x)

        r = str(make_fx(f, tracing_mode="fake")(torch.randn(2)).code).strip()
        # NB: this should not have a detach call
        self.assertExpectedInline(r, """\
def forward(self, x_1):
    alias = torch.ops.aten.alias.default(x_1);  x_1 = None
    return alias""")

def _get_node(fx_g, cond):
    for n in fx_g.graph.nodes:
        if cond(n):
            return n
    raise AssertionError

def _get_free_symbols(shape_env):
    vars = tuple(shape_env.var_to_val.keys())
    return len([var for var in vars if var not in shape_env.replacements])

def _trace(f, *args):
    inps = [torch.randn(arg) for arg in args]
    return make_fx(f, tracing_mode="symbolic")(*inps)

# TODO: Need to test the guards themselves specifically as well
@skipIfNoSympy
class TestSymbolicTracing(TestCase):
    def _test_dynamic(self, fn, trace_inputs, test_inputs, assert_eq=True):
        """
        Tests fn traced with trace_inputs against test_inputs
        Also returns shape env
        """
        trace_inputs = [torch.randn(shape) for shape in trace_inputs]
        traced_f = make_fx(fn, tracing_mode="symbolic")(*trace_inputs)
        for input in test_inputs:
            input = [torch.randn(shape) for shape in input]
            rx, ry = traced_f(*input), fn(*input)
            if assert_eq:
                self.assertEqual(rx, ry)
        return traced_f.shape_env


    def test_unary(self):
        def f(x):
            assert x.shape[0] < 20
            return x.cos()
        test_inputs = []
        test_inputs.append([(2, 5)])
        test_inputs.append([(6, 8)])
        shape_env = self._test_dynamic(f, [(3, 4)], test_inputs)
        self.assertTrue(shape_env.evaluate_guards_for_args(torch.randn(4, 5)))
        self.assertFalse(shape_env.evaluate_guards_for_args(torch.randn(25, 5)))
        # TODO: There should eventually be guards for contiguity, but they're
        # not currently being done yet
        assert len(shape_env.guards) == 1, "\n" + shape_env.format_guards()

    def test_binary_broadcast(self):
        def f(a, b):
            c = a * b
            return c

        test_inputs = []
        test_inputs.append([(1, 5), (3, 1)])
        test_inputs.append([(1, 4), (4, 1)])
        shape_env = self._test_dynamic(f, [(1, 2), (3, 1)], test_inputs)
        assert len(shape_env.guards) == 0

    def test_multiply_shape(self):
        def f(a):
            return torch.empty(a.shape[0] * 2)

        r = str(make_fx(f, tracing_mode="symbolic")(torch.empty(4)).code).strip()
        self.assertExpectedInline(r, """\
def forward(self, a_1):
    sym_size = torch.ops.aten.sym_size(a_1, 0);  a_1 = None
    mul = sym_size * 2;  sym_size = None
    empty = torch.ops.aten.empty.memory_format([mul], device = device(type='cpu'), pin_memory = False);  mul = None
    detach = torch.ops.aten.detach.default(empty);  empty = None
    return detach""")

    def test_symint_to_tensor(self):
        def f(a):
            return a / a.shape[0]

        r = str(make_fx(f, tracing_mode="symbolic")(torch.empty(4)).code).strip()
        self.assertExpectedInline(r, """\
def forward(self, a_1):
    sym_size = torch.ops.aten.sym_size(a_1, 0)
    div = torch.ops.aten.div.Tensor(a_1, sym_size);  a_1 = sym_size = None
    return div""")

        r = str(make_fx(f, tracing_mode="symbolic", decomposition_table=decomposition_table)(torch.empty(4)).code).strip()
        self.assertExpectedInline(r, """\
def forward(self, a_1):
    sym_size = torch.ops.aten.sym_size(a_1, 0)
    sym_float = torch.fx.experimental.symbolic_shapes.sym_float(sym_size);  sym_size = None
    div = torch.ops.prims.div.default(a_1, sym_float);  a_1 = sym_float = None
    return div""")

    def test_cat(self):
        def f(a, b):
            val = torch.mul(a, b)
            out = torch.cat([val, val])
            if out.shape[0] * out.shape[1] > 20:
                out = out.cos()
            return out

        test_inputs = []
        test_inputs.append([(1, 5), (6, 1)])
        test_inputs.append([(1, 4), (3, 1)])
        shape_env = self._test_dynamic(f, [(1, 6), (8, 1)], test_inputs)
        self.assertTrue(shape_env.evaluate_guards_for_args(torch.randn(1, 10), torch.randn(6, 1)))
        self.assertFalse(shape_env.evaluate_guards_for_args(torch.randn(1, 2), torch.randn(4, 1)))
        assert len(shape_env.guards) == 1

    def test_new_empty(self):
        def f(a, b):
            return a.new_empty(b.shape[0], b.shape[1] * 2)

        self._test_dynamic(f, [(2, 4), (4, 5)], [[(2, 3), (5, 7)], [(3, 7), (9, 3)]], assert_eq=False)

    def test_size_with_tensor(self):
        def f(tensor):
            max_size = torch.tensor([800, 1216], dtype=torch.int64)
            batch_shape = [2] + list(tensor.shape[:-2]) + list(max_size)
            return tensor.new_empty(batch_shape)

        a = torch.randn(3, 800, 1199)
        self.assertRaisesRegex(
            RuntimeError, "data-dependent", lambda: make_fx(f, tracing_mode="symbolic")(a)
        )

    def test_expand(self):
        def f(a):
            b = torch.mul(a, a)
            c = b.expand(a.shape)
            return c

        self._test_dynamic(f, [(3,)], [[(3,)], [(4,)], [(2,)]])
        self._test_dynamic(f, [(5, 1)], [[(4, 1)], [(3, 1)], [(6, 1)]])

    def test_symbolic_meta(self):
        def f(a, b):
            d = a.new_empty(a.shape[0] + b.shape[0])
            return d
        fx_g = make_fx(f, tracing_mode="symbolic")(torch.randn(5), torch.randn(4))
        fx_g.graph.eliminate_dead_code()
        fx_g.recompile()
        meta_c = _get_node(fx_g, lambda x: x.target == aten.new_empty.default)
        meta_d = _get_node(fx_g, lambda x: x.target == operator.add)
        self.assertTrue(meta_c.meta['val'].shape[0].get_pyobj() == meta_d.meta['val'].expr)

    @unittest.expectedFailure
    def test_backwards(self):
        def get_fw_bw(fn, *extra_args, **extra_kwargs):
            def tmp(*args):
                new_args = tuple(t.detach().requires_grad_(True) for t in args)
                out = fn(*new_args, *extra_args, **extra_kwargs)
                # TODO Use ones_like once it supports symints
                go = torch.empty(out.size()) * 0. + 1.
                res = torch.autograd.grad(out, new_args, go, allow_unused=True)
                return res
            return tmp

        # torch.diag
        shape_env = self._test_dynamic(get_fw_bw(torch.diag), [(2, 2)], [[(3, 3)], [(4, 4)]])
        self.assertTrue(shape_env.evaluate_guards_for_args(torch.randn(5, 5)))
        self.assertFalse(shape_env.evaluate_guards_for_args(torch.randn(6, 5)))
        self.assertEqual(len(shape_env.guards), 3)

        shape_env = self._test_dynamic(get_fw_bw(torch.diag, diagonal=1), [(3, 3)], [[(4, 4)], [(5, 5)]])
        self.assertTrue(shape_env.evaluate_guards_for_args(torch.randn(5, 5)))
        self.assertFalse(shape_env.evaluate_guards_for_args(torch.randn(6, 5)))
        assert len(shape_env.guards) == 4

        shape_env = self._test_dynamic(get_fw_bw(torch.diag, diagonal=1), [(2, 3)], [[(3, 4)], [(4, 5)]])
        self.assertTrue(shape_env.evaluate_guards_for_args(torch.randn(5, 6)))
        self.assertFalse(shape_env.evaluate_guards_for_args(torch.randn(6, 5)))
        self.assertFalse(shape_env.evaluate_guards_for_args(torch.randn(5, 5)))
        assert len(shape_env.guards) == 3

        shape_env = self._test_dynamic(get_fw_bw(torch.diag, diagonal=1), [(4, 3)], [[(5, 4)], [(6, 5)]])
        self.assertTrue(shape_env.evaluate_guards_for_args(torch.randn(6, 5)))
        self.assertFalse(shape_env.evaluate_guards_for_args(torch.randn(5, 6)))
        self.assertFalse(shape_env.evaluate_guards_for_args(torch.randn(5, 5)))
        assert len(shape_env.guards) == 4

        # TODO alban for tomorrow
        # # torch.diagonal
        # shape_env = self._test_dynamic(get_fw_bw(torch.diagonal), [(2, 2)], [[(3, 3)], [(4, 4)]])
        # self.assertTrue(shape_env.evaluate_guards_for_args(torch.randn(5, 5)))
        # self.assertFalse(shape_env.evaluate_guards_for_args(torch.randn(6, 5)))
        # assert len(shape_env.guards) == 3

    def test_return_symint(self):
        def f(x):
            return x.shape[0], x.cos(), x.shape[0] / 5
        self._test_dynamic(f, [(5,)], [[(4,)], [(12,)]])

        def f(x):
            return x.shape
        self._test_dynamic(f, [(5, 3)], [[(4, 6)]])

    def _assert_no_guards(self, fx_g, free_symbols):
        assert _get_free_symbols(fx_g.shape_env) == free_symbols, fx_g.shape_env.var_to_val
        assert len(fx_g.shape_env.get_nontrivial_guards()) == 0, fx_g.shape_env.format_guards()

    def test_guards_equal(self):
        def f(a, b):
            return a * b

        # NB: Numbers are carefully chosen to avoid duck shaping from applying

        fx_g = _trace(f, (5, 6), (5, 6))
        self._assert_no_guards(fx_g, 2)

        fx_g = _trace(f, (5, 6, 7), (5, 6, 7))
        self._assert_no_guards(fx_g, 3)

        fx_g = _trace(f, (5, 1), (1, 6))
        self._assert_no_guards(fx_g, 2)

        def f(a, b, c, d):
            a = a + b
            cat = torch.cat([c, d])
            return a + cat

        fx_g = _trace(f, 7, 7, 4, 3)
        self._assert_no_guards(fx_g, 2)

        def f(a, b, c, d, e):
            vals = [a, b, c, d, e]
            x = a
            for idx in range(len(vals) - 1):
                x = torch.cat([x, vals[idx]]) + vals[idx + 1]
            return x

        fx_g = _trace(f, 2, 4, 8, 16, 32)
        self._assert_no_guards(fx_g, 1)

        def f(a, b):
            a = a.view(b.shape[0])
            return a + b.sum()

        fx_g = _trace(f, (4, 2), 8)
        self._assert_no_guards(fx_g, 2)

        fx_g = _trace(f, (4, 2), (8, 5))
        self._assert_no_guards(fx_g, 3)

        fx_g = _trace(f, (2, 3, 4), 24)
        self._assert_no_guards(fx_g, 3)

    def test_nonidentity_transitive_guards(self):
        def f(a, b, c, d, e):
            vals = [a, b, c, d, e]
            cat_vals = []
            for idx in range(len(vals) - 1):
                cat_vals.append(torch.cat([vals[idx], vals[idx]]))
            final_vals = []
            for a, b in reversed(list(zip(cat_vals, vals[1:]))):
                final_vals.append(a + b)
            return final_vals

        fx_g = _trace(f, 2, 4, 8, 16, 32)
        self._assert_no_guards(fx_g, 1)




make_fx_failures = {
    # unknown
    xfail('allclose'),
    xfail('equal'),
    # empty
    skip('new_empty'),
    skip('empty_like'),
    skip('empty'),
    # flaky
    skip('linalg.lstsq', 'grad_oriented'),
    skip('nn.functional.max_unpool1d', '', device_type='cpu'),
    skip('nn.functional.max_unpool2d', '', device_type='cpu'),
    skip('nn.functional.max_unpool3d', '', device_type='cpu'),
    skip('linalg.lstsq'),  # flaky, probably just a precision issue

    # data-dependent control flow
    xfail('cov'),
    xfail('istft'),
    xfail('nn.functional.gaussian_nll_loss'),
    xfail('tensor_split'),
    xfail('corrcoef'),
    xfail('quantile'),
    xfail('nanquantile'),
    xfail('narrow'),

    # Seems like it's creating a sparse tensor that isn't captured by tensor.is_sparse
    xfail('sparse.sampled_addmm'),

    # proxy tensor doesn't support sparse correctly right now
    skip('to_sparse'),
    # segfaults
    skip('block_diag'),
}

fake_tensor_failures = {
    # FakeTensor fallback doesn't work
    xfail('segment_reduce', 'lengths'),
    xfail('multinomial'),
    xfail('cholesky'),
    xfail('cholesky_inverse'),
    # cannot do these as they rely on tensor data
    xfail('repeat_interleave'),
    # ASAN failures due to divide by 0
    skip('nn.functional.nll_loss'),
}

symbolic_tensor_failures = {
    # extra slow
    skip('nn.functional.max_pool2d'),

    # more missing decomps (sorry i didn't mergesort these into the list below)
    xfail('linalg_det'),  # couldn't find symbolic meta function/decomposition
    xfail('linalg_det_singular'),  # couldn't find symbolic meta function/decomposition
    xfail('linalg_solve'),  # couldn't find symbolic meta function/decomposition
    xfail('linalg_svdvals'),  # couldn't find symbolic meta function/decomposition
    xfail('bernoulli'),  # couldn't find symbolic meta function/decomposition
    xfail('deg2rad'),  # couldn't find symbolic meta function/decomposition
    xfail('nn_functional_binary_cross_entropy'),  # couldn't find symbolic meta function/decomposition
    xfail('nn_functional_mish'),  # couldn't find symbolic meta function/decomposition
    xfail('nn_functional_silu'),  # couldn't find symbolic meta function/decomposition
    xfail('i0'),  # couldn't find symbolic meta function/decomposition
    xfail('special_i1'),  # couldn't find symbolic meta function/decomposition
    xfail('cross'),  # couldn't find symbolic meta function/decomposition
    xfail('linalg_cross'),  # couldn't find symbolic meta function/decomposition
    xfail('linalg_eigvals'),  # couldn't find symbolic meta function/decomposition
    xfail('linalg_householder_product'),  # couldn't find symbolic meta function/decomposition
    xfail('linalg_inv'),  # couldn't find symbolic meta function/decomposition
    xfail('matrix_exp'),  # couldn't find symbolic meta function/decomposition
    xfail('pinverse'),  # couldn't find symbolic meta function/decomposition
    xfail('logaddexp'),  # couldn't find symbolic meta function/decomposition
    xfail('logaddexp2'),  # couldn't find symbolic meta function/decomposition
    xfail('max_reduction_no_dim'),  # couldn't find symbolic meta function/decomposition
    xfail('min_reduction_no_dim'),  # couldn't find symbolic meta function/decomposition
    xfail('rad2deg'),  # couldn't find symbolic meta function/decomposition
    xfail('round'),  # couldn't find symbolic meta function/decomposition
    xfail('special_entr'),  # couldn't find symbolic meta function/decomposition
    xfail('special_erfcx'),  # couldn't find symbolic meta function/decomposition
    xfail('special_log_ndtr'),  # couldn't find symbolic meta function/decomposition
    xfail('special_ndtri'),  # couldn't find symbolic meta function/decomposition
    xfail('special_xlog1py'),  # couldn't find symbolic meta function/decomposition
    xfail('view_as_complex'),  # couldn't find symbolic meta function/decomposition

    # Needs complex-value support
    xfail('polar'),
    xfail('linalg.eig'),
    xfail('linalg.eigvals'),
    skip('masked.logsumexp', ''),  # Tensors of type TensorImpl do not have numel
    xfail('masked.amax', ''),  # aten._to_copy.default - couldn't find symbolic meta function/decomposition
    xfail('masked.amin', ''),  # aten._to_copy.default - couldn't find symbolic meta function/decomposition
    xfail('masked.argmax', ''),  # aten.argmax.default - couldn't find symbolic meta function/decomposition
    xfail('masked.argmin', ''),  # aten.argmin.default - couldn't find symbolic meta function/decomposition
    xfail('masked.cumprod', ''),  # aten._to_copy.default - couldn't find symbolic meta function/decomposition
    xfail('masked.cumsum', ''),  # aten._to_copy.default - couldn't find symbolic meta function/decomposition
    xfail('masked.log_softmax', ''),  # aten._to_copy.default - couldn't find symbolic meta function/decomposition
    xfail('masked.logaddexp', ''),  # aten.logaddexp.default - couldn't find symbolic meta function/decomposition
    xfail('masked.mean', ''),  # ones() received an invalid combination of arguments - got (torch.Size, device=torch.device, ...
    xfail('masked.median', ''),  # aten.nanmedian.dim - couldn't find symbolic meta function/decomposition
    xfail('masked.norm', ''),  # aten.linalg_vector_norm.default - couldn't find symbolic meta function/decomposition
    xfail('masked.prod', ''),  # aten._to_copy.default - couldn't find symbolic meta function/decomposition
    xfail('masked.softmax', ''),  # aten._to_copy.default - couldn't find symbolic meta function/decomposition
    xfail('masked.softmin', ''),  # aten._to_copy.default - couldn't find symbolic meta function/decomposition
    xfail('masked.std', ''),  # ones() received an invalid combination of arguments - got (torch.Size, device=torch.device, d...
    xfail('masked.sum', ''),  # aten._to_copy.default - couldn't find symbolic meta function/decomposition
    xfail('masked.var', ''),  # ones() received an invalid combination of arguments - got (torch.Size, device=torch.device, d...
    xfail('addmv', ''),  # aten.addmv.default - couldn't find symbolic meta function/decomposition
    xfail('addr', ''),  # aten.size.default - couldn't find symbolic meta function/decomposition
    xfail('aminmax', ''),  # aten.aminmax.default - couldn't find symbolic meta function/decomposition
    xfail('argmax', ''),  # aten.argmax.default - couldn't find symbolic meta function/decomposition
    xfail('argmin', ''),  # aten.argmin.default - couldn't find symbolic meta function/decomposition
    xfail('argsort', ''),  # aten.sort.default - couldn't find symbolic meta function/decomposition
    xfail('argwhere', ''),  # aten.nonzero.default - couldn't find symbolic meta function/decomposition
    xfail('as_strided_scatter', ''),  # aten.as_strided_scatter.default - couldn't find symbolic meta function/decomposition
    xfail('baddbmm', ''),  # aten.baddbmm.default - couldn't find symbolic meta function/decomposition
    xfail('bernoulli', ''),  # aten.bernoulli.default - couldn't find symbolic meta function/decomposition
    xfail('bucketize', ''),  # aten.bucketize.Tensor - couldn't find symbolic meta function/decomposition
    xfail('cartesian_prod', ''),  # Tensors of type TensorImpl do not have numel
    xfail('cdist', ''),  # aten.size.default - couldn't find symbolic meta function/decomposition
    xfail('cholesky_solve', ''),  # Could not run 'aten::_cholesky_solve_helper' with arguments from the 'Meta' back...
    xfail('chunk', ''),  # aten.size.default - couldn't find symbolic meta function/decomposition
    xfail('column_stack', ''),  # Tensors of type TensorImpl do not have numel
    xfail('constant_pad_nd', ''),  # aten.fill.Scalar - couldn't find symbolic meta function/decomposition
    xfail('count_nonzero', ''),  # Could not run 'aten::count_nonzero.dim_IntList' with arguments from the 'Meta' ba...
    xfail('cross', ''),  # aten.linalg_cross.default - couldn't find symbolic meta function/decomposition
    xfail('cummax', ''),  # aten.cummax.default - couldn't find symbolic meta function/decomposition
    xfail('cummin', ''),  # aten.cummin.default - couldn't find symbolic meta function/decomposition
    xfail('cumprod', ''),  # aten.cumprod.default - couldn't find symbolic meta function/decomposition
    xfail('cumsum', ''),  # aten.cumsum.default - couldn't find symbolic meta function/decomposition
    xfail('cumulative_trapezoid', ''),  # aten.slice.Tensor - couldn't find symbolic meta function/decomposition
    xfail('deg2rad', ''),  # aten.deg2rad.default - couldn't find symbolic meta function/decomposition
<<<<<<< HEAD
    xfail('diag_embed', ''),  # aten.diag_embed.default - couldn't find symbolic meta function/decomposition
    xfail('diagonal', ''),  # aten.diagonal.default - couldn't find symbolic meta function/decomposition
=======
    xfail('diagonal_scatter', ''),  # aten.diagonal_scatter.default - couldn't find symbolic meta function/decomposition
>>>>>>> 79dd621f
    xfail('diff', ''),  # aten.empty_like.default - couldn't find symbolic meta function/decomposition
    xfail('dist', ''),  # aten.dist.default - couldn't find symbolic meta function/decomposition
    xfail('dsplit', ''),  # aten.slice.Tensor - couldn't find symbolic meta function/decomposition
    xfail('einsum', ''),  # aten.size.default - couldn't find symbolic meta function/decomposition
    xfail('fft.fft2', ''),  # aten.size.default - couldn't find symbolic meta function/decomposition
    xfail('fft.fft', ''),  # aten.size.default - couldn't find symbolic meta function/decomposition
    xfail('fft.fftn', ''),  # aten.size.default - couldn't find symbolic meta function/decomposition
    xfail('fft.fftshift', ''),  # aten.size.default - couldn't find symbolic meta function/decomposition
    xfail('fft.hfft2', ''),  # aten.size.default - couldn't find symbolic meta function/decomposition
    xfail('fft.hfft', ''),  # aten._to_copy.default - couldn't find symbolic meta function/decomposition
    xfail('fft.hfftn', ''),  # aten.size.default - couldn't find symbolic meta function/decomposition
    xfail('fft.ifft2', ''),  # aten.size.default - couldn't find symbolic meta function/decomposition
    xfail('fft.ifft', ''),  # aten.size.default - couldn't find symbolic meta function/decomposition
    xfail('fft.ifftn', ''),  # aten.size.default - couldn't find symbolic meta function/decomposition
    xfail('fft.ifftshift', ''),  # aten.size.default - couldn't find symbolic meta function/decomposition
    xfail('fft.ihfft2', ''),  # aten.size.default - couldn't find symbolic meta function/decomposition
    xfail('fft.ihfft', ''),  # aten.size.default - couldn't find symbolic meta function/decomposition
    xfail('fft.ihfftn', ''),  # aten.size.default - couldn't find symbolic meta function/decomposition
    xfail('fft.irfft2', ''),  # aten.size.default - couldn't find symbolic meta function/decomposition
    xfail('fft.irfft', ''),  # aten._to_copy.default - couldn't find symbolic meta function/decomposition
    xfail('fft.irfftn', ''),  # aten.size.default - couldn't find symbolic meta function/decomposition
    xfail('fft.rfft2', ''),  # aten.size.default - couldn't find symbolic meta function/decomposition
    xfail('fft.rfft', ''),  # aten.size.default - couldn't find symbolic meta function/decomposition
    xfail('fft.rfftn', ''),  # aten.size.default - couldn't find symbolic meta function/decomposition
    xfail('fill', ''),  # The underlying op of 'aten.stride' has no overload name '_schema'
    xfail('unflatten', ''),  # RuntimeError: Trying to call aten.size on a tensor with symbolic shapes...
    xfail('frexp', ''),  # aten.frexp.Tensor - couldn't find symbolic meta function/decomposition
    xfail('gather', ''),  # aten.gather.default - couldn't find symbolic meta function/decomposition
    xfail('geqrf', ''),  # aten.geqrf.default - couldn't find symbolic meta function/decomposition
    xfail('gradient', ''),  # aten.size.default - couldn't find symbolic meta function/decomposition
    xfail('histc', ''),  # Could not run 'aten::histc' with arguments from the 'Meta' backend. This could be because...
    xfail('histogram', ''),  # Could not run 'aten::histogram.bin_ct' with arguments from the 'Meta' backend. This c...
    xfail('histogramdd', ''),  # aten._histogramdd_bin_edges.default - couldn't find symbolic meta function/decomposition
    xfail('hsplit', ''),  # aten.size.default - couldn't find symbolic meta function/decomposition
    xfail('i0', ''),  # aten.i0.default - couldn't find symbolic meta function/decomposition
    xfail('index_add', ''),  # Float
    xfail('index_copy', ''),  # Expected a long tensor for index, but got Float
    xfail('index_fill', ''),  # aten.index_fill.int_Scalar - couldn't find symbolic meta function/decomposition
    xfail('index_reduce', ''),  # Float
    xfail('inner', ''),  # aten.size.default - couldn't find symbolic meta function/decomposition
    xfail('isclose', ''),  # The underlying op of 'aten.stride' has no overload name '_schema'
    xfail('isin', ''),  # aten.isin.Tensor_Tensor - couldn't find symbolic meta function/decomposition
    xfail('kron', ''),  # aten.size.default - couldn't find symbolic meta function/decomposition
    xfail('kthvalue', ''),  # aten.kthvalue.default - couldn't find symbolic meta function/decomposition
    xfail('lerp', ''),  # aten.lerp.Scalar - couldn't find symbolic meta function/decomposition
    xfail('linalg.cholesky', ''),  # aten.linalg_cholesky_ex.default - couldn't find symbolic meta function/decomposition
    xfail('linalg.cholesky_ex', ''),  # aten.linalg_cholesky_ex.default - couldn't find symbolic meta function/decomposition
    xfail('linalg.cond', ''),  # Tensors of type TensorImpl do not have numel
    xfail('linalg.cross', ''),  # aten.linalg_cross.default - couldn't find symbolic meta function/decomposition
    xfail('linalg.det', ''),  # aten._linalg_det.default - couldn't find symbolic meta function/decomposition
    xfail('linalg.det', 'singular'),  # aten._linalg_det.default - couldn't find symbolic meta function/decomposition
    xfail('linalg.eigh', ''),  # aten._linalg_eigh.default - couldn't find symbolic meta function/decomposition
    xfail('linalg.eigvalsh', ''),  # aten._linalg_eigh.default - couldn't find symbolic meta function/decomposition
    xfail('linalg.householder_product', ''),  # aten.linalg_householder_product.default - couldn't find symbolic meta funct...
    xfail('linalg.inv', ''),  # aten.linalg_inv_ex.default - couldn't find symbolic meta function/decomposition
    xfail('linalg.inv_ex', ''),  # aten.linalg_inv_ex.default - couldn't find symbolic meta function/decomposition
    xfail('linalg.ldl_factor', ''),  # aten.linalg_ldl_factor_ex.default - couldn't find symbolic meta function/decomposition
    xfail('linalg.ldl_factor_ex', ''),  # aten.linalg_ldl_factor_ex.default - couldn't find symbolic meta function/decompos...
    xfail('linalg.ldl_solve', ''),  # aten.linalg_ldl_solve.default - couldn't find symbolic meta function/decomposition
    xfail('linalg.lu', ''),  # aten.linalg_lu.default - couldn't find symbolic meta function/decomposition
    xfail('linalg.lu_factor', ''),  # aten.linalg_lu_factor_ex.default - couldn't find symbolic meta function/decomposition
    xfail('linalg.lu_factor_ex', ''),  # aten.linalg_lu_factor_ex.default - couldn't find symbolic meta function/decomposition
    xfail('linalg.lu_solve', ''),  # aten.linalg_lu_solve.default - couldn't find symbolic meta function/decomposition
    xfail('linalg.matrix_power'),  # RuntimeError: Trying to call aten.size on a tensor with symbolic shape
    xfail('linalg.matrix_norm', ''),  # aten.linalg_vector_norm.default - couldn't find symbolic meta function/decomposition
    xfail('linalg.matrix_rank', ''),  # aten.size.default - couldn't find symbolic meta function/decomposition
    xfail('linalg.matrix_rank', 'hermitian'),  # aten.size.default - couldn't find symbolic meta function/decomposition
    xfail('linalg.multi_dot', ''),  # aten.size.default - couldn't find symbolic meta function/decomposition
    xfail('linalg.norm', ''),  # TensorImpl do not have numel
    xfail('linalg.norm', 'subgradients_at_zero'),  # TensorImpl do not have numel
    xfail('linalg.pinv', ''),  # aten.linalg_pinv.atol_rtol_tensor - couldn't find symbolic meta function/decomposition
    xfail('linalg.pinv', 'singular'),  # aten.linalg_cholesky_ex.default - couldn't find symbolic meta function/decomposition
    xfail('linalg.pinv', 'hermitian'),  # aten.linalg_pinv.atol_rtol_tensor - couldn't find symbolic meta function/decompo...
    xfail('linalg.qr', ''),  # aten.linalg_qr.default - couldn't find symbolic meta function/decomposition
    xfail('linalg.slogdet', ''),  # aten._linalg_slogdet.default - couldn't find symbolic meta function/decomposition
    xfail('linalg.solve', ''),  # aten._linalg_solve_ex.default - couldn't find symbolic meta function/decomposition
    xfail('linalg.solve_ex', ''),  # aten._linalg_solve_ex.default - couldn't find symbolic meta function/decomposition
    xfail('linalg.solve_triangular', ''),  # aten.linalg_solve_triangular.default - couldn't find symbolic meta function/de...
    xfail('linalg.svd', ''),  # aten._linalg_svd.default - couldn't find symbolic meta function/decomposition
    xfail('linalg.svdvals', ''),  # aten._linalg_svd.default - couldn't find symbolic meta function/decomposition
    xfail('linalg.tensorinv', ''),  # aten.size.default - couldn't find symbolic meta function/decomposition
    xfail('linalg.tensorsolve', ''),  # aten.size.default - couldn't find symbolic meta function/decomposition
    xfail('linalg.vander', ''),  # aten.size.default - couldn't find symbolic meta function/decomposition
    xfail('logaddexp2', ''),  # aten.logaddexp2.default - couldn't find symbolic meta function/decomposition
    xfail('logaddexp', ''),  # aten.logaddexp.default - couldn't find symbolic meta function/decomposition
    xfail('logcumsumexp', ''),  # aten.logcumsumexp.default - couldn't find symbolic meta function/decomposition
    xfail('logdet', ''),  # aten.size.default - couldn't find symbolic meta function/decomposition
    xfail('lu', ''),  # aten.linalg_lu_factor_ex.default - couldn't find symbolic meta function/decomposition
    xfail('lu_solve', ''),  # aten.linalg_lu_solve.default - couldn't find symbolic meta function/decomposition
    xfail('lu_unpack', ''),  # aten.lu_unpack.default - couldn't find symbolic meta function/decomposition
    xfail('masked_fill', ''),  # expected predicate to be bool, got torch.float32
    xfail('masked_scatter', ''),  # aten.masked_scatter.default - couldn't find symbolic meta function/decomposition
    xfail('masked_select', ''),  # aten.masked_select.default - couldn't find symbolic meta function/decomposition
    xfail('matrix_exp', ''),  # aten.linalg_matrix_exp.default - couldn't find symbolic meta function/decomposition
    xfail('median', ''),  # Could not run 'aten::median' with arguments from the 'Meta' backend. This could be becau...
    xfail('meshgrid', 'list_of_tensors'),  # Tensors of type TensorImpl do not have numel
    xfail('meshgrid', 'variadic_tensors'),  # Tensors of type TensorImpl do not have numel
    xfail('min', 'reduction_with_dim'),  # aten.min.dim - couldn't find symbolic meta function/decomposition
    xfail('mode', ''),  # aten.mode.default - couldn't find symbolic meta function/decomposition
    xfail('msort', ''),  # aten.sort.default - couldn't find symbolic meta function/decomposition
    xfail('nanquantile', ''),  # Could not run 'aten::equal' with arguments from the 'Meta' backend.
    xfail('narrow', ''),  # aten.size.default - couldn't find symbolic meta function/decomposition
    xfail('nn.functional.adaptive_avg_pool3d', ''),  # aten._adaptive_avg_pool3d.default - couldn't find symbolic meta func...
    xfail('nn.functional.adaptive_max_pool1d', ''),  # aten.size.default - couldn't find symbolic meta function/decomposition
    xfail('nn.functional.adaptive_max_pool2d', ''),  # aten.adaptive_max_pool2d.default - couldn't find symbolic meta funct...
    xfail('nn.functional.adaptive_max_pool3d', ''),  # argument 'output_size' (position 2) must be tupl...
    xfail('nn.functional.avg_pool1d', ''),  # aten.size.default - couldn't find symbolic meta function/decomposition
    xfail('nn.functional.avg_pool3d', ''),  # aten.avg_pool3d.default - couldn't find symbolic meta function/decomposition
    xfail('nn.functional.bilinear', ''),  # aten.size.default - couldn't find symbolic meta function/decomposition
    xfail('nn.functional.binary_cross_entropy', ''),  # aten.new_empty.default - couldn't find symbolic meta function/decom...
    xfail('nn.functional.conv1d', ''),  # aten.convolution.default - couldn't find symbolic meta function/decomposition
    xfail('nn.functional.conv2d', ''),  # aten.convolution.default - couldn't find symbolic meta function/decomposition
    xfail('nn.functional.cosine_embedding_loss', ''),  # The underlying op of 'aten.stride' has no overload name '_schema'
    xfail('nn.functional.cosine_similarity', ''),  # aten.size.default - couldn't find symbolic meta function/decomposition
    xfail('nn.functional.cross_entropy', ''),  # aten.size.default - couldn't find symbolic meta function/decomposition
    xfail('nn.functional.ctc_loss'),  # aten._ctc_loss.Tensor - couldn't find symbolic meta function/decomposition
    xfail('nn.functional.dropout2d', ''),  # Tensors of type TensorImpl do not have numel
    xfail('nn.functional.dropout3d', ''),  # Tensors of type TensorImpl do not have numel
    xfail('nn.functional.dropout', ''),  # Tensors of type TensorImpl do not have numel
    xfail('nn.functional.embedding_bag', ''),  # aten._embedding_bag_forward_only.default - couldn't find symbolic meta fun...
    xfail('nn.functional.embedding', ''),  # argument 'size' must be tuple of ints, but found element of type tor...
    xfail('nn.functional.feature_alpha_dropout', 'with_train'),  # Tensors of type TensorImpl do not have numel
    xfail('nn.functional.fractional_max_pool2d', ''),  # argument 'size' must be tuple of ints, but found element of t...
    xfail('nn.functional.fractional_max_pool3d', ''),  # argument 'size' must be tuple of ints, but found element of t...
    xfail('nn.functional.glu', ''),  # aten.glu.default - couldn't find symbolic meta function/decomposition
    xfail('nn.functional.grid_sample', ''),  # aten.grid_sampler_2d.default - couldn't find symbolic meta function/decompos...
    xfail('nn.functional.group_norm', ''),  # 'torch._C.SymIntNode' and 'int'
    xfail('nn.functional.hinge_embedding_loss', ''),  # aten.empty_like.default - couldn't find symbolic meta function/deco...
    xfail('nn.functional.interpolate', 'area'),  # aten.size.default - couldn't find symbolic meta function/decomposition
    xfail('nn.functional.interpolate', 'bicubic'),  # aten.upsample_bicubic2d.vec - couldn't find symbolic meta function/d...
    xfail('nn.functional.interpolate', 'bilinear'),  # aten.upsample_bilinear2d.vec - couldn't find symbolic meta function...
    xfail('nn.functional.interpolate', 'linear'),  # aten.upsample_linear1d.vec - couldn't find symbolic meta function/dec...
    xfail('nn.functional.interpolate', 'nearest'),  # aten.upsample_nearest1d.vec - couldn't find symbolic meta function/d...
    xfail('nn.functional.interpolate', 'trilinear'),  # aten.upsample_trilinear3d.vec - couldn't find symbolic meta functi...
    xfail('nn.functional.local_response_norm', ''),  # Tensors of type TensorImpl do not have numel
    xfail('nn.functional.margin_ranking_loss', ''),  # The underlying op of 'aten.stride' has no overload name '_schema'
    xfail('nn.functional.max_pool1d', ''),  # Trying to call aten.size on a tensor with symbolic shapes.
    xfail('nn.functional.max_pool3d', ''),  # aten.max_pool3d_with_indices.default - couldn't find symbolic meta function/d...
    xfail('nn.functional.max_unpool1d', 'grad'),  # aten.max_unpool2d.default - couldn't find symbolic meta function/decom...
    xfail('nn.functional.max_unpool2d', 'grad'),  # aten.max_unpool2d.default - couldn't find symbolic meta function/decom...
    xfail('nn.functional.max_unpool3d', 'grad'),  # aten.max_unpool3d.default - couldn't find symbolic meta function/decom...
    xfail('nn.functional.multi_margin_loss', ''),  # Could not run 'aten::multi_margin_loss' with arguments from the...
    xfail('nn.functional.multilabel_margin_loss', ''),  # Could not run 'aten::multilabel_margin_loss_forward' with ...
    xfail('nn.functional.pad', 'circular'),  # aten.size.default - couldn't find symbolic meta function/decomposition
    xfail('nn.functional.pad', 'constant'),  # aten.fill.Scalar - couldn't find symbolic meta function/decomposition
    xfail('nn.functional.pad', 'reflect'),  # aten.reflection_pad1d.default - couldn't find symbolic meta function/decompo...
    xfail('nn.functional.pad', 'replicate'),  # aten.replication_pad1d.default - couldn't find symbolic meta function/deco...
    xfail('nn.functional.pdist', ''),  # Could not run 'aten::_pdist_forward' with arguments from the 'Meta' backend...
    xfail('nn.functional.pixel_shuffle', ''),  # aten.pixel_shuffle.default - couldn't find symbolic meta function/decompos...
    xfail('nn.functional.pixel_unshuffle', ''),  # aten.pixel_unshuffle.default - couldn't find symbolic meta function/deco...
    xfail('nn.functional.rrelu', ''),  # aten.empty_like.default - couldn't find symbolic meta function/decomposition
    xfail('nn.functional.smooth_l1_loss', ''),  # aten.size.default - couldn't find symbolic meta function/decomposition
    xfail('nn.functional.unfold', ''),  # aten.im2col.default - couldn't find symbolic meta function/decomposition
    xfail('nn.functional.upsample_bilinear', ''),  # aten.upsample_bilinear2d.vec - couldn't find symbolic meta function/de...
    xfail('nn.functional.upsample_nearest', ''),  # aten.upsample_nearest1d.vec - couldn't find symbolic meta function/deco...
    xfail('norm', 'nuc'),  # aten._linalg_svd.default - couldn't find symbolic meta function/decomposition
    xfail('normal', ''),  # aten.normal.Tensor_Tensor - couldn't find symbolic meta function/decomposition
    xfail('normal', 'number_mean'),  # aten.normal.float_Tensor - couldn't find symbolic meta function/decomposition
    xfail('ormqr', ''),  # aten.ormqr.default - couldn't find symbolic meta function/decomposition
    xfail('outer', ''),  # aten.size.default - couldn't find symbolic meta function/decomposition
    xfail('pca_lowrank', ''),  # aten.mm.default - couldn't find symbolic meta function/decomposition
    xfail('pinverse', ''),  # aten.linalg_pinv.atol_rtol_tensor - couldn't find symbolic meta function/decomposition
    xfail('polygamma', 'polygamma_n_0'),  # aten.polygamma.default - couldn't find symbolic meta function/decomposition
    xfail('polygamma', 'polygamma_n_1'),  # aten.polygamma.default - couldn't find symbolic meta function/decomposition
    xfail('polygamma', 'polygamma_n_2'),  # aten.polygamma.default - couldn't find symbolic meta function/decomposition
    xfail('polygamma', 'polygamma_n_3'),  # aten.polygamma.default - couldn't find symbolic meta function/decomposition
    xfail('polygamma', 'polygamma_n_4'),  # aten.polygamma.default - couldn't find symbolic meta function/decomposition
    xfail('put', ''),  # aten.clone.default - couldn't find symbolic meta function/decomposition
    xfail('quantile', ''),  # Could not run 'aten::equal' with arguments from the 'Meta' backend.
    xfail('qr', ''),  # aten.linalg_qr.default - couldn't find symbolic meta function/decomposition
    xfail('rad2deg', ''),  # aten.rad2deg.default - couldn't find symbolic meta function/decomposition
    xfail('renorm', ''),  # aten.renorm.default - couldn't find symbolic meta function/decomposition
    xfail('reshape_as', ''),  # aten.size.default - couldn't find symbolic meta function/decomposition
    xfail('resize_', ''),  # aten.clone.default - couldn't find symbolic meta function/decomposition
    xfail('resize_as_', ''),  # aten.clone.default - couldn't find symbolic meta function/decomposition
    xfail('roll', ''),  # Tensors of type TensorImpl do not have numel
    xfail('round', ''),  # aten.round.default - couldn't find symbolic meta function/decomposition
    xfail('round', 'decimals_0'),  # aten.round.decimals - couldn't find symbolic meta function/decomposition
    xfail('round', 'decimals_3'),  # aten.round.decimals - couldn't find symbolic meta function/decomposition
    xfail('round', 'decimals_neg_3'),  # aten.round.decimals - couldn't find symbolic meta function/decomposition
    xfail('scatter_add', ''),  # aten.scatter_add.default - couldn't find symbolic meta function/decomposition
    xfail('scatter', ''),  # aten.scatter.src - couldn't find symbolic meta function/decomposition
    xfail('scatter_reduce', 'amax'),  # aten.scatter_reduce.two - couldn't find symbolic meta function/decomposition
    xfail('scatter_reduce', 'amin'),  # aten.scatter_reduce.two - couldn't find symbolic meta function/decomposition
    xfail('scatter_reduce', 'mean'),  # aten.scatter_reduce.two - couldn't find symbolic meta function/decomposition
    xfail('scatter_reduce', 'prod'),  # aten.scatter_reduce.two - couldn't find symbolic meta function/decomposition
    xfail('scatter_reduce', 'sum'),  # aten.scatter_reduce.two - couldn't find symbolic meta function/decomposition
    xfail('searchsorted', ''),  # Could not run 'aten::searchsorted.Tensor' with arguments from the 'Meta' backend. ...
    xfail('segment_reduce', 'offsets'),  # aten.segment_reduce.default - couldn't find symbolic meta function/decomposition
    xfail('slice_scatter', ''),  # aten.slice_scatter.default - couldn't find symbolic meta function/decomposition
    xfail('sort', ''),  # aten.sort.default - couldn't find symbolic meta function/decomposition
    xfail('special.airy_ai', ''),  # aten.special_airy_ai.default - couldn't find symbolic meta function/decomposition
    xfail('special.bessel_j0', ''),  # aten.special_bessel_j0.default - couldn't find symbolic meta function/decomposition
    xfail('special.bessel_j1', ''),  # aten.special_bessel_j1.default - couldn't find symbolic meta function/decomposition
    xfail('special.bessel_y0', ''),  # aten.special_bessel_y0.default - couldn't find symbolic meta function/decomposition
    xfail('special.bessel_y1', ''),  # aten.special_bessel_y1.default - couldn't find symbolic meta function/decomposition
    xfail('special.chebyshev_polynomial_t', ''),  # aten.special_chebyshev_polynomial_t.default - couldn't find symbolic me...
    xfail('special.chebyshev_polynomial_u', ''),  # aten.special_chebyshev_polynomial_u.default - couldn't find symbolic me...
    xfail('special.entr', ''),  # aten.special_entr.default - couldn't find symbolic meta function/decomposition
    xfail('special.erfcx', ''),  # aten.special_erfcx.default - couldn't find symbolic meta function/decomposition
    xfail('special.hermite_polynomial_h', ''),  # aten.special_hermite_polynomial_h.default - couldn't find symbolic meta f...
    xfail('special.hermite_polynomial_he', ''),  # aten.special_hermite_polynomial_he.default - couldn't find symbolic meta...
    xfail('special.laguerre_polynomial_l', ''),  # aten.special_laguerre_polynomial_l.default - couldn't find symbolic meta...
    xfail('special.log_ndtr', ''),  # aten.special_log_ndtr.default - couldn't find symbolic meta function/decomposition
    xfail('special.modified_bessel_i0', ''),  # aten.special_modified_bessel_i0.default - couldn't find symbolic meta funct...
    xfail('special.modified_bessel_i1', ''),  # aten.special_modified_bessel_i1.default - couldn't find symbolic meta funct...
    xfail('special.modified_bessel_k0', ''),  # aten.special_modified_bessel_k0.default - couldn't find symbolic meta funct...
    xfail('special.modified_bessel_k1', ''),  # aten.special_modified_bessel_k1.default - couldn't find symbolic meta funct...
    xfail('special.ndtri', ''),  # aten.special_ndtri.default - couldn't find symbolic meta function/decomposition
    xfail('special.polygamma', 'special_polygamma_n_0'),  # aten.polygamma.default - couldn't find symbolic meta function/...
    xfail('special.scaled_modified_bessel_k0', ''),  # aten.special_scaled_modified_bessel_k0.default - couldn't find symbo...
    xfail('special.scaled_modified_bessel_k1', ''),  # aten.special_scaled_modified_bessel_k1.default - couldn't find symbo...
    xfail('special.spherical_bessel_j0', ''),  # aten.special_spherical_bessel_j0.default - couldn't find symbolic meta fun...
    xfail('special.xlog1py', ''),  # aten.special_xlog1py.default - couldn't find symbolic meta function/decomposition
    xfail('split', ''),  # 'torch._C.SymIntNode' and 'int'
    xfail('split', 'list_args'),  # aten.size.default - couldn't find symbolic meta function/decomposition
    xfail('split_with_sizes', ''),  # aten.size.default - couldn't find symbolic meta function/decomposition
    xfail('stft', ''),  # argument 'size' must be tuple of ints, but found element of type torch._C.SymIntNode at...
    xfail('sum_to_size', ''),  # aten.size.default - couldn't find symbolic meta function/decomposition
    xfail('svd', ''),  # aten._linalg_svd.default - couldn't find symbolic meta function/decomposition
    xfail('svd_lowrank', ''),  # aten.mm.default - couldn't find symbolic meta function/decomposition
    xfail('symeig', ''),  # aten.symeig.default - couldn't find symbolic meta function/decomposition
    xfail('take_along_dim', ''),  # dtype of indices should be Long but got Float
    xfail('take', ''),  # aten.take.default - couldn't find symbolic meta function/decomposition
    xfail('tensordot', ''),  # aten.size.default - couldn't find symbolic meta function/decomposition
    xfail('topk', ''),  # aten.topk.default - couldn't find symbolic meta function/decomposition
    xfail('trapz', ''),  # aten.size.default - couldn't find symbolic meta function/decomposition
    xfail('trapezoid', ''),  # aten.size.default - couldn't find symbolic meta function/decomposition
    xfail('triangular_solve', ''),  # aten.triangular_solve.default - couldn't find symbolic meta function/decomposition
    xfail('unfold', ''),  # aten.unfold.default - couldn't find symbolic meta function/decomposition
    xfail('view_as_complex', ''),  # aten.view_as_complex.default - couldn't find symbolic meta function/decomposition
    xfail('view_as', ''),  # aten.size.default - couldn't find symbolic meta function/decomposition
    xfail('vsplit', ''),  # aten.size.default - couldn't find symbolic meta function/decomposition
    xfail('unbind', ''),  # aten.unbind.int - couldn't find symbolic meta function/decomposition
}
symbolic_tensor_segfaults = {
}

symbolic_tensor_failures.update(symbolic_tensor_segfaults)

def _test_make_fx_helper(self, device, dtype, op, tracing_mode):
    def f(args, kwargs):
        return op.op(*args, **kwargs)
    sample_inputs_itr = op.sample_inputs(device, dtype, requires_grad=False)
    new_f = None

    # Limit ourselves to first 100 inputs so symbolic tracing tests don't take too long
    for sample_input in itertools.islice(sample_inputs_itr, 100):
        args = [sample_input.input] + list(sample_input.args)
        kwargs = sample_input.kwargs

        try:
            new_f = make_fx(f, tracing_mode=tracing_mode)(args, kwargs)
        except DynamicOutputShapeException as e:
            self.skipTest("Dynamic output shape operation in trace")
        for arg in args:
            if isinstance(arg, torch.Tensor) and arg.dtype == torch.float:
                arg.uniform_(0, 1)
        try:
            old_out = f(args, kwargs)
        except Exception:
            continue
        new_out = wrapper_set_seed(new_f, args, kwargs)
        self.assertEqual(new_out, old_out)

class TestProxyTensorOpInfo(TestCase):
    @ops(op_db, allowed_dtypes=(torch.float,))
    @skipOps('TestProxyTensorOpInfo', 'test_make_fx_exhaustive', make_fx_failures)
    def test_make_fx_exhaustive(self, device, dtype, op):
        _test_make_fx_helper(self, device, dtype, op, "real")

    @ops(op_db, allowed_dtypes=(torch.float,))
    @skipOps('TestProxyTensorOpInfo', 'test_make_fx_fake_exhaustive', make_fx_failures.union(fake_tensor_failures))
    def test_make_fx_fake_exhaustive(self, device, dtype, op):
        _test_make_fx_helper(self, device, dtype, op, "fake")

    @skipIfNoSympy
    @ops(op_db, allowed_dtypes=(torch.float,))
    @skipOps('TestProxyTensorOpInfo', 'test_make_fx_symbolic_exhaustive',
             make_fx_failures | fake_tensor_failures | symbolic_tensor_failures)
    def test_make_fx_symbolic_exhaustive(self, device, dtype, op):
        _test_make_fx_helper(self, device, dtype, op, "symbolic")


only_for = ("cpu")
instantiate_device_type_tests(TestProxyTensorOpInfo, globals(), only_for=only_for)


if __name__ == '__main__':
    run_tests()<|MERGE_RESOLUTION|>--- conflicted
+++ resolved
@@ -1152,12 +1152,6 @@
     xfail('cumsum', ''),  # aten.cumsum.default - couldn't find symbolic meta function/decomposition
     xfail('cumulative_trapezoid', ''),  # aten.slice.Tensor - couldn't find symbolic meta function/decomposition
     xfail('deg2rad', ''),  # aten.deg2rad.default - couldn't find symbolic meta function/decomposition
-<<<<<<< HEAD
-    xfail('diag_embed', ''),  # aten.diag_embed.default - couldn't find symbolic meta function/decomposition
-    xfail('diagonal', ''),  # aten.diagonal.default - couldn't find symbolic meta function/decomposition
-=======
-    xfail('diagonal_scatter', ''),  # aten.diagonal_scatter.default - couldn't find symbolic meta function/decomposition
->>>>>>> 79dd621f
     xfail('diff', ''),  # aten.empty_like.default - couldn't find symbolic meta function/decomposition
     xfail('dist', ''),  # aten.dist.default - couldn't find symbolic meta function/decomposition
     xfail('dsplit', ''),  # aten.slice.Tensor - couldn't find symbolic meta function/decomposition
