--- conflicted
+++ resolved
@@ -6,7 +6,7 @@
 import torch._dynamo.test_case
 import torch._dynamo.testing
 import torch.onnx.operators
-from torch._dynamo.testing import same
+from torch._dynamo.testing import expectedFailureDynamic, same
 
 from torch.nn import functional as F
 from torch.testing._internal.common_cuda import (
@@ -291,11 +291,7 @@
         not PLATFORM_SUPPORTS_FUSED_SDPA or not SM80OrLater,
         "Can't run fused SDPA on this platform",
     )
-<<<<<<< HEAD
-    @patch.object(torch._dynamo.config, "dynamic_shapes", False)
-=======
     @expectedFailureDynamic
->>>>>>> 8c54cd43
     def test_autocast_sdpa(self):
         class MyModule(torch.nn.Module):
             def forward(self, query, key, value):
