# Owner(s): ["module: dataloader"]

import math
import sys
import errno
import os
import ctypes
import faulthandler
import torch
import gc
import time
import signal
import unittest
import itertools
import warnings
import tempfile
import torch.utils.data.datapipes as dp
from torch import multiprocessing as mp
from torch.utils.data import (
    ChainDataset,
    ConcatDataset,
    DataLoader,
    Dataset,
    IterableDataset,
    IterDataPipe,
    Subset,
    TensorDataset,
    StackDataset,
    _utils
)
from torch.utils.data._utils import MP_STATUS_CHECK_INTERVAL
from torch.utils.data.dataset import random_split
from torch.utils.data.datapipes.iter import IterableWrapper
from torch._utils import ExceptionWrapper
from torch.testing._internal.common_utils import (TestCase, run_tests, TEST_NUMPY, IS_WINDOWS, IS_JETSON,
                                                  IS_CI, NO_MULTIPROCESSING_SPAWN, skipIfRocm, slowTest,
                                                  load_tests, TEST_WITH_ASAN, TEST_WITH_TSAN, IS_SANDCASTLE,
<<<<<<< HEAD
                                                  IS_MACOS)
=======
                                                  IS_MACOS, TEST_CUDA, IS_LINUX)
>>>>>>> 11602ac5


try:
    import psutil
    HAS_PSUTIL = True
except ImportError:
    HAS_PSUTIL = False
    err_msg = ("psutil not found. Some critical data loader tests relying on it "
               "(e.g., TestDataLoader.test_proper_exit) will not run.")
    if IS_CI:
        raise ImportError(err_msg) from None
    else:
        warnings.warn(err_msg)

try:
    import dill
    # XXX: By default, dill writes the Pickler dispatch table to inject its
    # own logic there. This globally affects the behavior of the standard library
    # pickler for any user who transitively depends on this module!
    # Undo this extension to avoid altering the behavior of the pickler globally.
    dill.extend(use_dill=False)
    HAS_DILL = True
except ImportError:
    HAS_DILL = False
skipIfNoDill = unittest.skipIf(not HAS_DILL, "no dill")


try:
    import numpy as np
    HAS_NUMPY = True
except ImportError:
    HAS_NUMPY = False
skipIfNoNumpy = unittest.skipIf(not HAS_NUMPY, "no NumPy")

# load_tests from torch.testing._internal.common_utils is used to automatically filter tests for
# sharding on sandcastle. This line silences flake warnings
load_tests = load_tests

# We cannot import TEST_CUDA from torch.testing._internal.common_cuda here, because if we do that,
# the TEST_CUDNN line from torch.testing._internal.common_cuda will be executed multiple times
# as well during the execution of this test suite, and it will cause
# CUDA OOM error on Windows.
TEST_CUDA = torch.cuda.is_available()
if TEST_CUDA:
    torch.cuda.memory._set_allocator_settings('expandable_segments:False')

if not NO_MULTIPROCESSING_SPAWN:
    # We want to use `spawn` if able because some of our tests check that the
    # data loader terminiates gracefully. To prevent hanging in the testing
    # process, such data loaders are run in a separate subprocess.
    #
    # We also want to test the `pin_memory=True` configuration, thus `spawn` is
    # required to launch such processes and they initialize the CUDA context.
    #
    # Mixing different start method is a recipe for disaster (e.g., using a fork
    # `mp.Event` with a spawn `mp.Process` segfaults). So we set this globally
    # to avoid bugs.
    #
    # Get a multiprocessing context because some test / third party library will
    # set start_method when imported, and setting again triggers `RuntimeError`.
    mp = mp.get_context(method='spawn')


# 60s of timeout?
# Yes, in environments where physical CPU resources are shared, e.g., CI, the
# time for a inter-process communication can be highly varying.  With 15~17s of
# timeout, we have observed flakiness in some CI builds (see
# pytorch/pytorch#14501, pytorch/pytorch#16608).  We follow the CPython
# multiprocessing setup and set the timeout to 60s here:
#
# https://github.com/python/cpython/blob/e8113f51a8bdf33188ee30a1c038a298329e7bfa/Lib/test/_test_multiprocessing.py#L73
JOIN_TIMEOUT = 60.0  # seconds


supported_multiprocessing_contexts = [None] + list(torch.multiprocessing.get_all_start_methods())


@unittest.skipIf(
    TEST_WITH_TSAN,
    "Fails with TSAN with the following error: starting new threads after multi-threaded "
    "fork is not supported. Dying (set die_after_fork=0 to override)")
class TestDatasetRandomSplit(TestCase):
    def test_lengths_must_equal_dataset_size(self):
        with self.assertRaises(ValueError):
            random_split([1, 2, 3, 4], [1, 2])

    def test_splits_have_correct_size(self):
        splits = random_split([1, 2, 3, 4, 5, 6], [2, 4])
        self.assertEqual(len(splits), 2)
        self.assertEqual(len(splits[0]), 2)
        self.assertEqual(len(splits[1]), 4)

        splits = random_split([1, 2, 3, 4, 5, 6], [0.5, 0.5])
        self.assertEqual(len(splits), 2)
        self.assertEqual(len(splits[0]), 3)
        self.assertEqual(len(splits[1]), 3)

        # Odd size splits
        self.assertEqual(
            len(random_split(range(3), [0.5, 0.5], generator=torch.Generator().manual_seed(1))),
            2
        )

        # Odd sized round-robin splits
        splits = random_split(range(106), [0.1, 0.2, 0.3, 0.4],
                              generator=torch.Generator().manual_seed(1))
        self.assertEqual(len(splits[0]), 11)
        self.assertEqual(len(splits[1]), 22)
        self.assertEqual(len(splits[2]), 31)
        self.assertEqual(len(splits[3]), 42)


    def test_splits_are_mutually_exclusive(self):
        data = [5, 2, 3, 4, 1, 6]
        splits = random_split(data, [2, 4])
        all_values = []
        all_values.extend(list(splits[0]))
        all_values.extend(list(splits[1]))
        data.sort()
        all_values.sort()
        self.assertListEqual(data, all_values)

        splits = random_split(data, [0.33, 0.67])
        all_values = []
        all_values.extend(list(splits[0]))
        all_values.extend(list(splits[1]))
        data.sort()
        all_values.sort()
        self.assertListEqual(data, all_values)

        data = [1, 2, 3, 4]
        splits = random_split(data, [0.25, 0.75])
        all_values = []
        all_values.extend(list(splits[0]))
        all_values.extend(list(splits[1]))
        data.sort()
        all_values.sort()
        self.assertListEqual(data, all_values)

    def test_splits_indexing_type(self):
        r"""Indices generated by random_split
          should be of integer type
        """
        class CustomDataset:
            def __init__(self, test_object, custom_list):
                self.data = custom_list
                self.test_object = test_object

            def __getitem__(self, key):
                self.test_object.assertEqual(type(key), int)
                return self.data[key]

            def __len__(self):
                return len(self.data)

        x = [1, 2, 3, 4, 5]
        dataset = CustomDataset(self, x)
        dataset = random_split(dataset, [5])[0]
        data_loader = DataLoader(dataset)
        for batch in data_loader:
            pass

        # fractional splitting
        dataset = CustomDataset(self, x)
        dataset = random_split(dataset, [1.0])[0]
        data_loader = DataLoader(dataset)
        for batch in data_loader:
            pass

    def test_splits_reproducibility(self):
        self.assertEqual(
            [list(x) for x in random_split(range(10), [3, 7], generator=torch.Generator().manual_seed(1))],
            [[5, 6, 1], [2, 0, 8, 9, 3, 7, 4]],
        )
        self.assertEqual(
            random_split(range(100), [60, 40], generator=torch.Generator().manual_seed(42)),
            random_split(range(100), [60, 40], generator=torch.Generator().manual_seed(42)),
        )
        self.assertEqual(
            random_split(range(100), [0.5, 0.5], generator=torch.Generator().manual_seed(42)),
            random_split(range(100), [0.5, 0.5], generator=torch.Generator().manual_seed(42)),
        )
        self.assertEqual(
            random_split(range(100), [0.33, 0.33, 0.34], generator=torch.Generator().manual_seed(42)),
            random_split(range(100), [0.33, 0.33, 0.34], generator=torch.Generator().manual_seed(42)),
        )

    def test_incomplete_fractional_splits(self):
        with self.assertRaises(ValueError):
            # should raise since the sum of fractions is not 1
            random_split([1, 2, 3, 4], [0.1])

        with self.assertRaises(ValueError):
            # should raise since fraction > 1
            random_split([1, 2, 3, 4], [1.1])

    def test_splits_generator(self):
        # A random_split without a specific generator should affect the default one
        state = torch.get_rng_state()
        a = torch.rand(10)
        torch.set_rng_state(state)
        random_split(range(10), [5, 5])
        b = torch.rand(10)
        self.assertNotEqual(a, b)

        # A random_split with a specific generator should not affect the default one
        state = torch.get_rng_state()
        a = torch.rand(10)
        torch.set_rng_state(state)
        random_split(range(10), [5, 5], generator=torch.Generator().manual_seed(42))
        b = torch.rand(10)
        self.assertEqual(a, b)

    def test_slicing_of_subset_of_dataset(self):
        # Testing slicing a subset initialized with a dataset
        dataset = TensorDataset(torch.tensor([1, 2, 3, 4, 5]))
        subset_of_dataset = Subset(dataset, [0, 1, 2, 3, 4])
        self.assertEqual(subset_of_dataset[:], dataset[:])
        self.assertEqual(subset_of_dataset[1:2], dataset[1:2])
        self.assertEqual(subset_of_dataset[0:-1:2], dataset[0:-1:2])
        # Testing slicing of subset from random split
        subset1, subset2 = random_split(dataset, [3, 2])
        self.assertEqual(subset1[:], dataset[subset1.indices[:]])
        self.assertEqual(subset1[0:2], dataset[subset1.indices[0:2]])
        self.assertEqual(subset1[0:-1:2], dataset[subset1.indices[0:-1:2]])

    def test_slicing_of_subset_of_subset(self):
        # Testing slicing a subset initialized with a subset
        dataset = TensorDataset(torch.tensor([1, 2, 3, 4, 5]))
        subset_of_dataset = Subset(dataset, [0, 1, 2, 3, 4])
        subset_of_subset = Subset(subset_of_dataset, [0, 1, 2, 3, 4])
        self.assertEqual(subset_of_subset[:], dataset[:])
        self.assertEqual(subset_of_subset[0:2], dataset[0:2])
        self.assertEqual(subset_of_subset[0:-1:2], dataset[0:-1:2])
        # Testing slicing of subset of subset from random split
        subset1, subset2 = random_split(dataset, [4, 1])
        subset_of_subset1, subset_of_subset2 = random_split(subset1, [3, 1])
        idx = [subset1.indices[i] for i in subset_of_subset1.indices]
        self.assertEqual(subset_of_subset1[:], dataset[idx[:]])
        self.assertEqual(subset_of_subset1[0:2], dataset[idx[0:2]])
        self.assertEqual(subset_of_subset1[0:-1:2], dataset[idx[0:-1:2]])


class CUDACountingDataset(Dataset):
    def __init__(self, n):
        super().__init__()
        self.n = n

    def __getitem__(self, i):
        return torch.as_tensor(i, device='cuda')

    def __len__(self):
        return self.n


class CountingDataset(Dataset):
    def __init__(self, n):
        super().__init__()
        self.n = n

    def __getitem__(self, i):
        return i

    def __len__(self):
        return self.n


class CountingIterableDataset(IterableDataset):
    def __init__(self, n):
        super().__init__()
        self.n = n

    def __iter__(self):
        return iter(range(self.n))

    def __len__(self):
        return self.n


@unittest.skipIf(
    TEST_WITH_TSAN,
    "Fails with TSAN with the following error: starting new threads after multi-threaded "
    "fork is not supported. Dying (set die_after_fork=0 to override)")
class TestTensorDataset(TestCase):

    def test_len(self):
        source = TensorDataset(torch.randn(15, 10, 2, 3, 4, 5), torch.randperm(15))
        self.assertEqual(len(source), 15)

    def test_getitem(self):
        t = torch.randn(15, 10, 2, 3, 4, 5)
        l = torch.randn(15, 10)
        source = TensorDataset(t, l)
        for i in range(15):
            self.assertEqual(t[i], source[i][0])
            self.assertEqual(l[i], source[i][1])

    def test_getitem_1d(self):
        t = torch.randn(15)
        l = torch.randn(15)
        source = TensorDataset(t, l)
        for i in range(15):
            self.assertEqual(t[i], source[i][0])
            self.assertEqual(l[i], source[i][1])

    def test_single_tensor(self):
        t = torch.randn(5, 10)
        source = TensorDataset(t)
        self.assertEqual(len(source), 5)
        for i in range(5):
            self.assertEqual(t[i], source[i][0])

    def test_many_tensors(self):
        t0 = torch.randn(5, 10, 2, 3, 4, 5)
        t1 = torch.randn(5, 10)
        t2 = torch.randn(5, 10, 2, 5)
        t3 = torch.randn(5, 10, 3, 7)
        source = TensorDataset(t0, t1, t2, t3)
        self.assertEqual(len(source), 5)
        for i in range(5):
            self.assertEqual(t0[i], source[i][0])
            self.assertEqual(t1[i], source[i][1])
            self.assertEqual(t2[i], source[i][2])
            self.assertEqual(t3[i], source[i][3])


@unittest.skipIf(
    TEST_WITH_TSAN,
    "Fails with TSAN with the following error: starting new threads after multi-threaded "
    "fork is not supported. Dying (set die_after_fork=0 to override)")
class TestStackDataset(TestCase):

    def test_empty(self):
        with self.assertRaisesRegex(ValueError, "At least one dataset should be passed"):
            StackDataset()

    def test_mixed(self):
        with self.assertRaisesRegex(ValueError, "Supported either"):
            StackDataset(TensorDataset(torch.randn(15, 10)), a=TensorDataset(torch.randn(10, 15)))

    def test_size_mismatch(self):
        with self.assertRaisesRegex(ValueError, "Size mismatch between datasets"):
            StackDataset(TensorDataset(torch.randn(15, 10)), TensorDataset(torch.randn(10, 15)))
        with self.assertRaisesRegex(ValueError, "Size mismatch between datasets"):
            StackDataset(a=TensorDataset(torch.randn(15, 10)), b=TensorDataset(torch.randn(10, 15)))

    def test_len(self):
        source = StackDataset(TensorDataset(torch.randn(15, 10)), TensorDataset(torch.randn(15)))
        self.assertEqual(len(source), 15)
        source = StackDataset(TensorDataset(torch.randn(15, 10)))
        self.assertEqual(len(source), 15)
        source = StackDataset(a=TensorDataset(torch.randn(15, 10)), b=TensorDataset(torch.randn(15)))
        self.assertEqual(len(source), 15)
        source = StackDataset(a=TensorDataset(torch.randn(15, 10)))
        self.assertEqual(len(source), 15)

    def test_single(self):
        t = TensorDataset(torch.randn(15, 10))
        source = StackDataset(t)
        for i in range(15):
            self.assertEqual(t[i], source[i][0])
        source = StackDataset(a=t)
        for i in range(15):
            self.assertEqual(t[i], source[i]['a'])

    def test_getitem(self):
        t = TensorDataset(torch.randn(15, 10))
        l = TensorDataset(torch.randn(15, 5, 4))
        source = StackDataset(t, l)
        for i in range(15):
            self.assertEqual(t[i], source[i][0])
            self.assertEqual(l[i], source[i][1])
        source = StackDataset(a=t, b=l)
        for i in range(15):
            self.assertEqual(t[i], source[i]['a'])
            self.assertEqual(l[i], source[i]['b'])


@unittest.skipIf(
    TEST_WITH_TSAN,
    "Fails with TSAN with the following error: starting new threads after multi-threaded "
    "fork is not supported. Dying (set die_after_fork=0 to override)")
class TestConcatDataset(TestCase):

    def test_concat_two_singletons(self):
        result = ConcatDataset([[0], [1]])
        self.assertEqual(2, len(result))
        self.assertEqual(0, result[0])
        self.assertEqual(1, result[1])

    def test_concat_two_non_singletons(self):
        result = ConcatDataset([[0, 1, 2, 3, 4],
                                [5, 6, 7, 8, 9]])
        self.assertEqual(10, len(result))
        self.assertEqual(0, result[0])
        self.assertEqual(5, result[5])

    def test_concat_two_non_singletons_with_empty(self):
        # Adding an empty dataset somewhere is correctly handled
        result = ConcatDataset([[0, 1, 2, 3, 4],
                                [],
                                [5, 6, 7, 8, 9]])
        self.assertEqual(10, len(result))
        self.assertEqual(0, result[0])
        self.assertEqual(5, result[5])

    def test_concat_raises_index_error(self):
        result = ConcatDataset([[0, 1, 2, 3, 4],
                                [5, 6, 7, 8, 9]])
        with self.assertRaises(IndexError):
            # this one goes to 11
            result[11]

    def test_add_dataset(self):
        d1 = TensorDataset(torch.rand(7, 3, 28, 28), torch.rand(7))
        d2 = TensorDataset(torch.rand(7, 3, 28, 28), torch.rand(7))
        d3 = TensorDataset(torch.rand(7, 3, 28, 28), torch.rand(7))
        result = d1 + d2 + d3
        self.assertEqual(21, len(result))
        self.assertEqual(0, (d1[0][0] - result[0][0]).abs().sum())
        self.assertEqual(0, (d2[0][0] - result[7][0]).abs().sum())
        self.assertEqual(0, (d3[0][0] - result[14][0]).abs().sum())

    def test_iterable_dataset_err(self):
        d1 = TensorDataset(torch.rand(7, 3, 28, 28), torch.rand(7))
        it1 = CountingIterableDataset(5)
        it2 = CountingIterableDataset(10)

        with self.assertRaisesRegex(AssertionError, "does not support IterableDataset"):
            ConcatDataset([d1, it2, it1])

        with self.assertRaisesRegex(AssertionError, "does not support IterableDataset"):
            ConcatDataset([it2])

        with self.assertRaisesRegex(AssertionError, "does not support IterableDataset"):
            ConcatDataset([it1, d1])


# takes in dummy var so this can also be used as a `worker_init_fn`
def set_faulthander_if_available(_=None):
    faulthandler.enable(sys.__stderr__)
    if not IS_WINDOWS:
        # windows does not have faulthandler.register
        # chain=False prevents the default behavior of killing the process
        faulthandler.register(signal.SIGUSR1, file=sys.__stderr__, chain=False)


set_faulthander_if_available()

# Process `pid` must have called `set_faulthander_if_available`
def print_traces_of_all_threads(pid):
    if not IS_WINDOWS:
        # use the custom signal if available
        os.kill(pid, signal.SIGUSR1)
    else:
        # otherwise we can still use the handler given by faulthandler.enable()
        # at the cost of killing the process.
        os.kill(pid, signal.SIGSEGV)

    # wait in parent process to give subprocess some time to print
    time.sleep(5)


# The following `ErrorTrackingProcess` stores the first encountered exception in
# its `.exception` attribute.
# Inspired by https://stackoverflow.com/a/33599967
class ErrorTrackingProcess(mp.Process):

    # Why no *args?
    #   py2 doesn't support def fn(x, *args, key=val, **kwargs)
    # Setting disable_stderr=True may generate a lot of unrelated error outputs
    # but could be helpful for debugging.
    def __init__(self, disable_stderr=True, **kwargs):
        super().__init__(**kwargs)
        self._pconn, self._cconn = mp.Pipe()
        self._exception = None
        self.disable_stderr = disable_stderr

    def run(self):
        set_faulthander_if_available()
        if self.disable_stderr:
            # Disable polluting stderr with errors that are supposed to happen.
            with open(os.devnull, 'w') as devnull:
                os.dup2(devnull.fileno(), sys.stderr.fileno())
        try:
            super().run()
            self._cconn.send(None)
        except Exception:
            self._cconn.send(ExceptionWrapper(sys.exc_info()))
            raise

    def print_traces_of_all_threads(self):
        assert self.is_alive(), "can only use print_traces_of_all_threads if the process is alive"
        assert not self.disable_stderr, "do not disable stderr if you use print_traces_of_all_threads"
        # On platforms without `SIGUSR1`, `set_faulthander_if_available` sets
        # `faulthandler.enable()`, and `print_traces_of_all_threads` may kill
        # the process. So let's poll the exception first
        _ = self.exception
        print_traces_of_all_threads(self.pid)

    @property
    def exception(self):
        if self._pconn.poll():
            self._exception = self._pconn.recv()
        if self._exception is None:
            return None
        else:
            return self._exception.exc_type(self._exception.exc_msg)

    # ESRCH means that os.kill can't finds alive proc
    def send_signal(self, signum, ignore_ESRCH=False):
        try:
            os.kill(self.pid, signum)
        except OSError as e:
            if not ignore_ESRCH or e.errno != errno.ESRCH:
                raise


class ErrorDataset(Dataset):

    def __init__(self, size):
        self.size = size

    def __len__(self):
        return self.size


class SegfaultDataset(Dataset):

    def __init__(self, size):
        self.size = size

    def __getitem__(self, idx):
        return ctypes.string_at(0)

    def __len__(self):
        return self.size


class SleepDataset(Dataset):

    def __init__(self, size, sleep_sec):
        self.size = size
        self.sleep_sec = sleep_sec
        self.sleeped = False

    def __getitem__(self, idx):
        if not self.sleeped:
            time.sleep(self.sleep_sec)
            self.sleeped = True
        return idx

    def __len__(self):
        return self.size


class SeedDataset(Dataset):

    def __init__(self, size):
        self.size = size

    def __getitem__(self, idx):
        return torch.initial_seed()

    def __len__(self):
        return self.size


class WorkerSpecificIterableDataset(IterableDataset):
    def __init__(self, sizes_for_all_workers):
        self.sizes_for_all_workers = sizes_for_all_workers

    def __iter__(self):
        worker_info = torch.utils.data.get_worker_info()
        assert worker_info is not None
        return iter(range(self.sizes_for_all_workers[worker_info.id]))

    def __len__(self):
        return sum(self.sizes_for_all_workers)


# Inspired by https://stackoverflow.com/a/26703365
# If all workers will call `sync_once`, they will be blocked until all workers
# reach the call (i.e., acting like a barrier).
# This can be used to ensure that each worker at least processes one data.
class SynchronizedDataset(Dataset):

    def __init__(self, size, batch_size, num_workers):
        assert size >= num_workers * batch_size
        self.count = mp.Value('i', 0, lock=True)
        self.barrier = mp.Semaphore(0)
        self.num_workers = num_workers
        self.size = size

    def sync_once(self):
        with self.count.get_lock():
            self.count.value += 1
            if self.count.value == self.num_workers:
                self.barrier.release()
        self.barrier.acquire()
        self.barrier.release()

    def __getitem__(self, idx):
        raise NotImplementedError

    def __len__(self):
        return self.size


class EmptyTensorDataset(torch.utils.data.Dataset):
    def __init__(self, len):
        self.len = len

    def __len__(self):
        return self.len

    def __getitem__(self, any):
        return torch.empty(0)


class SynchronizedSeedDataset(SynchronizedDataset):
    def __getitem__(self, idx):
        self.sync_once()
        return torch.initial_seed()


def _test_timeout(persistent_workers):
    dataset = SleepDataset(10, 3)
    dataloader = DataLoader(dataset, batch_size=2, num_workers=2, timeout=1,
                            persistent_workers=persistent_workers)
    _ = next(iter(dataloader))


def _test_timeout_pin_memory(persistent_workers):
    dataset = SleepDataset(10, 3)
    dataloader = DataLoader(dataset, batch_size=2, num_workers=2, timeout=1, pin_memory=True,
                            persistent_workers=persistent_workers)
    _ = next(iter(dataloader))


def _test_large_sampler_indices(persistent_workers):
    # See
    #   test_large_sampler_indices
    #   https://github.com/pytorch/pytorch/issues/48666

    dataloader = torch.utils.data.DataLoader(
        EmptyTensorDataset(10000000),
        batch_size=40960,
        persistent_workers=persistent_workers,
        num_workers=1)

    it = iter(dataloader)

    for x in it:
        assert x.numel() == 0
        raise RuntimeError('My Error')


def disable_stderr(worker_id):
    r"""
    Avoids printing "ERROR: Unexpected segmentation fault encountered in worker."
    from workers. Since worker signal handler prints with low-level write(),
    this has to be done on OS level via dup.

    This is used as worker_init_fn for test_segfault.
    """
    sys.stderr.flush()  # flush library buffers that dup2 knows nothing about
    # Can't use a with-block because otherwise the fd will be closed when this
    # function ends.
    with open(os.devnull, 'w') as devnull:
        os.dup2(devnull.fileno(), sys.stderr.fileno())


def _test_segfault():
    dataset = SegfaultDataset(10)
    dataloader = DataLoader(dataset, batch_size=2, num_workers=2, worker_init_fn=disable_stderr)
    _ = next(iter(dataloader))


def _test_no_segfault():
    dataset = [1, 2, 3]
    num_threads = torch.get_num_threads()
    if num_threads < 4:
        torch.set_num_threads(4)
    else:
        torch.set_num_threads(num_threads)
    mp_ctx = torch.multiprocessing.get_context(method='fork')
    dataloader = DataLoader(dataset, num_workers=1, worker_init_fn=disable_stderr,
                            multiprocessing_context=mp_ctx)
    _ = next(iter(dataloader))


class TestProperExitDataset(Dataset):
    def __init__(self, size, error_event):
        self.size = size
        self.error_event = error_event

    def __len__(self):
        return self.size

    def __getitem__(self, idx):
        worker_info = torch.utils.data.get_worker_info()
        if self.error_event is not None and self.error_event.is_set() and \
                worker_info.id == worker_info.num_workers - 1:
            # only error in the last worker
            raise RuntimeError('Worker error')
        return torch.tensor([idx])


class TestProperExitIterableDataset(IterableDataset):
    def __init__(self, size, error_event):
        self.error_event = error_event
        self.size = size
        self.remaining = size

    def __len__(self):
        return self.size

    def __iter__(self):
        return self

    def __next__(self):
        worker_info = torch.utils.data.get_worker_info()
        if self.error_event is not None and self.error_event.is_set() and \
                worker_info.id == worker_info.num_workers - 1:
            # only error in the last worker
            raise RuntimeError('Worker error')
        self.remaining -= 1
        if self.remaining < 0:
            raise StopIteration
        return torch.tensor(-1000)


# See TestDataLoader.test_proper_exit for usage
def _test_proper_exit(is_iterable_dataset, use_workers, pin_memory, exit_method,
                      hold_iter_reference, loader_setup_event, tester_setup_event,
                      persistent_workers):
    num_workers = 2 if use_workers else 0

    if exit_method == 'worker_error' or exit_method == 'worker_kill':
        assert use_workers is True

    if exit_method == 'worker_error':
        worker_error_event = mp.Event()
    else:
        worker_error_event = None

    if is_iterable_dataset:
        ds = TestProperExitIterableDataset(7, worker_error_event)
    else:
        ds = TestProperExitDataset(12, worker_error_event)

    loader = DataLoader(ds, batch_size=1, shuffle=False,
                        num_workers=num_workers, pin_memory=pin_memory,
                        worker_init_fn=set_faulthander_if_available,
                        persistent_workers=persistent_workers)

    error_it = 2

    if use_workers:
        # 2 is the magical per-worker prefetch number...
        # FIXME: change this after the number becomes configurable.
        if is_iterable_dataset:
            assert len(ds) * num_workers > (error_it + 2 + 1)
        else:
            assert len(loader) > (error_it + 2 + 1) * num_workers
    else:
        if is_iterable_dataset:
            assert len(ds) > error_it + 1
        else:
            assert len(loader) > error_it + 1

    it = iter(loader)
    if use_workers:
        workers = it._workers

    def kill_pid(pid):
        psutil_p = psutil.Process(pid)
        psutil_p.kill()
        psutil_p.wait(JOIN_TIMEOUT)
        assert not psutil_p.is_running()

    for i, _ in enumerate(it):
        if i == 0:
            if not hold_iter_reference:
                del it
                del loader
            loader_setup_event.set()
            tester_setup_event.wait()
            # ensure that the workers are still alive
            if use_workers:
                for w in workers:
                    assert w.is_alive()
            if worker_error_event is not None:
                worker_error_event.set()

        if i == error_it:
            if exit_method == 'loader_error':
                raise RuntimeError('Loader error')
            elif exit_method == 'loader_kill':
                kill_pid(os.getpid())
            elif exit_method == 'worker_kill':
                kill_pid(workers[-1].pid)  # kill last worker

    if not hold_iter_reference:
        # Tries to trigger the __del__ clean-up rather than the automatic
        # exiting of daemonic children. Technically it should be automatically
        # triggered, but I don't want to rely on the implementation detail of
        # Python gc.
        gc.collect()


class TestWorkerInfoDataset(SynchronizedDataset):
    def __getitem__(self, idx):
        self.sync_once()
        return torch.tensor(self.value)


# Should be used as worker_init_fn with TestWorkerInfoDataset.
# See _test_get_worker_info below for usage.
def _test_worker_info_init_fn(worker_id):
    worker_info = torch.utils.data.get_worker_info()
    assert worker_id == worker_info.id, "worker_init_fn and worker_info should have consistent id"
    assert worker_id < worker_info.num_workers, "worker_init_fn and worker_info should have valid id"
    assert worker_info.seed == torch.initial_seed(), "worker_init_fn and worker_info should have consistent seed"
    dataset = worker_info.dataset
    assert isinstance(dataset, TestWorkerInfoDataset), "worker_info should have correct dataset copy"
    assert not hasattr(dataset, 'value'), "worker_info should have correct dataset copy"
    # test that WorkerInfo attributes are read-only
    try:
        worker_info.id = 3999
    except RuntimeError as e:
        assert str(e) == "Cannot assign attributes to WorkerInfo objects"
    try:
        worker_info.a = 3
    except RuntimeError as e:
        assert str(e) == "Cannot assign attributes to WorkerInfo objects"
    for k in ['id', 'num_workers', 'seed', 'dataset']:
        assert f"{k}=" in repr(worker_info)
    dataset.value = [worker_id, os.getpid()]


def _test_get_worker_info():
    # get_worker_info returns None in main proc
    assert torch.utils.data.get_worker_info() is None
    num_workers = 2
    batch_size = 2
    dataset = TestWorkerInfoDataset(6, batch_size, num_workers)
    dataloader = DataLoader(dataset, batch_size=batch_size,
                            num_workers=num_workers,
                            worker_init_fn=_test_worker_info_init_fn)
    it = iter(dataloader)
    data = []
    for d in it:
        data.append(d)
    worker_pids = [w.pid for w in it._workers]
    data = torch.cat(data, 0)
    for d in data:
        # each `d` is a [worker_id, worker_pid] pair, which is set in
        # _test_worker_info_init_fn
        assert d[1] == worker_pids[d[0]]
    # get_worker_info returns None in main proc after data loading
    assert torch.utils.data.get_worker_info() is None
    # main proc dataset was never assigned this attribute
    assert not hasattr(dataset, 'value')
    try:
        _ = dataset[0]
    except AttributeError:
        return
    raise RuntimeError('Expected AttributeError')


# test custom init function
def init_fn(worker_id):
    torch.manual_seed(12345)


# used with test_error_in_init
class ErrorIterableDataset(IterableDataset):
    def __iter__(self):
        raise RuntimeError("Error in __iter__")


# used with test_error_in_init
def error_worker_init_fn(_):
    raise RuntimeError("Error in worker_init_fn")


class BulkLoadingDataset(Dataset):
    def __init__(self, length):
        self.length = length

    def __getitem__(self, indices):
        assert isinstance(indices, (list, tuple))
        return torch.as_tensor(indices)

    def __len__(self):
        return self.length


class BulkLoadingSampler(torch.utils.data.Sampler):
    def __init__(self, dataset, batch_size):
        self.dataset = dataset
        self.batch_size = batch_size

    def __iter__(self):
        for x in torch.randperm(len(self.dataset)).split(self.batch_size):
            yield x.tolist()

    def __len__(self):
        return int(math.ceil(len(self.dataset) / float(self.batch_size)))


class TestMultiEpochDataset(IterableDataset):
    def __init__(self, length):
        self.length = length

    def __iter__(self):
        worker_info = torch.utils.data.get_worker_info()
        assert worker_info is not None
        worker_id = worker_info.id
        for idx in range(self.length // worker_info.num_workers):
            yield worker_id

    def __len__(self):
        return self.length


class CustomList(list):
    pass


class CustomDict(dict):
    pass


def row_processor(row):
    return np.add(row, 1)


def filter_len(row):
    return len(row) == 4


@unittest.skipIf(
    TEST_WITH_TSAN,
    "Fails with TSAN with the following error: starting new threads after multi-threaded "
    "fork is not supported. Dying (set die_after_fork=0 to override)")
@unittest.skipIf(
    TEST_WITH_ASAN,
    "DataLoader tests hang in ASAN, see: https://github.com/pytorch/pytorch/issues/66223")
class TestDataLoader(TestCase):

    def setUp(self):
        super().setUp()
        self.data = torch.randn(100, 2, 3, 5)
        self.labels = torch.randperm(50).repeat(2)
        self.dataset = TensorDataset(self.data, self.labels)
        self.persistent_workers = False

    def _get_data_loader(self, dataset, **kwargs):
        persistent_workers = kwargs.get('persistent_workers', self.persistent_workers)
        if persistent_workers and kwargs.get('num_workers', 0) == 0:
            persistent_workers = False
        kwargs['persistent_workers'] = persistent_workers
        return DataLoader(dataset, **kwargs)

    def _test_sequential(self, loader):
        batch_size = loader.batch_size
        if batch_size is None:
            for idx, (sample, target) in enumerate(loader):
                self.assertEqual(sample, self.data[idx])
                self.assertEqual(target, self.labels[idx])
            self.assertEqual(idx, len(self.dataset) - 1)
        else:
            for i, (sample, target) in enumerate(loader):
                idx = i * batch_size
                self.assertEqual(sample, self.data[idx:idx + batch_size])
                self.assertEqual(target, self.labels[idx:idx + batch_size])
            self.assertEqual(i, math.floor((len(self.dataset) - 1) / batch_size))

    def _test_shuffle(self, loader):
        found_data = {i: 0 for i in range(self.data.size(0))}
        found_labels = {i: 0 for i in range(self.labels.size(0))}
        batch_size = loader.batch_size
        if batch_size is None:
            for i, (batch_samples, batch_targets) in enumerate(loader):
                sample, target = (batch_samples, batch_targets)
                for data_point_idx, data_point in enumerate(self.data):
                    if data_point.eq(sample).all():
                        self.assertFalse(found_data[data_point_idx])
                        found_data[data_point_idx] += 1
                        break
                self.assertEqual(target, self.labels[data_point_idx])
                found_labels[data_point_idx] += 1
                self.assertEqual(sum(found_data.values()), (i + 1))
                self.assertEqual(sum(found_labels.values()), (i + 1))
            self.assertEqual(i, (len(self.dataset) - 1))
        else:
            for i, (batch_samples, batch_targets) in enumerate(loader):
                for sample, target in zip(batch_samples, batch_targets):
                    for data_point_idx, data_point in enumerate(self.data):
                        if data_point.eq(sample).all():
                            self.assertFalse(found_data[data_point_idx])
                            found_data[data_point_idx] += 1
                            break
                    self.assertEqual(target, self.labels[data_point_idx])
                    found_labels[data_point_idx] += 1
                self.assertEqual(sum(found_data.values()), (i + 1) * batch_size)
                self.assertEqual(sum(found_labels.values()), (i + 1) * batch_size)
            self.assertEqual(i, math.floor((len(self.dataset) - 1) / batch_size))

    def _test_error(self, loader):
        it = iter(loader)
        errors = 0
        while True:
            try:
                next(it)
            except NotImplementedError:
                errors += 1
            except StopIteration:
                self.assertEqual(errors,
                                 math.ceil(float(len(loader.dataset)) / loader.batch_size))
                return

    def test_error_in_init(self):
        for num_workers in [0, 2]:
            loader = self._get_data_loader(ErrorIterableDataset(), num_workers=num_workers)
            with self.assertRaisesRegex(RuntimeError, 'Error in __iter__'):
                list(iter(loader))

        loader = self._get_data_loader(self.dataset, num_workers=2, worker_init_fn=error_worker_init_fn)
        with self.assertRaisesRegex(RuntimeError, 'Error in worker_init_fn'):
            list(iter(loader))

    def test_typing(self):
        from typing import List
        # Make sure there is no TypeError

        class SomeDatasetClass(Dataset[List[torch.Tensor]]):
            pass

        def _create_dataloader(is_train: bool) -> DataLoader[List[torch.Tensor]]:
            pass

    @unittest.skipIf(IS_SANDCASTLE, "subprocess doesn't work in FB internal CI")
    @unittest.skipIf(IS_WINDOWS, "No 'resource' module on Windows")
    def test_fd_limit_exceeded(self):
        # See NOTE [ DataLoader on Linux and open files limit ]
        import subprocess
        subprocess.check_output([sys.executable, '-c', """\
import torch
import resource
from torch.utils.data import DataLoader, IterableDataset

class RandomDataset(IterableDataset):
    def __init__(self, len, size):
        super(RandomDataset).__init__()
        self.len = len
        self.size = size

    def __iter__(self):
        return self

    def __next__(self):
        if self.len <= 0:
            raise StopIteration
        self.len -= 1
        return torch.randn(self.size)

try:
    keep_fds_alive = []
    resource.setrlimit(resource.RLIMIT_NOFILE, (100, 100))
    for random_t in DataLoader(RandomDataset(200, (2,2)), multiprocessing_context="fork",
                               num_workers=1):
      random_t.max(dim=0)
      keep_fds_alive.append(random_t)
except RuntimeError as e:
    assert "ulimit -n" in str(e)
    assert "set_sharing_strategy" in str(e)
"""])

    def test_invalid_assign_after_init(self):
        dl = self._get_data_loader(self.dataset)
        for attr in ('batch_size', 'sampler', 'batch_sampler', 'drop_last', 'dataset'):
            def fn():
                setattr(dl, attr, {})

            self.assertRaises(ValueError, fn)

    def test_sequential_nonbatch(self):
        self._test_sequential(self._get_data_loader(self.dataset, batch_size=None))

    def test_sequential_batch(self):
        self._test_sequential(self._get_data_loader(self.dataset))
        self._test_sequential(self._get_data_loader(self.dataset, batch_size=2))

    def test_bulk_loading_nobatch(self):
        n = 35
        bs = 4
        ds = BulkLoadingDataset(n)
        sampler = BulkLoadingSampler(ds, batch_size=4)

        for num_workers in [0, 4]:
            dl = self._get_data_loader(ds, num_workers=num_workers, batch_size=None, sampler=sampler, pin_memory=TEST_CUDA)
            self.assertFalse(dl._auto_collation)
            samples = list(dl)
            self.assertEqual(samples[0].is_pinned(), TEST_CUDA)
            self.assertEqual(set(torch.cat(samples, 0).tolist()), set(range(n)))

    def test_growing_dataset(self):
        dataset = [torch.ones(4) for _ in range(4)]
        dataloader_seq = self._get_data_loader(dataset, shuffle=False)
        dataloader_shuffle = self._get_data_loader(dataset, shuffle=True)
        dataset.append(torch.ones(4))
        self.assertEqual(len(dataloader_seq), 5)
        self.assertEqual(len(dataloader_shuffle), 5)

    @unittest.skipIf(not TEST_CUDA, "CUDA unavailable")
    def test_sequential_pin_memory(self):
        loader = self._get_data_loader(self.dataset, batch_size=2, pin_memory=True)
        for input, target in loader:
            self.assertTrue(input.is_pinned())
            self.assertTrue(target.is_pinned())

    @unittest.skipIf(IS_JETSON, "Not working on Jetson")
    def test_multiple_dataloaders(self):
        for multiprocessing_context in supported_multiprocessing_contexts:
            loader1_it = iter(self._get_data_loader(self.dataset, num_workers=1))
            loader2_it = iter(self._get_data_loader(self.dataset, num_workers=2, multiprocessing_context=multiprocessing_context))
            next(loader1_it)
            next(loader1_it)
            next(loader2_it)
            next(loader2_it)
            next(loader1_it)
            next(loader2_it)
            del loader1_it
            del loader2_it

    def test_segfault(self):
        p = ErrorTrackingProcess(target=_test_segfault)
        p.start()
        p.join(JOIN_TIMEOUT)
        try:
            self.assertFalse(p.is_alive())
            self.assertNotEqual(p.exitcode, 0)
            if IS_WINDOWS:
                self.assertIsInstance(p.exception, OSError)
                self.assertRegex(str(p.exception), r'access violation reading ')
            else:
                self.assertIsInstance(p.exception, RuntimeError)
                self.assertRegex(str(p.exception), r'DataLoader worker \(pid \d+\) is killed by signal: ')
        finally:
            p.terminate()

    # Tests if the child process forked by the DataLoader segfaults due to having more than 3 threads
    # in the parent process after at least one set_num_threads invocation in the parent process.
    # After forking, set_num_threads(1) in the child process entails handling some inherited data-structures
    # of the Caffe2 thread-pool of the parent process, culminating in a segfault.
    # Reference: https://github.com/pytorch/pytorch/issues/54752
    @unittest.skipIf(IS_WINDOWS, "Needs fork")
    def test_no_segfault(self):
        p = ErrorTrackingProcess(target=_test_no_segfault)
        p.start()
        p.join(JOIN_TIMEOUT)
        try:
            self.assertFalse(p.is_alive())
            if p.exception:
                self.assertIsInstance(p.exception, RuntimeError)
                self.assertRegex(str(p.exception), r'DataLoader worker \(pid \d+\) is killed by signal: ')
                self.fail("Segfault occurred in worker process after fork")
        finally:
            p.terminate()

    def test_timeout(self):
        if TEST_CUDA and not NO_MULTIPROCESSING_SPAWN:
            # This test runs in a subprocess, which can only initialize CUDA with spawn.
            # _test_timeout_pin_memory with pin_memory=True initializes CUDA when the iterator is
            # constructed.
            targets = (_test_timeout, _test_timeout_pin_memory)
        else:
            targets = (_test_timeout,)
        for target in targets:
            p = ErrorTrackingProcess(target=target, args=(self.persistent_workers,))
            p.start()
            p.join(JOIN_TIMEOUT)
            try:
                self.assertFalse(p.is_alive())
                self.assertNotEqual(p.exitcode, 0)
                self.assertIsInstance(p.exception, RuntimeError)
                self.assertRegex(str(p.exception), r'DataLoader timed out after \d+ seconds')
            finally:
                p.terminate()

    def test_large_sampler_indices(self):
        # Test that the data loader cleanly exit when the process errors
        #   1. having an reference to the iterator
        #   2. using a sampler that yields big elements s.t. _index_queues putters block
        #
        # More context: https://github.com/pytorch/pytorch/issues/48666

        p = ErrorTrackingProcess(target=_test_large_sampler_indices, args=(self.persistent_workers,))
        p.start()
        p.join(JOIN_TIMEOUT)
        try:
            self.assertFalse(p.is_alive())
            self.assertNotEqual(p.exitcode, 0)
            self.assertIsInstance(p.exception, RuntimeError)
            self.assertRegex(str(p.exception), r'My Error')
        finally:
            p.terminate()

    def test_invalid_ctor_args_combinations(self):
        # general
        with self.assertRaisesRegex(ValueError, "num_workers option should be non-negative"):
            self._get_data_loader(self.dataset, num_workers=-1)
        with self.assertRaisesRegex(ValueError, "timeout option should be non-negative"):
            self._get_data_loader(self.dataset, timeout=-1)

        # disable auto-batching
        with self.assertRaisesRegex(ValueError,
                                    "batch_size=None option disables auto-batching and is mutually exclusive"):
            self._get_data_loader(self.dataset, batch_size=None, drop_last=True)

        valid_ctx = list(torch.multiprocessing.get_all_start_methods())[-1]
        with self.assertRaisesRegex(ValueError, r"multi-process loading \(num_workers > 0\), but got"):
            self._get_data_loader(self.dataset, num_workers=0, multiprocessing_context=valid_ctx)
        with self.assertRaisesRegex(ValueError, "should specify a valid start method in"):
            self._get_data_loader(self.dataset, num_workers=1, multiprocessing_context='bad')
        with self.assertRaisesRegex(TypeError, "multiprocessing_context option should be a valid context "):
            self._get_data_loader(self.dataset, num_workers=1, multiprocessing_context=object())

        # map-style
        sampler = torch.utils.data.SequentialSampler(self.dataset)
        batch_sampler = torch.utils.data.BatchSampler(sampler, 3, False)
        with self.assertRaisesRegex(ValueError, "sampler option is mutually exclusive with shuffle"):
            self._get_data_loader(self.dataset, batch_size=11, sampler=sampler, shuffle=True)
        with self.assertRaisesRegex(ValueError, "sampler option is mutually exclusive with shuffle"):
            self._get_data_loader(self.dataset, batch_sampler=batch_sampler, sampler=sampler, shuffle=True)
        with self.assertRaisesRegex(ValueError, "sampler option is mutually exclusive with shuffle"):
            self._get_data_loader(self.dataset, batch_sampler=batch_sampler, sampler=sampler, shuffle=3)
        with self.assertRaisesRegex(ValueError, "batch_sampler option is mutually exclusive with"):
            self._get_data_loader(self.dataset, batch_size=11, batch_sampler=batch_sampler)
        with self.assertRaisesRegex(ValueError, "batch_sampler option is mutually exclusive with"):
            self._get_data_loader(self.dataset, shuffle=True, batch_sampler=batch_sampler)
        with self.assertRaisesRegex(ValueError, "batch_sampler option is mutually exclusive with"):
            self._get_data_loader(self.dataset, drop_last=True, batch_sampler=batch_sampler)
        with self.assertRaisesRegex(ValueError, "batch_sampler option is mutually exclusive with"):
            self._get_data_loader(self.dataset, drop_last=3, batch_sampler=batch_sampler)

        # iterable-style
        dataset = CountingIterableDataset(20)
        with self.assertRaisesRegex(ValueError, "DataLoader with IterableDataset: expected unspecified shuffle"):
            self._get_data_loader(dataset, shuffle=True)
        with self.assertRaisesRegex(ValueError, "DataLoader with IterableDataset: expected unspecified shuffle"):
            self._get_data_loader(dataset, shuffle=3)
        with self.assertRaisesRegex(ValueError, "DataLoader with IterableDataset: expected unspecified sampler"):
            self._get_data_loader(dataset, sampler=torch.utils.data.SequentialSampler(dataset))
        with self.assertRaisesRegex(ValueError, "DataLoader with IterableDataset: expected unspecified sampler"):
            self._get_data_loader(dataset, sampler=3)
        with self.assertRaisesRegex(ValueError, "DataLoader with IterableDataset: expected unspecified batch_sampler"):
            self._get_data_loader(dataset, batch_sampler=torch.utils.data.BatchSampler(
                torch.utils.data.SequentialSampler(dataset), 3, False))
        with self.assertRaisesRegex(ValueError, "DataLoader with IterableDataset: expected unspecified batch_sampler"):
            self._get_data_loader(dataset, batch_sampler=3)

    def test_builtin_collection_conversion(self):
        for coll_ty in (list, tuple):
            for num_workers in (0, 1):
                # map-style dataset
                dataset = CountingDataset(20)
                # no auto-batching
                fetched = coll_ty(self._get_data_loader(dataset, batch_size=None, num_workers=num_workers))
                self.assertEqual(fetched, coll_ty(range(20)))
                # auto-batching
                fetched = coll_ty(self._get_data_loader(dataset, batch_size=2, num_workers=num_workers))
                self.assertEqual(fetched, coll_ty(torch.tensor([i, i + 1]) for i in range(0, 20, 2)))

                # iterable-style dataset
                dataset = CountingIterableDataset(20)
                # no auto-batching
                fetched = coll_ty(self._get_data_loader(dataset, batch_size=None, num_workers=num_workers))
                self.assertEqual(fetched, coll_ty(range(20)))
                # auto-batching
                # this IterableDataset isn't configured for each worker, so for
                # the equality test below to be valid, we cannot have more than 1 workers.
                assert num_workers in [0, 1], "invalid test"
                fetched = coll_ty(self._get_data_loader(dataset, batch_size=2, num_workers=num_workers))
                self.assertEqual(fetched, coll_ty(torch.tensor([i, i + 1]) for i in range(0, 20, 2)))

    def test_iterable_style_dataset(self):
        # [no auto-batching] single process loading
        dataset = CountingIterableDataset(20)
        dataloader = self._get_data_loader(dataset, batch_size=None)
        fetched = list(dataloader)
        self.assertEqual(len(fetched), 20)
        for i, d in enumerate(fetched):
            # non-batched should not convert ints into tensors
            self.assertIsInstance(d, int)
            self.assertEqual(d, i)
        # DataLoader should match len of the iterable-style dataset (if implemented)
        self.assertEqual(len(dataloader), len(dataset))

        # [no auto-batching] multiprocessing loading
        num_workers = 3
        sizes_for_all_workers = [0, 4, 20]
        expected = sorted(sum((list(range(s)) for s in sizes_for_all_workers), []))
        assert len(sizes_for_all_workers) == num_workers, 'invalid test case'
        for prefetch_factor in [2, 3, 4]:
            dataset = WorkerSpecificIterableDataset(sizes_for_all_workers)
            dataloader = self._get_data_loader(dataset, num_workers=num_workers, batch_size=None,
                                               worker_init_fn=set_faulthander_if_available,
                                               prefetch_factor=prefetch_factor)
            dataloader_iter = iter(dataloader)
            fetched = sorted(dataloader_iter)
            for a, b in zip(fetched, expected):
                # non-batched should not convert ints into tensors
                self.assertIsInstance(a, int)
                self.assertEqual(a, b)
            # DataLoader should match len of the iterable-style dataset (if implemented)
            self.assertEqual(len(dataloader), len(dataset))
            # When loading more than len(dataset) data, after accessing len(dataloader),
            # we should get a warning. See NOTE [ IterableDataset and __len__ ].
            dataset = CountingIterableDataset(20)
            dataloader = self._get_data_loader(dataset, num_workers=num_workers,
                                               worker_init_fn=set_faulthander_if_available,
                                               prefetch_factor=prefetch_factor)
            it = iter(dataloader)
            for _ in range(40):
                self.assertNotWarn(lambda: next(it), "Should not warn before accessing len(dataloader)")
            self.assertEqual(len(dataloader), len(dataset))
            self.assertEqual(len(dataloader), 20)
            it = iter(dataloader)
            for _ in range(20):
                self.assertNotWarn(lambda: next(it), "Should not warn before exceeding length")
            for _ in range(3):
                with self.assertWarnsRegex(
                    UserWarning,
                    r"but [0-9]+ samples have been fetched\. For multiprocessing data-loading, this",
                        msg="Should always warn after exceeding length"):
                    next(it)
        # [no auto-batching] test that workers exit gracefully
        workers = dataloader_iter._workers
        del dataloader_iter
        del dataloader
        try:
            for w in workers:
                w.join(JOIN_TIMEOUT)
                self.assertFalse(w.is_alive())
                self.assertEqual(w.exitcode, 0)
        finally:
            for w in workers:
                w.terminate()

        # [auto-batching] single process loading
        dataset = CountingIterableDataset(20)
        fetched = list(self._get_data_loader(dataset, batch_size=7))
        self.assertEqual(len(fetched), 3)
        self.assertEqual(fetched[0].tolist(), list(range(7)))
        self.assertEqual(fetched[1].tolist(), list(range(7, 14)))
        self.assertEqual(fetched[2].tolist(), list(range(14, 20)))

        # [auto-batching] multiprocessing loading
        num_workers = 3
        sizes_for_all_workers = [0, 4, 20]
        expected = sorted(sum((list(range(s)) for s in sizes_for_all_workers), []))
        assert len(sizes_for_all_workers) == num_workers, 'invalid test case'
        for prefetch_factor in [2, 3, 4]:
            dataset = WorkerSpecificIterableDataset(sizes_for_all_workers)
            # worker 0 should return 0 batches
            # worker 1 should return 1 batches
            # worker 2 should return 3 batches
            dataloader = self._get_data_loader(dataset, num_workers=num_workers, batch_size=7, prefetch_factor=prefetch_factor)
            dataloader_iter = iter(dataloader)
            fetched = list(dataloader_iter)
            self.assertEqual(len(fetched), 4)
            fetched = {tuple(t.tolist()) for t in fetched}
            self.assertEqual(fetched, {tuple(range(4)), tuple(range(7)), tuple(range(7, 14)), tuple(range(14, 20))})

            # [auto-batching] test that workers exit gracefully
            workers = dataloader_iter._workers
            del dataloader_iter
            del dataloader
            try:
                for w in workers:
                    w.join(JOIN_TIMEOUT)
                    self.assertFalse(w.is_alive())
                    self.assertEqual(w.exitcode, 0)
            finally:
                for w in workers:
                    w.terminate()
        # [auto-batching & drop_last] single process loading
        dataset = CountingIterableDataset(20)
        fetched = list(self._get_data_loader(dataset, batch_size=7, drop_last=True))
        self.assertEqual(len(fetched), 2)
        self.assertEqual(fetched[0].tolist(), list(range(7)))
        self.assertEqual(fetched[1].tolist(), list(range(7, 14)))

        # [auto-batching & drop_last] multiprocessing loading
        num_workers = 3
        sizes_for_all_workers = [0, 4, 20]
        expected = sorted(sum((list(range(s)) for s in sizes_for_all_workers), []))
        assert len(sizes_for_all_workers) == num_workers, 'invalid test case'
        for prefetch_factor in [2, 3, 4]:
            dataset = WorkerSpecificIterableDataset(sizes_for_all_workers)
            # worker 0 should return 0 batches
            # worker 1 should return 1 batches
            # worker 2 should return 3 batches
            dataloader = self._get_data_loader(dataset, num_workers=num_workers, batch_size=7, drop_last=True,
                                               worker_init_fn=set_faulthander_if_available,
                                               prefetch_factor=prefetch_factor)
            dataloader_iter = iter(dataloader)
            fetched = list(dataloader_iter)
            self.assertEqual(len(fetched), 2)
            fetched = {tuple(t.tolist()) for t in fetched}
            self.assertEqual(fetched, {tuple(range(7)), tuple(range(7, 14))})

            # [auto-batching & drop_last] test that workers exit gracefully
            workers = dataloader_iter._workers
            del dataloader_iter
            del dataloader
            try:
                for w in workers:
                    w.join(JOIN_TIMEOUT)
                    self.assertFalse(w.is_alive())
                    self.assertEqual(w.exitcode, 0)
            finally:
                for w in workers:
                    w.terminate()

    def test_chain_iterable_style_dataset(self):
        # chaining (concatenation)
        dataset1 = CountingIterableDataset(20)
        dataset2 = CountingIterableDataset(15)
        expected = list(range(20)) + list(range(15))
        for num_workers in [0, 1]:
            for chained_dataset in [dataset1 + dataset2, ChainDataset([dataset1, dataset2])]:
                fetched = list(self._get_data_loader(chained_dataset, num_workers=num_workers))
                self.assertEqual(len(fetched), len(expected))
                for e, d in zip(expected, fetched):
                    self.assertIsInstance(d, torch.Tensor)
                    self.assertEqual(e, d)

        with self.assertRaisesRegex(AssertionError, "ChainDataset only supports IterableDataset"):
            list(iter(dataset1 + self.dataset))

        with self.assertRaisesRegex(AssertionError, "ChainDataset only supports IterableDataset"):
            list(iter(ChainDataset([dataset1, self.dataset])))

    @unittest.skipIf(IS_MACOS, "Not working on macos")
    @unittest.skipIf(IS_MACOS or IS_JETSON, "Not working on macos or Jetson")
    @skipIfRocm  # https://github.com/pytorch/pytorch/issues/90940
    def test_multiprocessing_contexts(self):
        reference = [
            torch.arange(3),
            torch.arange(3, 6),
            torch.arange(6, 9),
            torch.arange(9, 11),
        ]
        counting_ds_n = 11
        dl_common_args = dict(num_workers=3, batch_size=3, pin_memory=(not TEST_CUDA))
        for ctx in supported_multiprocessing_contexts:
            # windows and jetson devices don't support sharing cuda tensor; ROCm does not yet fully support IPC
            if ctx in ['spawn', 'forkserver'] and TEST_CUDA and not IS_WINDOWS and not IS_JETSON:
                ds_cls = CUDACountingDataset
            else:
                ds_cls = CountingDataset
            self.assertEqual(
                reference, list(self._get_data_loader(ds_cls(counting_ds_n), multiprocessing_context=ctx, **dl_common_args)))
            if ctx is not None:
                # test ctx object
                ctx = mp.get_context(ctx)
                self.assertEqual(
                    reference, list(self._get_data_loader(ds_cls(counting_ds_n), multiprocessing_context=ctx, **dl_common_args)))

    @skipIfNoNumpy
    @unittest.skipIf(IS_JETSON, "Not working on Jetson")
    def test_multiprocessing_iterdatapipe(self):
        # Testing to make sure that function from global scope (e.g. imported from library) can be serialized
        # and used with multiprocess DataLoader

        reference = [torch.as_tensor([[2, 3, 4, 5]], dtype=torch.int64),
                     torch.as_tensor([[2, 3, 4, 5]], dtype=torch.int64)]
        datapipe: IterDataPipe = IterableWrapper([[1, 2, 3, 4], [1, 2, 3, 4, 5, 6]])
        datapipe = datapipe.map(row_processor)
        datapipe = datapipe.filter(lambda row: len(row) == 4) if HAS_DILL else datapipe.filter(filter_len)

        dl_common_args = dict(num_workers=2, batch_size=2, shuffle=True, pin_memory=(not TEST_CUDA))
        for ctx in supported_multiprocessing_contexts:
            self.assertEqual(reference,
                             [t.type(torch.int64)
                              for t in self._get_data_loader(datapipe, multiprocessing_context=ctx, **dl_common_args)])
            if ctx is not None:
                # test ctx object
                ctx = mp.get_context(ctx)
                self.assertEqual(reference,
                                 [t.type(torch.int64)
                                  for t in
                                  self._get_data_loader(datapipe, multiprocessing_context=ctx, **dl_common_args)])

    def test_worker_seed(self):
        num_workers = 6
        batch_size = 1
        dataset = SynchronizedSeedDataset(num_workers, batch_size, num_workers)
        dataloader = self._get_data_loader(dataset, batch_size=batch_size, num_workers=num_workers)
        seeds = set()
        for batch in dataloader:
            seeds.add(batch[0])
        self.assertEqual(len(seeds), num_workers)

    def test_worker_seed_reproducibility(self):
        def get_dataloader():
            return DataLoader(dataset, batch_size=batch_size, num_workers=num_workers, generator=torch.Generator().manual_seed(42))

        num_workers = 6
        batch_size = 1
        dataset = SynchronizedSeedDataset(num_workers, batch_size, num_workers)
        self.assertEqual({int(batch) for batch in get_dataloader()}, {int(batch) for batch in get_dataloader()})

    def test_multi_epochs_reproducibility(self):
        num_workers = 2
        batch_size = 10
        num_epochs = 3

        dataset = TestMultiEpochDataset(batch_size * num_workers)
        dataloader = self._get_data_loader(dataset, batch_size=batch_size,
                                           shuffle=False, num_workers=num_workers)

        for ind in range(num_epochs):
            for batch_idx, sample in enumerate(dataloader):
                self.assertEqual(sample.tolist(), [batch_idx % num_workers] * batch_size)

    @unittest.skipIf(not IS_LINUX, "Only linux supports fork()-ing Generators.")
    def test_worker_generator_seed(self):
        self._test_worker_generator_seed(pin_memory=False)
        if TEST_CUDA:
            self._test_worker_generator_seed(pin_memory=True)

    def _test_worker_generator_seed(self, pin_memory):
        # Tests for the RNG seeding behaviour within _worker_loop.
        # See NOTE [RNG re-seeding in Dataloader workers]

        class MyDataset(SynchronizedDataset):
            def __getitem__(self, idx):
                self.sync_once()
                HIGH = 100_000
                from_default = torch.randint(0, HIGH, size=(1,)).item()
                from_g1 = torch.randint(0, HIGH, size=(1,), generator=g1).item()
                from_g2 = torch.randint(0, HIGH, size=(1,), generator=g2).item()

                return from_default, from_g1, from_g2


        num_workers = 2
        dataset_len = 10
        dataset = MyDataset(size=dataset_len, num_workers=num_workers, batch_size=1)
        dl = DataLoader(dataset, num_workers=num_workers, pin_memory=pin_memory, multiprocessing_context="fork")

        # ALL DIFFERENT SEEDS
        torch.manual_seed(0)
        g1 = torch.Generator().manual_seed(1)
        g2 = torch.Generator().manual_seed(2)

        # Assert RNG of all Generators are different within a given worker (each "batch" comes from a single worker)
        for from_default, from_g1, from_g2 in dl:
            self.assertEqual(len({from_default, from_g1, from_g2}), 3)

        # Make sure that the Generators' RNG is different across workers.
        # We check that by making sure all the samples of a given Generator are different over the entire epoch.
        # If Generators weren't re-seeded in the workers loop, we would see values being duplicated `num_workers` times.
        all_from_default, all_from_g1, all_from_g2 = zip(*dl)
        for all_from_generator in (all_from_default, all_from_g1, all_from_g2):
            all_from_generator = {x.item() for x in all_from_generator}
            self.assertEqual(len(all_from_generator), dataset_len)

        # ALL EQUAL SEEDS
        torch.manual_seed(0)
        g1 = torch.Generator().manual_seed(0)
        g2 = torch.Generator().manual_seed(0)

        # All seeds are equal so we expect the RNG of all Generators to be the same.
        # Default RNG is different from the non-default ones, due to slightly different logic for the choice
        # of the base seed: the non-default Generators are first consumed in the main process before generating
        # their seed.
        for from_default, from_g1, from_g2 in dl:
            self.assertEqual(from_g1, from_g2)
            self.assertNotEqual(from_default, from_g1)

        # Same check as when seeds are different: even if they're equal we still want the RNG of a given Generator
        # to be different across workers.
        all_from_default, all_from_g1, all_from_g2 = zip(*dl)
        for all_from_generator in (all_from_default, all_from_g1, all_from_g2):
            all_from_generator = {x.item() for x in all_from_generator}
            self.assertEqual(len(all_from_generator), dataset_len)

        # ASSERT DIFFERENT RNG ACROSS EPOCHS
        default_state_before_epoch = torch.random.get_rng_state()
        g1_state_before_epoch = g1.get_state()
        g2_state_before_epoch = g2.get_state()

        all_from_default_a, all_from_g1_a, all_from_g2_a = zip(*dl)
        # All existing Generators should be consumed (in the main process) after an epoch
        self.assertNotEqual(default_state_before_epoch, torch.random.get_rng_state())
        self.assertNotEqual(g1_state_before_epoch, g1.get_state())
        self.assertNotEqual(g2_state_before_epoch, g2.get_state())
        # More importantly, the RNG of each Generator must be different across epochs
        all_from_default_b, all_from_g1_b, all_from_g2_b = zip(*dl)
        self.assertNotEqual(all_from_default_a, all_from_default_b)
        self.assertNotEqual(all_from_g1_a, all_from_g1_b)
        self.assertNotEqual(all_from_g2_a, all_from_g2_b)

    def test_worker_init_fn(self):
        dataset = SeedDataset(4)
        dataloader = self._get_data_loader(dataset, batch_size=2, num_workers=2,
                                           worker_init_fn=init_fn)
        for batch in dataloader:
            self.assertEqual(12345, batch[0])
            self.assertEqual(12345, batch[1])

    def test_get_worker_info(self):
        p = ErrorTrackingProcess(target=_test_get_worker_info)
        p.start()
        p.join(JOIN_TIMEOUT)
        try:
            self.assertFalse(p.is_alive())
            self.assertEqual(p.exitcode, 0)
        finally:
            p.terminate()

    def test_shuffle(self):
        self._test_shuffle(self._get_data_loader(self.dataset, shuffle=True))

    def test_shuffle_batch_none(self):
        self._test_shuffle(DataLoader(self.dataset, batch_size=None, shuffle=True))

    def test_shuffle_batch(self):
        self._test_shuffle(self._get_data_loader(self.dataset, batch_size=2, shuffle=True))

    def test_shuffle_reproducibility(self):
        for fn in (
            lambda: DataLoader(self.dataset, shuffle=True, num_workers=0, generator=torch.Generator().manual_seed(42)),
            lambda: DataLoader(self.dataset, shuffle=True, num_workers=2, generator=torch.Generator().manual_seed(42)),
        ):
            self.assertEqual(list(fn()), list(fn()))

    def test_sequential_workers(self):
        self._test_sequential(self._get_data_loader(self.dataset, num_workers=4))

    def test_seqential_batch_workers(self):
        self._test_sequential(self._get_data_loader(self.dataset, batch_size=2, num_workers=4))

    def test_seqential_batch_workers_prefetch(self):
        self._test_sequential(DataLoader(self.dataset, batch_size=2, num_workers=4, prefetch_factor=3))

    def test_shuffle_workers(self):
        self._test_shuffle(self._get_data_loader(self.dataset, shuffle=True, num_workers=4))

    def test_shuffle_batch_workers(self):
        self._test_shuffle(self._get_data_loader(self.dataset, batch_size=2, shuffle=True, num_workers=4))

    def test_shuffle_batch_workers_prefetch(self):
        self._test_shuffle(DataLoader(self.dataset, batch_size=2, shuffle=True, num_workers=4, prefetch_factor=3))

    def test_random_sampler(self):

        from collections import Counter
        from torch.utils.data import RandomSampler

        def sample_stat(sampler, num_samples):
            counts = Counter(sampler)
            count_repeated = sum(val > 1 for val in counts.values())
            return (count_repeated, min(counts.keys()), max(counts.keys()), sum(counts.values()))

        # test sample with replacement
        n = len(self.dataset) + 1  # ensure at least one sample is drawn more than once
        sampler_with_replacement = RandomSampler(self.dataset, replacement=True, num_samples=n)
        count_repeated, minval, maxval, count_total = sample_stat(sampler_with_replacement, n)
        self.assertTrue(count_repeated > 0)
        self.assertTrue(minval >= 0)
        self.assertTrue(maxval < len(self.dataset))
        self.assertTrue(count_total == n)

        # test sample without replacement and without specified num_samples
        sampler_without_replacement = RandomSampler(self.dataset)
        count_repeated, minval, maxval, count_total = sample_stat(sampler_without_replacement, len(self.dataset))
        self.assertTrue(count_repeated == 0)
        self.assertTrue(minval == 0)
        self.assertTrue(maxval == len(self.dataset) - 1)
        self.assertTrue(count_total == len(self.dataset))

        # test sample without replacement and with specified num_samples
        n = len(self.dataset) * 2
        sampler_without_replacement = RandomSampler(self.dataset, num_samples=n)
        count_repeated, minval, maxval, count_total = sample_stat(sampler_without_replacement, len(self.dataset))
        self.assertTrue(count_repeated == len(self.dataset))
        self.assertTrue(minval == 0)
        self.assertTrue(maxval == len(self.dataset) - 1)
        self.assertTrue(count_total == n)

        n = len(self.dataset) - 1
        sampler_without_replacement = RandomSampler(self.dataset, num_samples=n)
        count_repeated, minval, maxval, count_total = sample_stat(sampler_without_replacement, len(self.dataset))
        self.assertTrue(count_repeated == 0)
        self.assertTrue(minval >= 0)
        self.assertTrue(maxval < len(self.dataset))
        self.assertTrue(count_total == n)

        n = len(self.dataset) + 1
        sampler_without_replacement = RandomSampler(self.dataset, num_samples=n)
        count_repeated, minval, maxval, count_total = sample_stat(sampler_without_replacement, len(self.dataset))
        self.assertTrue(count_repeated == 1)
        self.assertTrue(minval == 0)
        self.assertTrue(maxval == len(self.dataset) - 1)
        self.assertTrue(count_total == n)

        # raise error when replacement is non-boolean
        with self.assertRaisesRegex(TypeError, "replacement should be a boolean value, but got replacement=0"):
            RandomSampler(self.dataset, replacement=0)

    def test_random_sampler_len_with_replacement(self):
        from torch.utils.data import RandomSampler
        # add 5 extra samples
        num_samples = len(self.dataset) + 5
        sampler = RandomSampler(self.dataset,
                                replacement=True,
                                num_samples=num_samples)
        # test len method
        self.assertEqual(num_samples, len(sampler))

        # test with iteration
        count_num_samples = sum(1 for _ in sampler)
        self.assertEqual(num_samples, count_num_samples)

        # test with dataloader, batch_size = 1
        batch_size = 1
        count_num_samples_in_data_loader = len(self._get_data_loader(
            self.dataset, batch_size=batch_size, sampler=sampler))
        self.assertEqual(num_samples, count_num_samples_in_data_loader)

        # test with dataloader, batch_size = 6
        batch_size = 6
        count_num_samples_in_data_loader = len(self._get_data_loader(
            self.dataset, batch_size=batch_size, sampler=sampler))
        self.assertEqual(int(math.ceil(float(num_samples) / batch_size)),
                         count_num_samples_in_data_loader)

    def test_random_sampler_len_without_replacement(self):
        from torch.utils.data import RandomSampler
        # add 5 extra samples
        num_samples = len(self.dataset) + 5
        sampler = RandomSampler(self.dataset,
                                replacement=False,
                                num_samples=num_samples)
        # test len method
        self.assertEqual(num_samples, len(sampler))

        # test with iteration
        count_num_samples = sum(1 for _ in sampler)
        self.assertEqual(num_samples, count_num_samples)

        # test with dataloader, batch_size = 1
        batch_size = 1
        count_num_samples_in_data_loader = len(self._get_data_loader(
            self.dataset, batch_size=batch_size, sampler=sampler))
        self.assertEqual(num_samples, count_num_samples_in_data_loader)

        # test with dataloader, batch_size = 6
        batch_size = 6
        count_num_samples_in_data_loader = len(self._get_data_loader(
            self.dataset, batch_size=batch_size, sampler=sampler))
        self.assertEqual(num_samples // batch_size + (num_samples % batch_size > 0),
                         count_num_samples_in_data_loader)

    def test_distributed_sampler_invalid_rank(self):
        from torch.utils.data.distributed import DistributedSampler
        dataset = torch.IntTensor(range(10))
        with self.assertRaisesRegex(ValueError, "Invalid rank"):
            sampler = DistributedSampler(dataset, 3, 3)

        with self.assertRaisesRegex(ValueError, "Invalid rank"):
            sampler = DistributedSampler(dataset, 3, -1)

    def test_duplicating_data_with_drop_last(self):

        from torch.utils.data.distributed import DistributedSampler

        num_processes = 4
        num_batches = 9
        data_set = torch.IntTensor(range(num_batches))
        scanned_data = torch.IntTensor([])
        for i in range(num_processes):
            s = DistributedSampler(data_set, num_processes, i)
            d_loader = self._get_data_loader(data_set, batch_size=int(num_batches / num_processes), drop_last=True, sampler=s)
            for data in d_loader:
                scanned_data = torch.cat((scanned_data, data), 0)

        self.assertEqual(scanned_data.size(), scanned_data.unique().size())

    def test_sampler_reproducibility(self):
        from torch.utils.data import RandomSampler, WeightedRandomSampler, SubsetRandomSampler

        weights = [0.1, 0.9, 0.4, 0.7, 3.0, 0.6]
        for fn in (
            lambda: RandomSampler(self.dataset, num_samples=5, replacement=True, generator=torch.Generator().manual_seed(42)),
            lambda: RandomSampler(self.dataset, replacement=False, generator=torch.Generator().manual_seed(42)),
            lambda: WeightedRandomSampler(weights, num_samples=5, replacement=True, generator=torch.Generator().manual_seed(42)),
            lambda: WeightedRandomSampler(weights, num_samples=5, replacement=False, generator=torch.Generator().manual_seed(42)),
            lambda: SubsetRandomSampler(range(10), generator=torch.Generator().manual_seed(42)),
        ):
            self.assertEqual(list(fn()), list(fn()))

        for sampler in (
            RandomSampler(self.dataset, num_samples=5, replacement=True),
            RandomSampler(self.dataset, replacement=False),
            WeightedRandomSampler(weights, num_samples=5, replacement=True),
            WeightedRandomSampler(weights, num_samples=5, replacement=False),
            SubsetRandomSampler(range(10)),
        ):
            torch.manual_seed(0)
            l1 = list(sampler) + list(sampler)

            torch.manual_seed(0)
            l2 = list(sampler) + list(sampler)
            self.assertEqual(l1, l2)

            its = (iter(sampler), iter(sampler))
            ls = ([], [])
            for idx in range(len(sampler)):
                for i in range(2):
                    if idx == 0:
                        torch.manual_seed(0)
                    ls[i].append(next(its[i]))
            self.assertEqual(ls[0], ls[1])

    def _test_sampler(self, **kwargs):
        indices = range(2, 12)  # using a regular iterable
        dl = self._get_data_loader(self.dataset, sampler=indices, batch_size=2, **kwargs)
        self.assertEqual(len(dl), 5)
        for i, (input, _target) in enumerate(dl):
            self.assertEqual(len(input), 2)
            self.assertEqual(input, self.data[i * 2 + 2:i * 2 + 4])

    def test_sampler(self):
        self._test_sampler()
        self._test_sampler(num_workers=4)
        if not NO_MULTIPROCESSING_SPAWN:
            self._test_sampler(num_workers=4, multiprocessing_context='spawn')

    def _test_batch_sampler(self, **kwargs):
        # [(0, 1), (2, 3, 4), (5, 6), (7, 8, 9), ...]
        batches = []  # using a regular iterable
        for i in range(0, 20, 5):
            batches.append(tuple(range(i, i + 2)))
            batches.append(tuple(range(i + 2, i + 5)))

        dl = self._get_data_loader(self.dataset, batch_sampler=batches, **kwargs)
        self.assertEqual(len(dl), 8)
        for i, (input, _target) in enumerate(dl):
            if i % 2 == 0:
                offset = i * 5 // 2
                self.assertEqual(len(input), 2)
                self.assertEqual(input, self.data[offset:offset + 2])
            else:
                offset = i * 5 // 2
                self.assertEqual(len(input), 3)
                self.assertEqual(input, self.data[offset:offset + 3])

    def test_batch_sampler(self):
        self._test_batch_sampler()
        self._test_batch_sampler(num_workers=4)
        if not NO_MULTIPROCESSING_SPAWN:
            self._test_batch_sampler(num_workers=4, multiprocessing_context='spawn')

    @unittest.skipIf(not TEST_CUDA, "CUDA unavailable")
    def test_shuffle_pin_memory(self):
        loader = self._get_data_loader(self.dataset, batch_size=2, shuffle=True, num_workers=4, pin_memory=True)
        for input, target in loader:
            self.assertTrue(input.is_pinned())
            self.assertTrue(target.is_pinned())

    @unittest.skipIf(not TEST_NUMPY, "numpy unavailable")
    def test_numpy(self):
        import numpy as np

        class TestDataset(torch.utils.data.Dataset):
            def __getitem__(self, i):
                return np.ones((2, 3, 4)) * i

            def __len__(self):
                return 1000

        loader = self._get_data_loader(TestDataset(), batch_size=12)
        batch = next(iter(loader))
        self.assertIsInstance(batch, torch.DoubleTensor)
        self.assertEqual(batch.size(), torch.Size([12, 2, 3, 4]))

    @unittest.skipIf(not TEST_NUMPY, "numpy unavailable")
    def test_numpy_gen_state(self):
        from torch.utils.data._utils.worker import _generate_state
        # Using NumPy generated states as the reference to test `_generate_state`
        # having the same result.
        # Test case: ((worker_id, base_seed), expected_state)
        test_cases = [
            ((4, 13434589827475259383), (2884386318, 1088094898, 3523808998, 3860348662)),
            ((1, 15014285634777110771), (1934848465, 763213760, 2959016433, 179751970)),
            ((10, 978296274032934101), (1759791917, 3550927336, 1225977135, 1036538043)),
            ((12, 11868770762134256968), (3974661794, 3331131333, 3630387033, 2885815368)),
            ((9, 15378787925219019706), (3815056996, 3162224466, 2735102421, 3190253477)),
            ((5, 9055612723125076328), (3522565701, 3368424109, 959377806, 621878693)),
            ((15, 14617792358407278405), (3402479508, 1588702753, 1169536393, 3675067356)),
            ((9, 17363320784006640087), (957989458, 2518334477, 1421725660, 3086155459)),
            ((12, 480002904169484764), (2732851467, 1762620729, 4055801988, 1277640511)),
            ((15, 16803975943592702950), (3479415043, 4022359553, 295994005, 3358606349)),
            ((9, 11704776406047813044), (1968928009, 710113752, 2442656196, 1587420279)),
            ((10, 16357891985431864516), (1271733898, 4197047399, 3727213786, 2338547348)),
            ((2, 17423369006318065007), (544294336, 1911284083, 3299147734, 3231058347)),
            ((2, 2889492011444113593), (3721591783, 2595811276, 2212881745, 977682627)),
            ((0, 8979703111668486195), (4276723937, 2556068849, 2962827292, 233130238)),
            ((6, 6269787272229682235), (2548857855, 1216457374, 1012973562, 2999759647))
        ]

        for (worker_id, base_seed), exp in test_cases:
            self.assertEqual(exp, _generate_state(base_seed, worker_id))

    def test_error(self):
        self._test_error(self._get_data_loader(ErrorDataset(100), batch_size=2, shuffle=True))

    def test_error_workers(self):
        self._test_error(self._get_data_loader(ErrorDataset(41), batch_size=2, shuffle=True, num_workers=4))

    @unittest.skipIf(IS_WINDOWS, "FIXME: stuck test")
    def test_partial_workers(self):
        r"""Check that workers exit even if the iterator is not exhausted."""
        if TEST_CUDA:
            pin_memory_configs = (True, False)
        else:
            pin_memory_configs = (False,)

        for pin_memory in pin_memory_configs:
            loader = iter(self._get_data_loader(self.dataset, batch_size=2, num_workers=4, pin_memory=pin_memory))
            workers = loader._workers
            if pin_memory:
                pin_memory_thread = loader._pin_memory_thread
            for i, _ in enumerate(loader):
                if i == 10:
                    break
            assert i == 10
            del loader
            for w in workers:
                w.join(JOIN_TIMEOUT)
                self.assertFalse(w.is_alive(), 'subprocess not terminated')
            if pin_memory:
                pin_memory_thread.join(JOIN_TIMEOUT)
                self.assertFalse(pin_memory_thread.is_alive())

    # Takes 2.5min to finish, see https://github.com/pytorch/pytorch/issues/46065
    @skipIfRocm
    @unittest.skipIf(not HAS_PSUTIL, "psutil not found")
    @slowTest
    def test_proper_exit(self):
        (r'''There might be ConnectionResetError or leaked semaphore warning '''
         r'''(due to dirty process exit), but they are all safe to ignore''')

        # TODO: test the case where the pin_memory_thread triggers an
        #       error/fatal signal. I haven't found out how to properly do that.

        for is_iterable_dataset, use_workers, pin_memory, hold_iter_reference in \
                itertools.product([True, False], repeat=4):

            # `hold_iter_reference` specifies whether we hold a reference to the
            # iterator. This is interesting because Python3 error traces holds a
            # reference to the frames, which hold references to all the local
            # variables including the iterator, and then the iterator dtor may
            # not be called before process end. It is important to see that the
            # processes still exit in both cases.

            if pin_memory and (not TEST_CUDA or NO_MULTIPROCESSING_SPAWN or IS_WINDOWS):
                # This test runs in a subprocess, which can only initialize CUDA with spawn.
                # DataLoader with pin_memory=True initializes CUDA when its iterator is constructed.
                # For windows, pin_memory sometimes causes CUDA oom.
                continue

            # `exit_method` controls the way the loader process ends.
            #   - `*_kill` means that `*` is killed by OS.
            #   - `*_error` means that `*` raises an error.
            #   - `None` means that no error happens.
            # In all cases, all processes should end properly.
            if use_workers:
                # TODO: Fix test for 'loader_kill' that would cause running out of shared memory.
                # Killing loader process would prevent DataLoader iterator clean up all queues
                # and worker processes
                exit_methods = [None, 'loader_error', 'worker_error', 'worker_kill']
                persistent_workers = self.persistent_workers
            else:
                exit_methods = [None, 'loader_error', 'loader_kill']
                persistent_workers = False

            for exit_method in exit_methods:
                if exit_method == 'worker_kill':
                    # FIXME: This sometimes hangs. See #16608.
                    continue

                desc = []
                desc.append(f'is_iterable_dataset={is_iterable_dataset}')
                desc.append(f'use_workers={use_workers}')
                desc.append(f'pin_memory={pin_memory}')
                desc.append(f'hold_iter_reference={hold_iter_reference}')
                desc.append(f'exit_method={exit_method}')
                desc = 'test_proper_exit with ' + ', '.join(desc)

                # Event that the loader process uses to signal testing process
                # that various things are setup, including that the worker pids
                # are specified in `worker_pids` array.
                loader_setup_event = mp.Event()

                # Event that this process has finished setting up, and the
                # loader process can now proceed to trigger error events or
                # finish normally.
                tester_setup_event = mp.Event()

                loader_p = ErrorTrackingProcess(target=_test_proper_exit,
                                                args=(is_iterable_dataset, use_workers, pin_memory,
                                                      exit_method, hold_iter_reference,
                                                      loader_setup_event, tester_setup_event,
                                                      persistent_workers),
                                                disable_stderr=False)
                loader_p.start()
                loader_psutil_p = psutil.Process(loader_p.pid)

                # Wait for loader process to set everything up, e.g., starting
                # workers.
                loader_setup_event.wait(timeout=JOIN_TIMEOUT)
                if not loader_setup_event.is_set():
                    fail_msg = desc + ': loader process failed to setup within given time'
                    if loader_p.exception is not None:
                        fail_msg += f', and had exception {loader_p.exception}'
                    elif not loader_p.is_alive():
                        fail_msg += f', and exited with code {loader_p.exitcode} but had no exception'
                    else:
                        fail_msg += ', and is still alive.'
                    if loader_p.is_alive():
                        # this may kill the process, needs to run after the above lines
                        loader_p.print_traces_of_all_threads()
                    self.fail(fail_msg)

                # We are certain that the workers have started now.
                worker_psutil_ps = loader_psutil_p.children()

                def fail(reason):
                    report_psutil_attrs = ['pid', 'name', 'cpu_times', 'io_counters',
                                           'memory_full_info', 'num_ctx_switches',
                                           'open_files', 'threads', 'status',
                                           'nice', 'ionice']
                    if reason is None:
                        err_msg = desc
                    else:
                        err_msg = f'{desc}: {reason}'
                    err_msg += '\nLoader info:\n\t'
                    if loader_psutil_p.is_running():
                        err_msg += str(loader_psutil_p.as_dict(attrs=report_psutil_attrs))
                        # this may kill the process, needs to run after the above line
                        loader_p.print_traces_of_all_threads()
                    else:
                        err_msg += f'exited with code {loader_p.exitcode}'
                    if use_workers:
                        err_msg += '\nWorker(s) info:'
                        for idx, worker_psutil_p in enumerate(worker_psutil_ps):
                            err_msg += f'\n\tWorker {idx}:\n\t\t'
                            if worker_psutil_p.is_running():
                                err_msg += str(worker_psutil_p.as_dict(attrs=report_psutil_attrs))
                                # this may kill the process, needs to run after the above line
                                print_traces_of_all_threads(worker_psutil_p.pid)
                            else:
                                err_msg += 'exited with unknown code'
                    self.fail(err_msg)

                tester_setup_event.set()

                try:
                    loader_p.join(JOIN_TIMEOUT + MP_STATUS_CHECK_INTERVAL)
                    if loader_p.is_alive():
                        fail_reason = 'loader process did not terminate'
                        if loader_p.exception is not None:
                            fail(fail_reason + f', and had exception {loader_p.exception}')
                        else:
                            fail(fail_reason + ', and had no exception')
                    _, alive = psutil.wait_procs(worker_psutil_ps, timeout=(MP_STATUS_CHECK_INTERVAL + JOIN_TIMEOUT))
                    if len(alive) > 0:
                        fail('worker process (pid(s) {}) did not terminate'.format(
                            ', '.join(str(p.pid) for p in alive)))
                    if exit_method is None:
                        if loader_p.exitcode != 0:
                            fail(f'loader process had nonzero exitcode {loader_p.exitcode}')
                    else:
                        if loader_p.exitcode == 0:
                            fail('loader process had zero exitcode')
                        if exit_method == 'loader_error':
                            if not isinstance(loader_p.exception, RuntimeError) or \
                                    'Loader error' not in str(loader_p.exception):
                                fail(f'loader process did not raise expected exception, but had {loader_p.exception}')
                        elif exit_method == 'worker_kill':
                            if isinstance(loader_p.exception, RuntimeError):
                                if 'DataLoader worker (pid' not in str(loader_p.exception):
                                    fail('loader process did not raise expected exception, but had {}'.format(
                                        loader_p.exception))
                            elif isinstance(loader_p.exception, ConnectionRefusedError):
                                # Sometimes, when the worker is being killed and is freeing its
                                # resources, the unpickling in loader process will be met an
                                # a `ConnectionRefusedError` as it can not open a socket to receive
                                # resource. In such cases, the worker may not have fully exited,
                                # and the loader can't know this via `is_alive` check or `SIGCHLD`
                                # handler. So we permit this as an allowed error as well.
                                # After all, we are happy as long as it terminates.
                                pass
                            else:
                                fail(f'loader process did not raise expected exception, but had {loader_p.exception}')
                        elif exit_method == 'worker_error':
                            if not isinstance(loader_p.exception, RuntimeError) or \
                                    'Worker error' not in str(loader_p.exception):
                                fail(f'loader process did not raise expected exception, but had {loader_p.exception}')
                finally:
                    loader_p.terminate()

    def test_len(self):
        def check_len(dl, expected):
            self.assertEqual(len(dl), expected)
            n = 0
            for _ in dl:
                n += 1
            self.assertEqual(n, expected)
        check_len(self.dataset, 100)
        check_len(self._get_data_loader(self.dataset, batch_size=2), 50)
        check_len(self._get_data_loader(self.dataset, batch_size=3), 34)

    def test_iterabledataset_len(self):
        class IterableDataset(torch.utils.data.IterableDataset):
            def __len__(self):
                return 10

            def __iter__(self):
                return iter(range(10))

        iterable_loader = DataLoader(IterableDataset(), batch_size=1)
        self.assertEqual(len(iterable_loader), 10)
        iterable_loader = DataLoader(IterableDataset(), batch_size=1, drop_last=True)
        self.assertEqual(len(iterable_loader), 10)

        iterable_loader = DataLoader(IterableDataset(), batch_size=2)
        self.assertEqual(len(iterable_loader), 5)
        iterable_loader = DataLoader(IterableDataset(), batch_size=2, drop_last=True)
        self.assertEqual(len(iterable_loader), 5)

        iterable_loader = DataLoader(IterableDataset(), batch_size=3)
        self.assertEqual(len(iterable_loader), 4)
        iterable_loader = DataLoader(IterableDataset(), batch_size=3, drop_last=True)
        self.assertEqual(len(iterable_loader), 3)

    @unittest.skipIf(not TEST_NUMPY, "numpy unavailable")
    def test_numpy_scalars(self):
        import numpy as np

        class ScalarDataset(torch.utils.data.Dataset):
            def __init__(self, dtype):
                self.dtype = dtype

            def __getitem__(self, i):
                return self.dtype()

            def __len__(self):
                return 4

        dtypes = {
            np.float64: torch.DoubleTensor,
            np.float32: torch.FloatTensor,
            np.float16: torch.HalfTensor,
            np.int64: torch.LongTensor,
            np.int32: torch.IntTensor,
            np.int16: torch.ShortTensor,
            np.int8: torch.CharTensor,
            np.uint8: torch.ByteTensor,
        }
        for dt, tt in dtypes.items():
            dset = ScalarDataset(dt)
            loader = self._get_data_loader(dset, batch_size=2)
            batch = next(iter(loader))
            self.assertIsInstance(batch, tt)

    def test_default_convert_mapping_keep_type(self):
        data = CustomDict({"a": 1, "b": 2})
        converted = _utils.collate.default_convert(data)

        self.assertEqual(converted, data)

    def test_default_convert_sequence_keep_type(self):
        data = CustomList([1, 2, 3])
        converted = _utils.collate.default_convert(data)

        self.assertEqual(converted, data)

    def test_default_convert_sequence_dont_keep_type(self):
        data = range(2)
        converted = _utils.collate.default_convert(data)

        self.assertEqual(converted, [0, 1])

    def test_default_collate_dtype(self):
        arr = [1, 2, -1]
        collated = _utils.collate.default_collate(arr)
        self.assertEqual(collated, torch.tensor(arr))
        self.assertEqual(collated.dtype, torch.int64)

        arr = [1.1, 2.3, -0.9]
        collated = _utils.collate.default_collate(arr)
        self.assertEqual(collated, torch.tensor(arr, dtype=torch.float64))

        arr = [True, False]
        collated = _utils.collate.default_collate(arr)
        self.assertEqual(collated, torch.tensor(arr))
        self.assertEqual(collated.dtype, torch.bool)

        # Should be a no-op
        arr = ['a', 'b', 'c']
        self.assertEqual(arr, _utils.collate.default_collate(arr))

    def test_default_collate_mapping_keep_type(self):
        batch = [CustomDict({"a": 1, "b": 2}), CustomDict({"a": 3, "b": 4})]
        collated = _utils.collate.default_collate(batch)

        expected = CustomDict({"a": torch.tensor([1, 3]), "b": torch.tensor([2, 4])})
        self.assertEqual(collated, expected)

    def test_default_collate_sequence_keep_type(self):
        batch = [CustomList([1, 2, 3]), CustomList([4, 5, 6])]
        collated = _utils.collate.default_collate(batch)

        expected = CustomList([
            torch.tensor([1, 4]),
            torch.tensor([2, 5]),
            torch.tensor([3, 6]),
        ])
        self.assertEqual(collated, expected)

    def test_default_collate_sequence_dont_keep_type(self):
        batch = [range(2), range(2)]
        collated = _utils.collate.default_collate(batch)

        self.assertEqual(collated, [torch.tensor([0, 0]), torch.tensor([1, 1])])

    @unittest.skipIf(not TEST_NUMPY, "numpy unavailable")
    def test_default_collate_bad_numpy_types(self):
        import numpy as np

        # Should be a no-op
        arr = np.array(['a', 'b', 'c'])
        self.assertEqual(arr, _utils.collate.default_collate(arr))

        arr = np.array([[['a', 'b', 'c']]])
        self.assertRaises(TypeError, lambda: _utils.collate.default_collate(arr))

        arr = np.array([object(), object(), object()])
        self.assertRaises(TypeError, lambda: _utils.collate.default_collate(arr))

        arr = np.array([[[object(), object(), object()]]])
        self.assertRaises(TypeError, lambda: _utils.collate.default_collate(arr))

    @unittest.skipIf(not TEST_NUMPY, "numpy unavailable")
    def test_default_collate_numpy_memmap(self):
        import numpy as np

        with tempfile.TemporaryFile() as f:
            arr = np.array([[0, 1], [2, 3], [4, 5], [6, 7]])
            arr_memmap = np.memmap(f, dtype=arr.dtype, mode='w+', shape=arr.shape)
            arr_memmap[:] = arr[:]
            arr_new = np.memmap(f, dtype=arr.dtype, mode='r', shape=arr.shape)
            tensor = _utils.collate.default_collate(list(arr_new))

        self.assertTrue((tensor == tensor.new_tensor([[0, 1], [2, 3], [4, 5], [6, 7]])).all().item())

    def test_default_collate_bad_sequence_type(self):
        batch = [['X'], ['X', 'X']]
        self.assertRaises(RuntimeError, lambda: _utils.collate.default_collate(batch))
        self.assertRaises(RuntimeError, lambda: _utils.collate.default_collate(batch[::-1]))

    @unittest.skipIf(not TEST_NUMPY, "numpy unavailable")
    def test_default_collate_shared_tensor(self):
        import numpy as np
        t_in = torch.zeros(1)
        n_in = np.zeros(1)

        self.assertEqual(t_in.is_shared(), False)

        self.assertEqual(_utils.collate.default_collate([t_in]).is_shared(), False)
        self.assertEqual(_utils.collate.default_collate([n_in]).is_shared(), False)

        # FIXME: fix the following hack that makes `default_collate` believe
        #        that it is in a worker process (since it tests
        #        `get_worker_info() != None`), even though it is not.
        old = _utils.worker._worker_info
        try:
            _utils.worker._worker_info = 'x'
            self.assertEqual(_utils.collate.default_collate([t_in]).is_shared(), True)
            self.assertEqual(_utils.collate.default_collate([n_in]).is_shared(), True)
        finally:
            _utils.worker._worker_info = old

    def test_excessive_thread_creation_warning(self):
        with self.assertWarnsRegex(
            UserWarning,
                r"excessive worker creation might get DataLoader running slow or even freeze"):
            dataloader = DataLoader(self.dataset, batch_size=2, num_workers=1000)


class IntegrationTestDataLoaderDataPipe(TestCase):
    r"""
    Verify the behavior of a certain ``DataPipes`` with ``DataLoader``
    """

    def test_shuffler_iterdatapipe(self):
        r"""
        Verify ``IterDataPipe.shuffle`` is controlled by ``DataLoader``
        to generate different seeds deterministically per epoch.
        """
        exp = list(range(100))

        def _create_dp(buffer_size):
            input_ds = dp.iter.IterableWrapper(exp)
            return input_ds.shuffle(buffer_size=buffer_size).sharding_filter()

        for bs in (5, 20, 33):
            # Test Deterministic
            for num_workers, pw in itertools.product((0, 1, 2), (True, False)):
                if num_workers == 0 and pw:
                    continue

                shuffle_dp = _create_dp(bs)

                mp_ctx = "spawn" if num_workers > 0 else None
                dl = DataLoader(
                    shuffle_dp,
                    num_workers=num_workers,
                    shuffle=True,
                    multiprocessing_context=mp_ctx,
                    persistent_workers=pw
                )

                # No seed
                dl_res_ns = list(dl)
                self.assertEqual(sorted(dl_res_ns), exp)

                # Same seeds
                dl_res = []
                for epoch in range(2):
                    torch.manual_seed(123)
                    dl_res.append(list(dl))
                self.assertEqual(dl_res[0], dl_res[1])
                self.assertEqual(sorted(dl_res[0]), exp)

                # Different seeds
                torch.manual_seed(321)
                dl_res.append(list(dl))

                self.assertEqual(len(dl_res[0]), len(dl_res[2]))
                self.assertNotEqual(dl_res[0], dl_res[2])
                self.assertEqual(sorted(dl_res[0]), sorted(dl_res[2]))

                if dl._iterator is not None:
                    dl._iterator._shutdown_workers()
                    dl._iterator = None
                del dl


class StringDataset(Dataset):
    def __init__(self):
        self.s = '12345'

    def __len__(self):
        return len(self.s)

    def __getitem__(self, ndx):
        return (self.s[ndx], ndx)


@unittest.skipIf(
    TEST_WITH_TSAN,
    "Fails with TSAN with the following error: starting new threads after multi-threaded "
    "fork is not supported. Dying (set die_after_fork=0 to override)")
class TestStringDataLoader(TestCase):
    def setUp(self):
        super().setUp()
        self.dataset = StringDataset()

    @unittest.skipIf(not TEST_CUDA, "CUDA unavailable")
    def test_shuffle_pin_memory(self):
        loader = DataLoader(self.dataset, batch_size=2, shuffle=True, num_workers=4, pin_memory=True)
        for (s, n) in loader:
            self.assertIsInstance(s[0], str)
            self.assertTrue(n.is_pinned())


class DictDataset(Dataset):
    def __len__(self):
        return 4

    def __getitem__(self, ndx):
        return {
            'a_tensor': torch.empty(4, 2).fill_(ndx),
            'another_dict': {
                'a_number': ndx,
            },
        }


@unittest.skipIf(
    TEST_WITH_TSAN,
    "Fails with TSAN with the following error: starting new threads after multi-threaded "
    "fork is not supported. Dying (set die_after_fork=0 to override)")
class TestDictDataLoader(TestCase):
    def setUp(self):
        super().setUp()
        self.dataset = DictDataset()

    def test_sequential_batch(self):
        for persistent_workers in (False, True):
            if persistent_workers:
                loader = DataLoader(self.dataset, batch_size=2, shuffle=False,
                                    persistent_workers=persistent_workers, num_workers=1)
            else:
                loader = DataLoader(self.dataset, batch_size=2, shuffle=False,
                                    persistent_workers=persistent_workers)
            batch_size = loader.batch_size
            for i, sample in enumerate(loader):
                idx = i * batch_size
                self.assertEqual(set(sample.keys()), {'a_tensor', 'another_dict'})
                self.assertEqual(set(sample['another_dict'].keys()), {'a_number'})

                t = sample['a_tensor']
                self.assertEqual(t.size(), torch.Size([batch_size, 4, 2]))
                self.assertTrue((t[0] == idx).all())
                self.assertTrue((t[1] == idx + 1).all())

                n = sample['another_dict']['a_number']
                self.assertEqual(n.size(), torch.Size([batch_size]))
                self.assertEqual(n[0], idx)
                self.assertEqual(n[1], idx + 1)

    @unittest.skipIf(not TEST_CUDA, "CUDA unavailable")
    def test_pin_memory(self):
        loader = DataLoader(self.dataset, batch_size=2, pin_memory=True)
        for sample in loader:
            self.assertTrue(sample['a_tensor'].is_pinned())
            self.assertTrue(sample['another_dict']['a_number'].is_pinned())

    @unittest.skipIf(not TEST_CUDA, "CUDA unavailable")
    def test_pin_memory_device(self):
        loader = DataLoader(self.dataset, batch_size=2, pin_memory=True, pin_memory_device='cuda')
        for sample in loader:
            self.assertTrue(sample['a_tensor'].is_pinned(device='cuda'))
            self.assertTrue(sample['another_dict']['a_number'].is_pinned(device='cuda'))

    @unittest.skipIf(not TEST_CUDA, "CUDA unavailable")
    def test_pin_memory_with_only_device(self):
        loader = DataLoader(self.dataset, batch_size=2, pin_memory_device='cuda')
        for sample in loader:
            self.assertFalse(sample['a_tensor'].is_pinned(device='cuda'))
            self.assertFalse(sample['another_dict']['a_number'].is_pinned(device='cuda'))

class DummyDataset(torch.utils.data.Dataset):
    def __init__(self):
        self.data = list(range(10))

    def __len__(self):
        return len(self.data)

    def __getitem__(self, idx):
        if torch.is_tensor(idx):
            idx = idx.tolist()
        # The persistent workers always maintain the original
        # dataset through the dataloader lifetime
        # so the attributes will remain the same as the
        # first time the workers where spawned (dataloader iteration)
        assert self.start == 0
        return self.data[idx]


@unittest.skipIf(
    TEST_WITH_TSAN,
    "Fails with TSAN with the following error: starting new threads after multi-threaded "
    "fork is not supported. Dying (set die_after_fork=0 to override)")
@unittest.skipIf(
    TEST_WITH_ASAN, "DataLoader tests hang in ASAN, see: https://github.com/pytorch/pytorch/issues/66223")
class TestDataLoaderPersistentWorkers(TestDataLoader):

    def setUp(self):
        super().setUp()
        self.persistent_workers = True

    @unittest.skipIf(IS_SANDCASTLE, "subprocess doesn't work in FB internal CI")
    @unittest.skipIf(IS_WINDOWS, "No 'resource' module on Windows")
    def test_fd_limit_exceeded(self):
        # See NOTE [ DataLoader on Linux and open files limit ]
        import subprocess
        subprocess.check_output([sys.executable, '-c', """\
import torch
import resource
from torch.utils.data import DataLoader, IterableDataset

class RandomDataset(IterableDataset):
    def __init__(self, len, size):
        super(RandomDataset).__init__()
        self.len = len
        self.size = size

    def __iter__(self):
        return self

    def __next__(self):
        if self.len <= 0:
            raise StopIteration
        self.len -= 1
        return torch.randn(self.size)

try:
    keep_fds_alive = []
    resource.setrlimit(resource.RLIMIT_NOFILE, (100, 100))
    for random_t in DataLoader(RandomDataset(200, (2,2)), multiprocessing_context="fork",
                               num_workers=1, persistent_workers=True):
      random_t.max(dim=0)
      keep_fds_alive.append(random_t)
except RuntimeError as e:
    assert "ulimit -n" in str(e)
    assert "set_sharing_strategy" in str(e)
"""])

    def test_dataset_not_reset(self):
        dataset = DummyDataset()
        pin_memory_configs = [False]
        if TEST_CUDA:
            pin_memory_configs.append(True)
        for pin_memory in pin_memory_configs:
            dataloader = self._get_data_loader(dataset, num_workers=2, pin_memory=pin_memory)
            dataset.start = 0
            for i in range(10):
                for x in dataloader:
                    pass
                # Changing the start value here doesn't have any effect in the dataset
                # cached by the workers. since they are not recreated between epochs
                # and can cache values safely
                dataset.start = i

    @unittest.skipIf(IS_SANDCASTLE, "subprocess doesn't work in FB internal CI")
    @unittest.skipIf(IS_WINDOWS, "Needs fork")
    def test_early_exit(self):
        import subprocess
        proc = subprocess.check_output([sys.executable, '-c', """\
import torch
from torch.utils.data import DataLoader, IterableDataset

class RandomDataset(IterableDataset):
    def __init__(self, len, size):
        super(RandomDataset).__init__()
        self.len = len
        self.size = size

    def __iter__(self):
        return self

    def __next__(self):
        if self.len <= 0:
            raise StopIteration
        self.len -= 1
        return torch.randn(self.size)

if __name__ == '__main__':
    dl = DataLoader(
        RandomDataset(64, (28, 28)),
        batch_size=16,
        num_workers=2,
        pin_memory=True,
        persistent_workers=True,
        multiprocessing_context="fork",
    )

    for _ in dl:
        break
"""])


class NamedTupleDataset(Dataset):
    from collections import namedtuple
    Batch = namedtuple('Batch', ['data', 'label', 'random_tensor'])
    Data = namedtuple('Data', ['positive', 'negative'])

    def __len__(self):
        return 4

    def __getitem__(self, ndx):
        return self.Batch(data=self.Data(positive=ndx, negative=-ndx),
                          label=str(ndx), random_tensor=torch.randn(3))


@unittest.skipIf(
    TEST_WITH_TSAN,
    "Fails with TSAN with the following error: starting new threads after multi-threaded "
    "fork is not supported. Dying (set die_after_fork=0 to override)")
class TestNamedTupleDataLoader(TestCase):
    def setUp(self):
        super().setUp()
        self.dataset = NamedTupleDataset()

    def test_dataloader_with_namedtuple(self):
        # auto-collation
        loader = DataLoader(self.dataset, batch_size=2, pin_memory=TEST_CUDA)
        for batch in loader:
            self.assertIsInstance(batch, NamedTupleDataset.Batch)
            self.assertEqual(batch.random_tensor.is_pinned(), TEST_CUDA)
            self.assertIsInstance(batch.data, NamedTupleDataset.Data)
            self.assertIsInstance(batch.data.positive, torch.Tensor)
            self.assertEqual(batch.data.positive.is_pinned(), TEST_CUDA)
        # no auto-collation
        loader = DataLoader(self.dataset, batch_size=None, pin_memory=TEST_CUDA)
        for batch in loader:
            self.assertIsInstance(batch, NamedTupleDataset.Batch)
            self.assertEqual(batch.random_tensor.is_pinned(), TEST_CUDA)
            self.assertIsInstance(batch.data, NamedTupleDataset.Data)
            self.assertNotIsInstance(batch.data.positive, torch.Tensor)

class SimpleCustomBatch:
    def __init__(self, data):
        transposed_data = list(zip(*data))
        self.inp = torch.stack(transposed_data[0], 0)
        self.tgt = torch.stack(transposed_data[1], 0)

    def pin_memory(self):
        self.inp = self.inp.pin_memory()
        self.tgt = self.tgt.pin_memory()
        return self

    def is_pinned(self):
        return self.inp.is_pinned() and self.tgt.is_pinned()

# Workaround for https://github.com/pytorch/pytorch/issues/50661
# Classes from  `__main__` can not be correctly unpickled from spawned module
# See https://docs.python.org/3/library/multiprocessing.html#multiprocessing-programming
self_module = __import__(os.path.splitext(os.path.basename(__file__))[0])

def collate_wrapper(batch):
    return self_module.SimpleCustomBatch(batch)


def collate_into_packed_sequence(batch):
    data = torch.stack([sample[0] for sample in batch], 1)
    t, b = data.size()
    lengths = torch.randint(1, t, size=(b,), dtype=torch.int64)
    return torch.nn.utils.rnn.pack_padded_sequence(data, lengths, enforce_sorted=False)


def collate_into_packed_sequence_batch_first(batch):
    data = torch.stack([sample[0] for sample in batch], 0)
    b, t = data.size()
    lengths = torch.randint(1, t, size=(b,), dtype=torch.int64)
    return torch.nn.utils.rnn.pack_padded_sequence(data, lengths, batch_first=True, enforce_sorted=False)


@unittest.skipIf(
    TEST_WITH_TSAN,
    "Fails with TSAN with the following error: starting new threads after multi-threaded "
    "fork is not supported. Dying (set die_after_fork=0 to override)")
class TestCustomPinFn(TestCase):
    def setUp(self):
        super().setUp()
        inps = torch.arange(10 * 5, dtype=torch.float32).view(10, 5)
        tgts = torch.arange(10 * 5, dtype=torch.float32).view(10, 5)
        self.dataset = TensorDataset(inps, tgts)

    @unittest.skipIf(not TEST_CUDA, "CUDA unavailable")
    def test_custom_batch_pin(self):
        test_cases = [
            (collate_wrapper, self_module.SimpleCustomBatch),
            (collate_into_packed_sequence, torch.nn.utils.rnn.PackedSequence),
            (collate_into_packed_sequence_batch_first, torch.nn.utils.rnn.PackedSequence),
        ]
        for collate_fn, elem_cls in test_cases:
            loader = DataLoader(self.dataset, batch_size=2, collate_fn=collate_fn,
                                pin_memory=True)
            for sample in loader:
                self.assertIsInstance(sample, elem_cls)
                self.assertTrue(sample.is_pinned())

    @unittest.skipIf(not TEST_CUDA, "CUDA unavailable")
    def test_custom_batch_pin_worker(self):
        test_cases = [
            (collate_wrapper, self_module.SimpleCustomBatch),
            (collate_into_packed_sequence, torch.nn.utils.rnn.PackedSequence),
            (collate_into_packed_sequence_batch_first, torch.nn.utils.rnn.PackedSequence),
        ]
        for collate_fn, elem_cls in test_cases:
            loader = DataLoader(self.dataset, batch_size=2, collate_fn=collate_fn,
                                pin_memory=True, num_workers=1)
            for sample in loader:
                self.assertIsInstance(sample, elem_cls)
                self.assertTrue(sample.is_pinned())


class TestWorkerQueueDataset(Dataset):
    def __init__(self, data):
        self.data = data
        self.worker_id = None

    def worker_init_fn(self, worker_id):
        self.worker_id = worker_id

    def __getitem__(self, item):
        return self.worker_id, self.data[item]

    def __len__(self):
        return len(self.data)


@unittest.skipIf(
    TEST_WITH_TSAN,
    "Fails with TSAN with the following error: starting new threads after multi-threaded "
    "fork is not supported. Dying (set die_after_fork=0 to override)")
@unittest.skipIf(
    TEST_WITH_ASAN,
    "Flaky with ASAN, see https://github.com/pytorch/pytorch/issues/65727")
class TestIndividualWorkerQueue(TestCase):
    def setUp(self):
        super().setUp()
        self.dataset = TestWorkerQueueDataset(list(range(128)))

    def _run_ind_worker_queue_test(self, batch_size, num_workers):
        loader = DataLoader(
            self.dataset, batch_size=batch_size, shuffle=False, num_workers=num_workers,
            timeout=5, worker_init_fn=self.dataset.worker_init_fn
        )
        current_worker_idx = 0
        for i, (worker_ids, sample) in enumerate(loader):
            self.assertEqual(worker_ids.tolist(), [current_worker_idx] * batch_size)
            self.assertEqual(sample.tolist(), list(range(i * batch_size, (i + 1) * batch_size)))
            current_worker_idx += 1
            if current_worker_idx == num_workers:
                current_worker_idx = 0

    def test_ind_worker_queue(self):
        max_num_workers = None
        if hasattr(os, 'sched_getaffinity'):
            try:
                max_num_workers = len(os.sched_getaffinity(0))
            except Exception:
                pass
        if max_num_workers is None:
            cpu_count = os.cpu_count()
            if cpu_count is not None:
                # Use half number of CPUs
                max_num_workers = cpu_count // 2

        if max_num_workers is None:
            max_num_workers = 1

        for batch_size in (8, 16, 32, 64):
            for num_workers in range(0, min(6, max_num_workers)):
                self._run_ind_worker_queue_test(batch_size=batch_size, num_workers=num_workers + 1)


class SetAffinityDataset(IterableDataset):

    def __iter__(self):
        torch.randperm(1)
        after = os.sched_getaffinity(0)
        return iter(after)

@unittest.skipIf(
    not hasattr(os, 'sched_setaffinity'),
    "os.sched_setaffinity is not available")
class TestSetAffinity(TestCase):
    def test_set_affinity_in_worker_init(self):
        # Query the current affinity mask to avoid setting a disallowed one
        old_affinity = os.sched_getaffinity(0)
        if not old_affinity:
            self.skipTest("No affinity information")
        # Choose any
        expected_affinity = list(old_affinity)[-1]

        def worker_set_affinity(_):
            os.sched_setaffinity(0, [expected_affinity])


        dataset = SetAffinityDataset()

        dataloader = torch.utils.data.DataLoader(
            dataset, num_workers=2, worker_init_fn=worker_set_affinity)
        for sample in dataloader:
            self.assertEqual(sample, [expected_affinity])

class ConvDataset(Dataset):
    def __init__(self):
        self.x = torch.ones(1, 1, 24000)
        # Call convolution on parent process
        self[0]

    def __len__(self):
        return 1

    def __getitem__(self, index):
        return torch.nn.functional.conv1d(self.x, torch.ones(1, 1, 2))


@unittest.skipIf(IS_WINDOWS, "Needs fork")
@unittest.skipIf(
    TEST_WITH_ASAN,
    "This test hangs when running with ASAN, see https://github.com/pytorch/pytorch/issues/75492")
class TestConvAfterFork(TestCase):
    # Tests crash reported in https://github.com/pytorch/pytorch/issues/53565
    def test_conv_after_fork(self):
        loader = DataLoader(ConvDataset(), num_workers=1)
        for x in loader:
            self.assertEqual(x.shape, (1, 1, 1, 23999))


if __name__ == '__main__':
    run_tests()<|MERGE_RESOLUTION|>--- conflicted
+++ resolved
@@ -35,11 +35,7 @@
 from torch.testing._internal.common_utils import (TestCase, run_tests, TEST_NUMPY, IS_WINDOWS, IS_JETSON,
                                                   IS_CI, NO_MULTIPROCESSING_SPAWN, skipIfRocm, slowTest,
                                                   load_tests, TEST_WITH_ASAN, TEST_WITH_TSAN, IS_SANDCASTLE,
-<<<<<<< HEAD
-                                                  IS_MACOS)
-=======
                                                   IS_MACOS, TEST_CUDA, IS_LINUX)
->>>>>>> 11602ac5
 
 
 try:
@@ -78,11 +74,6 @@
 # sharding on sandcastle. This line silences flake warnings
 load_tests = load_tests
 
-# We cannot import TEST_CUDA from torch.testing._internal.common_cuda here, because if we do that,
-# the TEST_CUDNN line from torch.testing._internal.common_cuda will be executed multiple times
-# as well during the execution of this test suite, and it will cause
-# CUDA OOM error on Windows.
-TEST_CUDA = torch.cuda.is_available()
 if TEST_CUDA:
     torch.cuda.memory._set_allocator_settings('expandable_segments:False')
 
