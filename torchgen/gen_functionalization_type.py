from typing import Callable, List, Optional, Tuple, Union

from torchgen.api import cpp, dispatcher
from torchgen.api.translate import translate
from torchgen.api.types import (
    BaseCType,
    Binding,
    CType,
    DispatcherSignature,
    FunctionalizationLambda,
    NativeSignature,
    tensorListT,
    tensorT,
    VectorCType,
    ViewInverseSignature,
)
from torchgen.context import (
    native_function_manager,
    with_native_function,
    with_native_function_and,
)
from torchgen.model import (
    Argument,
    BackendIndex,
    BaseTy,
    BaseType,
    FunctionSchema,
    ListType,
    NativeFunction,
    NativeFunctionsGroup,
    NativeFunctionsViewGroup,
    Return,
    SchemaKind,
    SelfArgument,
    TensorOptionsArguments,
)
from torchgen.native_function_generation import (
    INPLACE_OPS_THAT_DONT_GET_GROUPED_PROPERLY,
    MUTABLE_OPS_THAT_CANNOT_GET_AN_OUT_VARIANT,
    OUT_OPS_THAT_DONT_GET_GROUPED_PROPERLY,
)

from torchgen.selective_build.selector import SelectiveBuilder


# Note: [Mutable Ops Not Using Functionalization]
# Ops in this list currently do not work with functionalization and should be fixed.
MUTABLE_OPS_NOT_USING_FUNCTIONALIZATION = (
    OUT_OPS_THAT_DONT_GET_GROUPED_PROPERLY
    + MUTABLE_OPS_THAT_CANNOT_GET_AN_OUT_VARIANT
    + INPLACE_OPS_THAT_DONT_GET_GROUPED_PROPERLY
    + [
        # It will be BC-breaking, but we should fix their schemas.
        # should be inplace?
        "record_stream",
        # See Note [resize_ in Functionalization]
        "resize_",
    ]
)

# This file contains codegen that relates to the functionalization pass.
# It includes:
# - gen_functionalization_definition
#     Generates dispatcher kernel definitions for the functionalization pass.
# - gen_functionalization_registration
#     Generates dispatcher kernel registrations for the functionalization pass.
# - gen_functionalization_view_inverse_declaration
#     Generates a declaration for an "inverse view", for every view op
#     that is needed in functionalization. We manually implement their definitions.
# - gen_composite_view_copy_kernel
#     Generates view_copy() composite kernels for all view_copy operators.

# Generates the body of the default composite C++ kernel for a {view}_copy NativeFunction
# See Note [view_copy NativeFunctions]
@with_native_function
def gen_composite_view_copy_kernel(g: NativeFunctionsViewGroup) -> Optional[str]:

    if g.view_copy is None:
        return None

    # We can make view_copy work in more cases by using reshape()
    # when a normal view call would ordinarily fail.
    # This also makes LTC more efficient, because they don't need to include
    # clone() calls in their graph (which is normally needed by reshape).
    if str(g.view_copy.func.name) == "view_copy":
        return """\
at::Tensor view_copy(const at::Tensor & self, at::IntArrayRef size) {
  DimVector shape = infer_size_dv(size, self.numel());
  if (!at::detail::computeStride(self.sizes(), self.strides(), shape).has_value()) {
    return self.reshape(size);
  } else {
    auto output = at::_ops::view::call(self, c10::SymIntArrayRef::fromIntArrayRef(size));
    return output.clone();
  }
}
"""
    # view_copy is a native signature, since we're generating an at::native:: kernel
    # Functionalization always operates on symints though
<<<<<<< HEAD
    view_copy_sig = NativeSignature(g.view_copy.func, symint=False)  # TODO: flag day this True
=======
    view_copy_sig = NativeSignature(
        g.view_copy.func, symint=False
    )  # TODO: flag day this True
>>>>>>> 3d31ef2d

    # view is a dispatcher signature, since we're calling into the at::_ops API
    view_sig = DispatcherSignature(g.view.func)

    view_api_name = g.view.func.name.unambiguous_name()
    exprs = ", ".join(
        [e.expr for e in translate(view_copy_sig.arguments(), view_sig.arguments())]
    )

    # view ops today always return either a Tensor or a list of Tensors
    assert len(g.view.func.returns) == 1
    assert g.view.func.returns[0].type == BaseType(
        BaseTy.Tensor
    ) or g.view.func.returns[0].type == ListType(BaseType(BaseTy.Tensor), None)

    if g.view.func.returns[0].type == BaseType(BaseTy.Tensor):
        return_cloned_output = """\
  return output.clone();"""
    else:
        # If the return type is a list, we need to clone each tensor in the list.
        return_cloned_output = f"""\
  {view_copy_sig.returns_type().cpp_type()} out_clone;
  for (const auto i : c10::irange(output.size())) {{
    out_clone.push_back(output[i].clone());
  }}
  return out_clone;"""

    # The default generated composite kernel for {view}_copy() operators just clones
    # the input tensor, and runs the underlying view on the clone.
    return f"""
{view_copy_sig.defn()} {{
  auto output = at::_ops::{view_api_name}::call({exprs});
  {return_cloned_output}
}}
"""


def return_str(rets: Tuple[Return, ...], names: List[str]) -> str:
    assert len(rets) == len(names)
    if len(rets) == 0:
        return ""
    elif len(rets) == 1:
        return f"return {names[0]};"
    else:
        return f"return {dispatcher.returns_type(rets).cpp_type()}({', '.join(names)});"


def modifies_arguments(f: NativeFunction) -> bool:
    return any(
        a.annotation is not None and a.annotation.is_write
        for a in f.func.arguments.flat_all
    )


def wrapper_name(func: FunctionSchema) -> str:
    if func.name.overload_name:
        return f"{cpp.name(func)}_{func.name.overload_name}"
    else:
        return cpp.name(func)


def is_tensor_like(a: Union[Argument, TensorOptionsArguments, SelfArgument]) -> bool:
    return isinstance(a, SelfArgument) or (
        isinstance(a, Argument) and a.type.is_tensor_like()
    )


# We need to wrap / unwrap various arguments from the op in the functionalization kernels.
# Some op schemas include non-owning types though (like TensorList),
# and when we unwrap them we expect to get out an owning type!.
# We also return a lambda that tells you how to conver the non-owning type argument into the owning type.
def get_owning_type(t: CType) -> Tuple[CType, Callable[[str], str]]:
    if t == BaseCType(tensorListT):
        return VectorCType(BaseCType(tensorT)), lambda x: f"{x}.vec()"
    # There are technically other non-owning types out there (like IntArrayRef),
    # but functionalization only actually cares about the ones involving tensors.
    return t, lambda x: x


# unwraps all tensor-like arguments, returning:
# (1) a string containing all of the logic that does the unwrapping
# (2) a context, to be used by translate(), with all of the relevant bindings.
def unwrap_tensor_args(
    sig: DispatcherSignature, *, is_view_op: bool
) -> Tuple[str, List[Binding]]:
    context: List[Binding] = []
    unwrapped_tensor_args: List[str] = []
    for arg in sig.arguments():
        if is_tensor_like(arg.argument):
            # for tensor inputs, we want to unwrap them before passing them into the redispatch calls.
            unwrapped_name = f"{arg.name}_"
            # For most ops, the functionalization needs to sync any pending updates on the input tensors
            # before calling the operator, since otherwise the operator will act on stale data.
            # For view ops though, we can continue to defer syncing until the tensor is used by
            # a non-view operator.
            maybe_sync_input = (
                "" if is_view_op else f"at::functionalization::impl::sync({arg.name});"
            )
            unwrapped_type, conversion_fn = get_owning_type(
                arg.nctype.remove_const_ref().type
            )
            unwrapped_tensor_args.append(
                f"""
      {unwrapped_type.cpp_type()} {unwrapped_name};
      if (at::functionalization::impl::isFunctionalTensor({arg.name})) {{
        {maybe_sync_input}
        {unwrapped_name} = at::functionalization::impl::from_functional_tensor({arg.name});
      }} else {{
        {unwrapped_name} = {conversion_fn(arg.name)};
      }}"""
            )
            context.append(arg.with_name(unwrapped_name))
        else:
            # for non-tensor inputs, we want to pass them directly into the redispatch calls.
            context.append(arg)
    unwrap_tensor_args_str = "\n      ".join(unwrapped_tensor_args)
    return unwrap_tensor_args_str, context


# converts  all tensor-like arguments to meta tensors, which are used to compute stride info. Returns:
# (1) a string containing all of the logic that does the conversions.
# (2) a context, to be used by translate(), with all of the relevant bindings.
def convert_to_meta_tensors(sig: DispatcherSignature) -> Tuple[str, List[Binding]]:
    context: List[Binding] = []
    unwrapped_tensor_args: List[str] = []
    for arg in sig.arguments():
        if is_tensor_like(arg.argument):
            # for tensor inputs, we want to unwrap them before passing them into the redispatch calls.
            a_ = arg.name
            unwrapped_name = f"{arg.name}_meta"
            unwrapped_tensor_args.append(f"auto {unwrapped_name} = to_meta({a_});")
            context.append(arg.with_name(unwrapped_name))
        else:
            # for non-tensor inputs, we want to pass them directly into the redispatch calls.
            context.append(arg)
    unwrap_tensor_args_str = "\n        ".join(unwrapped_tensor_args)
    return unwrap_tensor_args_str, context


# The functionalization codegen currently expects view op schemas to have this form:
# foo(Tensor(a), ...) -> Tensor(a) (e.g. transpose)
# foo(Tensor(a!), ...) -> Tensor(a!) (e.g. transpose_)
def assert_view_op_properties(func: FunctionSchema) -> None:
    def is_alias(a: Argument) -> bool:
        return a.annotation is not None

    args = func.arguments.flat_non_out
    # The first argument is a tensor with an alias semantics (annotations)
    assert len(args) > 0 and args[0].type == BaseType(
        BaseTy.Tensor
    ), f"""In the functionalization codegen, we expect the first argument of every view operator to be a tensor,
but found an argument of type {str(args[0].type)} for operator: {str(func.name)}."""
    # No other arguments have aliasing semantics
    assert is_alias(args[0]) and not any(
        is_alias(a) for a in args[1:]
    ), """In the functionalization codegen, we expect the first argument of every view operator to alias the output.
View operators with multiple aliasing inputs aren't supported yet. Found an operator that doesn't satisfy this constraint"""


# Generates the Functionalization kernel for:
# - ops that create aliases (e.g. transpose())
# - ops that are views AND mutations (e.g. transpose_())
def emit_view_functionalization_body(
    g: NativeFunctionsViewGroup, *, view_inplace: bool
) -> str:
    if view_inplace:
        # This op is both an inplace op AND a view op.
        # See Note [Functionalization Pass - Inplace View Ops] for details.
        # I currently have the view meta call into the out-of-place variant of the view, to avoid
        # having to define an extra ~20 inplace {view}_inverse_ functions.
        # Most view ops don't have NativeFunctionGroup's both, because we don't define out= variants for view ops.
        # I'm assuming that every inplace-view op has a corresponding out-of-place view op,
        # with the same name but the trailing underscore removed.
        # This is currently asserted at parse time in gen.py (see error_check_native_functions).
        assert g.view_inplace is not None
        f = g.view_inplace
    else:
        f = g.view

    assert g.view_copy is not None
    with native_function_manager(f):
        call_sig = DispatcherSignature.from_schema(g.view_copy.func)

        # the "view_copy" op name that the functionalization kernels need to call
        api_name = g.view_copy.func.name.unambiguous_name()
        # Sometimes the functionalization pass needs to no-op (e.g. if it was passed non-functional tensors)
        # "no-op"ing in this context is just redispatching to the original op.
        noop_api_name = f.func.name.unambiguous_name()

        dispatcher_sig = DispatcherSignature.from_schema(f.func)
        assert_view_op_properties(f.func)
        view_tensor_name = dispatcher_sig.arguments()[0].name

        return_type = dispatcher_sig.returns_type().remove_const_ref().cpp_type()

        unwrap_tensor_args_str, unwrapped_args_ctx = unwrap_tensor_args(
            dispatcher_sig, is_view_op=True
        )
        view_redispatch_args = [
            e.expr
            for e in translate(unwrapped_args_ctx, call_sig.arguments(), method=False)
        ]

        forward_lambda = FunctionalizationLambda.from_func(g, is_reverse=False)
        reverse_lambda = FunctionalizationLambda.from_func(g, is_reverse=True)

        # The meta API call should use the same arguments, but convert all tensors to meta tensors first.
        meta_conversion_str, meta_call_ctx = convert_to_meta_tensors(dispatcher_sig)
        meta_call_args = [
            e.expr for e in translate(meta_call_ctx, call_sig.arguments(), method=False)
        ]

        if "inplace_view" in f.tags:
            # See Note [Functionalization Pass - Inplace View Ops] for more details
            return f"""
    {dispatcher_sig.defn(name=wrapper_name(f.func), is_redispatching_fn=True)} {{
      if (!at::functionalization::impl::isFunctionalTensor({view_tensor_name})) {{
        // functionalization is re-entrant, but will no-op if it wasn't passed a FunctionalTensorWrapper.
        {unwrap_tensor_args_str}
        at::AutoDispatchSkipFunctionalize guard;
        return at::_ops::{noop_api_name}::call({', '.join(view_redispatch_args)});
      }}
      auto reapply_views = at::functionalization::impl::getFunctionalizationReapplyViewsTLS();
      at::functionalization::ViewMeta view_meta = at::functionalization::ViewMeta(
        {forward_lambda.decl()} {{
          if (reapply_views) {{
            return {forward_lambda.inner_call(reapply_views=True)}
          }} else {{
            return {forward_lambda.inner_call(reapply_views=False)}
          }}
        }},
        {reverse_lambda.decl()} {{
          return {reverse_lambda.inner_call()}
        }}
      );
      {return_type} reference_tensor_output;
      {{
        at::AutoDispatchSkipFunctionalize func_guard;
        c10::impl::ExcludeDispatchKeyGuard guard(exclude_keys_for_meta_dispatch);
        {meta_conversion_str}
        reference_tensor_output = at::_ops::{noop_api_name}::call({', '.join(meta_call_args)});
      }}
      // This function adds the above view meta to the current tensor and replays them off the base,
      // mutating the size/stride info of the current FunctionalTensorWrapper.
      // Because of this, we need to make sure to run the reference shape function above,
      // BEFORE doing this (otherwise we'll end up runnin the reference function using the wrong sizes/strides)
      at::functionalization::impl::mutate_view_meta({view_tensor_name}, view_meta);
      // See  Note [Propagating strides in the functionalization pass]
      // XLA/LTC don't implement the logic to propagate strides correctly, so we need to rely
      // on a reference implementation here (instead of relying on the output from the forward lambda
      // having the correct stride info)
      at::functionalization::impl::set_sizes_strides_offset({view_tensor_name}, reference_tensor_output);
      return {view_tensor_name};
    }}
"""

        else:
            return f"""
    {dispatcher_sig.defn(name=wrapper_name(f.func), is_redispatching_fn=True)} {{
      {unwrap_tensor_args_str}
      if (!at::functionalization::impl::isFunctionalTensor({view_tensor_name})) {{
        // functionalization is re-entrant, but will no-op if it wasn't passed a FunctionalTensorWrapper.
        at::AutoDispatchSkipFunctionalize guard;
        return at::_ops::{noop_api_name}::call({', '.join(view_redispatch_args)});
      }}
      auto reapply_views = at::functionalization::impl::getFunctionalizationReapplyViewsTLS();
      {return_type} reference_tensor_output;
      {{
        at::AutoDispatchSkipFunctionalize func_guard;
        c10::impl::ExcludeDispatchKeyGuard guard(exclude_keys_for_meta_dispatch);
        {meta_conversion_str}
        reference_tensor_output = at::_ops::{noop_api_name}::call({', '.join(meta_call_args)});
      }}
      {return_type} tmp_output;
      {{
        at::AutoDispatchSkipFunctionalize guard;
        if (reapply_views) {{
          tmp_output = at::_ops::{noop_api_name}::call({', '.join(view_redispatch_args)});
        }} else {{
          tmp_output = at::_ops::{api_name}::call({', '.join(view_redispatch_args)});
        }}
      }}
      at::functionalization::ViewMeta view_meta = at::functionalization::ViewMeta(
        {forward_lambda.decl()} {{
          if (reapply_views) {{
            return {forward_lambda.inner_call(reapply_views=True)}
          }} else {{
            return {forward_lambda.inner_call(reapply_views=False)}
          }}
        }},
        {reverse_lambda.decl()} {{
          return {reverse_lambda.inner_call()}
        }}
      );
      auto out = at::functionalization::impl::create_functional_tensor_with_view_meta(tmp_output, {view_tensor_name}, view_meta);
      // See  Note [Propagating strides in the functionalization pass]
      at::functionalization::impl::set_sizes_strides_offset(out, reference_tensor_output);
      return out;
    }}
"""


def maybe_create_output(f: NativeFunction, var_name: str) -> str:
    if len(f.func.returns) == 0:
        return ""
    return_type = dispatcher.returns_type(f.func.returns).remove_const_ref().cpp_type()
    return f"{return_type} {var_name} = "


# Given a NativeFunction, and a variable name corresponding to the output of redispatching on the function,
# this returns two lists of names, consisting of:
# - the names of returns corresponding to the original (mutable) inputs of the outer function
# - the names of returns corresponding to the (immutable) outputs of the inner redispatched function
def get_mutable_redispatch_return_names(
    f: NativeFunction, inner_return_var: str
) -> Tuple[List[str], List[str]]:
    aliased_returns = []
    non_aliased_returns = []
    for (i, name) in enumerate(f.func.aliased_return_names()):
        if name is not None:
            aliased_returns.append(name)
        else:
            non_aliased_returns.append(
                inner_return_var
                if len(f.func.returns) == 1
                else f"std::get<{i}>({inner_return_var})"
            )
    return aliased_returns, non_aliased_returns


# When functionalization "no-op's" and redispatches on a mutable operator, we need to take care so that:
#  - For fresh outputs, we return the result of the redispatch (without wrapping outputs)
#  - For outputs that were aliased to inputs, we return the inputs directly (since some of them might have been wrapped)
def return_from_mutable_noop_redispatch(
    f: NativeFunction, inner_return_var: str
) -> str:
    aliased, non_aliased = get_mutable_redispatch_return_names(f, inner_return_var)
    # Just get all of the return names, and immediately return them
    return return_str(f.func.returns, aliased + non_aliased)


def wrap_propagate_mutations_and_return(
    f: NativeFunction, functional_op: NativeFunction, inner_return_var: str
) -> str:
    mutable_arg_names = f.func.arguments.mutable_arg_names()
    (
        aliased_outer_rets,
        non_aliased_outer_rets,
    ) = get_mutable_redispatch_return_names(f, inner_return_var)
    _, non_aliased_inner_rets = get_mutable_redispatch_return_names(
        functional_op, inner_return_var
    )
    # The outer function may have a mix of aliased and non-aliased outputs,
    # But the inner functional op that we're transforming to should only have non-aliased outputs
    assert len(mutable_arg_names) + len(non_aliased_outer_rets) == len(
        non_aliased_inner_rets
    )

    # First, take all of the newly created outputs from the inner call and wrap them into functional tensors
    updates = []
    non_aliased_wrapped_ret_names = []
    for (i, inner_ret) in enumerate(
        non_aliased_inner_rets[: len(non_aliased_outer_rets)]
    ):
        ret_name = f"output_{i}"
        updates.append(
            f"""\
  auto output_{i} = at::functionalization::impl::to_functional_tensor({inner_ret});"""
        )
        non_aliased_wrapped_ret_names.append(ret_name)

    # Next, take all of the mutated outputs from the inner call corresponding to mutated inputs,
    # and propogate the mutations
    for (outer_arg, inner_ret) in zip(
        mutable_arg_names, non_aliased_inner_rets[len(non_aliased_outer_rets) :]
    ):
        updates.append(
            f"""\
  at::functionalization::impl::replace_({outer_arg}, {inner_ret});
  at::functionalization::impl::commit_update({outer_arg});"""
        )

    # Finally, we return:
    # - Any mutable arguments that also returns
    # - Any immutable returns that were created wrapping the output from the inner call
    returns_str = return_str(
        f.func.returns, aliased_outer_rets + non_aliased_wrapped_ret_names
    )
    updates_str = "\n".join(updates)
    return f"""\
{updates_str}
    {returns_str}"""


# Generates the Functionalization kernel for:
# - mutation ops (inplace and out= ops)
@with_native_function_and
def emit_inplace_functionalization_body(
    f: NativeFunction, g: NativeFunctionsGroup
) -> str:
    # mutation case
    assert modifies_arguments(f)

    dispatcher_sig = DispatcherSignature.from_schema(f.func)

    unwrap_tensor_args_str, unwrapped_args_ctx = unwrap_tensor_args(
        dispatcher_sig, is_view_op=False
    )

    mutated_names = [
        a.name
        for a in f.func.arguments.flat_all
        if a.type.is_tensor_like() and a.annotation is not None
    ]
    non_mutated_names = [
        a.name
        for a in f.func.arguments.flat_all
        if a.type.is_tensor_like() and a.annotation is None
    ]
    # all mutable inputs must be functional tensors in order to participate in functionalization
    check_all_mutated_args_are_functional = " && ".join(
        ["true"]
        + [
            f"at::functionalization::impl::isFunctionalTensor({a})"
            for a in mutated_names
        ]
    )
    check_any_non_mutated_args_are_functional = " || ".join(
        ["false"]
        + [
            f"at::functionalization::impl::isFunctionalTensor({a})"
            for a in non_mutated_names
        ]
    )
    # These are used in the cases where we don't functionalize and redispatch to the inplace op
    # case 1: we hit an inplace op that doesn't have an out-of-place equivalent
    # case 2: we hit an inplace ops but our inputs are not functional tensors (in which case our kernel just no-ops)
    inplace_exprs = [
        e.expr
        for e in translate(unwrapped_args_ctx, dispatcher_sig.arguments(), method=False)
    ]

    # call the out-of-place variant of the op
    return_type = (
        dispatcher.returns_type(g.functional.func.returns).remove_const_ref().cpp_type()
    )
    functional_sig = DispatcherSignature.from_schema(g.functional.func)
    functional_exprs = [
        e.expr
        for e in translate(unwrapped_args_ctx, functional_sig.arguments(), method=False)
    ]

    if f.func.is_out_fn():
        mutable_input_post_processing = "\n".join(
            [
                f"""
      at::functionalization::impl::replace_(
        {a.name}, {'std::get<' + str(i) + '>(tmp_output)' if len(f.func.returns) > 1 else 'tmp_output'});
      at::functionalization::impl::commit_update({a.name});"""
                for (i, a) in enumerate(f.func.arguments.out)
                if a.annotation and a.annotation.is_write and a.type.is_tensor_like()
            ]
        )
    else:
        mutable_input_post_processing = "\n".join(
            [
                f"""
      at::functionalization::impl::replace_({a.name}, tmp_output);
      at::functionalization::impl::commit_update({a.name});"""
                for a in f.func.arguments.flat_all
                if a.annotation and a.annotation.is_write and a.type.is_tensor_like()
            ]
        )

    meta_conversion_str, meta_call_ctx = convert_to_meta_tensors(dispatcher_sig)

    return f"""
    {dispatcher_sig.defn(name=wrapper_name(f.func), is_redispatching_fn=True)} {{
      if ({str(f.func.kind() == SchemaKind.inplace).lower()}) {{
        // Before converting the mutable op to its functional variant, run meta tensors through the original op.
        // This will help us catch shape errors that apply to inplace ops that wouldn't apply to their functional variants.
        // (We can only do this for inplace ops today though, because they technicaly all support meta tensors).
        at::AutoDispatchSkipFunctionalize func_guard;
        c10::impl::ExcludeDispatchKeyGuard guard(exclude_keys_for_meta_dispatch);
        {meta_conversion_str}
        at::_ops::{f.func.name.unambiguous_name()}::call({', '.join(a.name for a in meta_call_ctx)});
      }}
      {unwrap_tensor_args_str}
      if (!({check_all_mutated_args_are_functional})) {{
        if (({check_any_non_mutated_args_are_functional})) {{
         // case 1: trying to mutate a non functional tensor with a functional tensor is an error
         TORCH_INTERNAL_ASSERT(false,
           "mutating a non-functional tensor with a functional tensor is not allowed.",
           " Please ensure that all of your inputs are wrapped inside of a functionalize() call.");
        }} else {{
         // case 2: arguments are not functional tensors, so we no-op and redispatch.
         at::AutoDispatchSkipFunctionalize guard;
         {maybe_create_output(f, 'tmp_output')}at::_ops::{f.func.name.unambiguous_name()}::call({', '.join(inplace_exprs)});
         {return_from_mutable_noop_redispatch(f, 'tmp_output')};
        }}
      }} else {{
        {return_type} tmp_output;
        {{
          at::AutoDispatchSkipFunctionalize guard;
          tmp_output = at::_ops::{g.functional.func.name.unambiguous_name()}::call({', '.join(functional_exprs)});
        }}
        {wrap_propagate_mutations_and_return(f, g.functional, 'tmp_output')}
      }}
    }}"""


# The below functions generate RegisterFunctionalization.cpp
# These files provide the kernels that run the functionalization pass, which can be opted into
# per backend (e.g. XLA or Vulkan), or as a composable transform (functionalize() in functorch).

# See Note [Functionalization Pass: View Inverses].
def gen_functionalization_view_inverse_declaration(
    selector: SelectiveBuilder, g: NativeFunctionsViewGroup
) -> Optional[str]:
    # For every (non-composite) view op, we need a corresponding "inverse view" function.
    # This generates the declarations so we get a good compiler error when someone adds a new view.
    @with_native_function
    def emit_decl_helper(g: NativeFunctionsViewGroup) -> Optional[str]:
        if g.view.has_composite_implicit_autograd_kernel:
            return None
        view_copy_inverse_sig = ViewInverseSignature(g)
        return view_copy_inverse_sig.decl()

    return emit_decl_helper(g)


def gen_functionalization_registration(
    selector: SelectiveBuilder,
    g: Union[NativeFunction, NativeFunctionsGroup, NativeFunctionsViewGroup],
    composite_implicit_autograd_index: BackendIndex,
) -> List[str]:
    @with_native_function
    def emit_registration_helper(f: NativeFunction) -> str:
        if f.has_composite_implicit_autograd_kernel:
            metadata = composite_implicit_autograd_index.get_kernel(f)
            assert metadata is not None
            native_api_name = metadata.kernel
            sig = NativeSignature(f.func, symint=metadata.supports_symint())
            # Note [Composite view ops in the functionalization pass]
            # We don't need to worry about implemententing functionalization kernels for views with
            # CompositeImplicitAutograd kernels, because we can just decompose them into their base operators.
            # We can't just opt the entire Functionalization dispatch key into the composite keyset though,
            # because we don't want to decompose non-view ops that are composite, like `at::ones`.
            registration_str = (
                f"static_cast<{sig.ptr_type()}>(at::native::{native_api_name})"
            )
        else:
            # non-composite view ops (and inplace ops) get a normal registration.
            registration_str = f"TORCH_FN(functionalization::{wrapper_name(f.func)})"
        return f'm.impl("{f.func.name}", {registration_str});'

    # Don't generate kernels in mobile build
    if not selector.include_all_operators:
        return []

    if isinstance(g, NativeFunctionsViewGroup):
        # functionalization needs to register kernels for view + view_inplace ops
        # See Note [Functionalization <> torch.Tensor constructor]
        if str(g.view.func.name) == "lift_fresh":
            return []
        view_str = [emit_registration_helper(g.view)]
        if g.view_inplace is not None:
            assert g.view_inplace.is_view_op
            view_str.append(emit_registration_helper(g.view_inplace))
        return view_str

    elif isinstance(g, NativeFunctionsGroup):
        fns = list(g.functions())
    else:
        if str(g.func.name) in MUTABLE_OPS_NOT_USING_FUNCTIONALIZATION:
            return []
        fns = [g]

    registrations = []
    for f in fns:
        if str(f.func.name) == "lift":
            # See Note [Functionalization <> torch.Tensor constructor]
            return []
        if str(f.func.name) == "resize_":
            # See Note [resize_ in Functionalization]
            return []
        assert not f.is_view_op
        # functionalization needs to generate and register kernals for inplace ops.
        # We *also* need to directly register CompositeImplicitAUtograd kernels
        # so that they decompose properly before functioanlization.
        if modifies_arguments(f) or f.has_composite_implicit_autograd_kernel:
            registrations.append(emit_registration_helper(f))
    return registrations


def gen_functionalization_definition(
    selector: SelectiveBuilder,
    # Note: Ideally this code should never have to look at NativeFunction
    # (and instead only need to operate on grouped NativeFunctions).
    # The only reason currently is because we need to emit direct dispatch registrations
    # For CompositeImplicitAutograd operators, which are potentially ungrouped.
    g: Union[NativeFunction, NativeFunctionsGroup, NativeFunctionsViewGroup],
) -> List[str]:
    # Don't generate kernels in mobile build
    if not selector.include_all_operators:
        return []

    if isinstance(g, NativeFunctionsViewGroup):
        # Case 1: emit view -> view_copy kernels for the functionalization pass
        view_defs = []
        if not g.composite:
            # invariant: NativeFunctionsViewGroup's always have a view_copy operator
            # if the view is not composite (implicit autograd)
            assert g.view_copy is not None
            view_defs.append(emit_view_functionalization_body(g, view_inplace=False))
            if g.view_inplace is not None:
                view_defs.append(emit_view_functionalization_body(g, view_inplace=True))
        return view_defs
    elif isinstance(g, NativeFunction):
        # Invariant: all mutable operators that we need to handle in functionalization
        # should have been properly grouped up.
        # TODO: The below ops all have "problematic" schemas that prevent them from
        # getting functionalized. Instead of bending over backwards to get things to work,
        # I think we should either:
        # (1) fix their schemas (BC-breaking)
        # (2) hand-write their functionalization kernels
        if str(g.func.name) not in MUTABLE_OPS_NOT_USING_FUNCTIONALIZATION:
            assert g.has_composite_implicit_autograd_kernel or not modifies_arguments(g)
        return []
    else:
        # Case 2: emit inplace -> out-of-place kernels for the functionalization pass
        mutation_defs = []
        mutation_defs.append(emit_inplace_functionalization_body(g.out, g))
        if g.inplace is not None:
            mutation_defs.append(emit_inplace_functionalization_body(g.inplace, g))
        if g.mutable is not None:
            mutation_defs.append(emit_inplace_functionalization_body(g.mutable, g))
        return mutation_defs
    return []<|MERGE_RESOLUTION|>--- conflicted
+++ resolved
@@ -96,13 +96,9 @@
 """
     # view_copy is a native signature, since we're generating an at::native:: kernel
     # Functionalization always operates on symints though
-<<<<<<< HEAD
-    view_copy_sig = NativeSignature(g.view_copy.func, symint=False)  # TODO: flag day this True
-=======
     view_copy_sig = NativeSignature(
         g.view_copy.func, symint=False
     )  # TODO: flag day this True
->>>>>>> 3d31ef2d
 
     # view is a dispatcher signature, since we're calling into the at::_ops API
     view_sig = DispatcherSignature(g.view.func)
