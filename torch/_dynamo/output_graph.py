import collections
import copy
import functools
import itertools
import logging
import operator
import re
import traceback
from dataclasses import dataclass
from typing import Any, Callable, Dict, List, Optional, OrderedDict, Set, Tuple, Union

import sympy
from typing_extensions import Protocol

import torch.nn
from torch import fx
from torch.fx.experimental.symbolic_shapes import ShapeEnv

from . import config, logging as torchdynamo_logging, variables
from .bytecode_transformation import create_instruction, Instruction, unique_id
from .codegen import PyCodegen
from .exc import BackendCompilerFailed, unimplemented
from .guards import Guard, GuardBuilder, TensorReference
from .mutation_guard import is_dynamic_nn_module
from .side_effects import SideEffects
from .source import ConstantSource, LocalSource, Source
from .utils import (
    assert_no_fake_params_or_buffers,
    checkpoint_params,
    CleanupHook,
    clone_inputs,
    count_calls,
    counters,
    format_graph_tabular,
    same,
)
from .variables.base import VariableTracker
from .variables.builder import GraphArg, VariableBuilder, wrap_fx_proxy
from .variables.nn_module import NNModuleVariable
from .variables.tensor import (
    DynamicShapeVariable,
    TensorVariable,
    UnspecializedNumpyVariable,
    UnspecializedPythonVariable,
)

log = logging.getLogger(__name__)


# TODO: I think this accepts int arguments too
class CompiledFn(Protocol):
    def __call__(self, *args: torch.Tensor) -> Tuple[torch.Tensor, ...]:
        ...


CompilerFn = Callable[[fx.GraphModule, List[torch.Tensor]], CompiledFn]


@functools.lru_cache(None)
def _step_logger():
    return torchdynamo_logging.get_step_logger(log)


@dataclass
class GraphCompileReason:
    """Stores why a given output graph was compiled; i.e. what caused the graph break."""

    reason: str
    user_stack: List[traceback.FrameSummary]


def _get_gen_rand_values_fn(random_calls):
    def _gen_rand_values():
        return [fn(*args, **kwargs) for fn, args, kwargs in random_calls]

    return _gen_rand_values


class FakeRootModule(torch.nn.Module):
    """Trick the constructor of fx.GraphModule"""

    def __init__(self, nn_modules: Dict[str, torch.nn.Module]):
        super(FakeRootModule, self).__init__()
        for k, v in nn_modules.items():
            setattr(self, k, v)

    def __repr__(self):
        return "FakeRootModule(...)"


class WrapperBackend:
    def __init__(self, backend: CompilerFn, original_example_inputs):
        self.backend: CompilerFn = backend
        self.original_example_inputs = original_example_inputs

    @property
    def example_inputs(self):
        return clone_inputs(self.original_example_inputs)

    def __call__(self, gm: torch.fx.GraphModule, example_inputs: List[torch.Tensor]):

        self.restore = checkpoint_params(gm)
        self.gm = gm
        copy_gm = copy.deepcopy(self.gm)
        self.candidate = self.backend(copy_gm, self.original_example_inputs)

        if self.candidate is None or self.candidate is self.gm.forward:
            return self.gm.forward

        if not config.verify_correctness:
            return self.candidate

        # if verify_correctness=True
        try:
            correct = self.gm.forward(*self.example_inputs)
            result = self.candidate(*self.example_inputs)

            # TODO: replace `same` function with the one in testing
            if same(correct, result):
                return self.candidate

            raise RuntimeError(f"incorrect results of backend {self}")
            return self.gm.forward

        except Exception:
            log.exception("error in verify_correctness")
            raise
        finally:
            self.restore()


class OutputGraph(fx.Tracer):
    """
    Wrapper class to hold outputs of InstructionTranslator.  Mainly the
    generated fx.Graph.
    """

    def __init__(
        self,
        f_globals: Dict[str, Any],
        code_options: Dict[str, Any],
        compiler_fn: CompilerFn,
        root_tx,
    ):
        super(OutputGraph, self).__init__()

        self.graph = torch.fx.Graph()
        self.graphargs: List[GraphArg] = []
        self.guards: Set[Guard] = set()
        self.nn_modules: Optional[Dict[str, torch.nn.Module]] = dict()
        self.side_effects = SideEffects()
        self.code_options = dict(code_options)
        self.output_instructions: List[Instruction] = []
        # used to track nodes that are added between calls of copy_graphstate
        # and restore_graphstate
        self.timestamp = 0
        # Node => computed real value (see utils.get_real_value)
        self.real_value_cache: Dict[fx.Node, torch.Tensor] = {}

        # Not checkpointed
        self.compiler_fn: CompilerFn = compiler_fn
        self.root_globals = f_globals
        self.root_tx = root_tx
        self._current_tx = []
        self.cleanups: List[CleanupHook] = []
        self.should_exit = False
        self.random_values_var = None
        self.initial_random_state = ()
        self.unspec_variable_map: Dict[
            str, Union[UnspecializedNumpyVariable, UnspecializedPythonVariable]
        ] = {}
        self.shape_env = ShapeEnv() if config.dynamic_shapes else None
        self.tensor_id_to_sym_shape_ref: Dict[int, Set[TensorReference]] = {}
        self.intermediary_symbols: Dict[sympy.Expr, None] = {}

        # Enables creating unique node names by tracking
        # all current placeholder node names
        self.name_to_input: OrderedDict[
            str, Optional[fx.Proxy]
        ] = collections.OrderedDict()

    @property
    def output(self):
        return self

    @property
    def fake_mode(self):
        return self.root_tx.fake_mode

    def push_tx(self, tx):
        self._current_tx.append(tx)

    def pop_tx(self):
        return self._current_tx.pop()

    @property
    def current_tx(self):
        return self.root_tx if not self._current_tx else self._current_tx[-1]

    def copy_graphstate(self):
        """Create a checkpoint of the current state by copying everything"""
        assert self.nn_modules is not None
        state = (
            list(self.graphargs),
            set(self.guards),
            dict(self.nn_modules),
            self.side_effects.clone(),
            self.timestamp,
        )
        self.timestamp += 1
        return state

    def restore_graphstate(self, state):
        """Restore a checkpoint created by self.copy_graphstate()"""
        (
            self.graphargs,
            self.guards,
            self.nn_modules,
            self.side_effects,
            self.timestamp,
        ) = state
        # FX deepcopy doesn't work for a partially created graph, so just remove new nodes
        for node in reversed(list(self.graph.nodes)):
            if node.meta["creation_timestamp"] > self.timestamp:
                # Erasing node alone does not remove the meta information
                # So, remove the help tensor explicitly
                if "example_value" in node.meta:
                    del node.meta["example_value"]
                self.remove_node(node)
                self.real_value_cache.pop(node, None)

    def count_calls(self):
        return count_calls(self.graph)

    def get_submodule(self, keys):
        assert keys
        obj = self.nn_modules
        for k in keys.split("."):
            if isinstance(obj, dict):
                obj = obj[k]
            else:
                obj = getattr(obj, k)
        return obj

    def create_graph_input(self, name, type_expr=None):
        # unique
        if name in self.name_to_input:
            for i in itertools.count():
                if f"{name}_{i}" not in self.name_to_input:
                    name = f"{name}_{i}"
                    break

        if self.name_to_input:
            prev_name = next(reversed(self.name_to_input))
            ctx = self.graph.inserting_after(self.name_to_input[prev_name])
        else:
            ctx = self.graph.inserting_before(None)
        with ctx:
            proxy = self.create_proxy("placeholder", name, (), {}, type_expr=type_expr)
            self.name_to_input[name] = proxy.node
            return proxy

    def new_var(self, name="tmp"):
        existing = set(self.code_options["co_varnames"])
        for i in itertools.count():
            var = f"___{name}_{i}"
            if var not in existing:
                self.code_options["co_varnames"] = self.code_options["co_varnames"] + (
                    var,
                )
                return var

    def update_co_names(self, name):
        """Ensure self.code_options.co_names contains name"""
        if name not in self.code_options["co_names"]:
            self.code_options["co_names"] = tuple(self.code_options["co_names"]) + (
                name,
            )

    def register_attr_or_module(
        self, target: Union[torch.nn.Module, torch.Tensor, Any], *names, **options
    ):
        if is_dynamic_nn_module(target):
            return variables.UnspecializedNNModuleVariable(target, **options)

        options = dict(options)
        options["guards"] = set(options.get("guards", []))
        source: Source = options.get("source", None)
        if isinstance(target, torch.Tensor):
            if source:
                options["guards"].add(source.make_guard(GuardBuilder.TENSOR_MATCH))

            def wrap_name(module_key):
                return wrap_fx_proxy(
                    self,
                    self.create_proxy("get_attr", module_key, tuple(), {}),
                    example_value=target,
                    **options,
                )

        elif isinstance(target, torch.nn.Module):
            assert isinstance(target, torch.nn.Module)
            options["guards"].add(source.make_guard(GuardBuilder.NN_MODULE))

            def wrap_name(module_key):
                return NNModuleVariable(type(target), module_key, **options)

        elif isinstance(target, (torch.SymInt, torch.SymFloat)):
            # HACKY CODE REGION BEGIN
            # WE ARE PIGGYBACKING ON EXISTING INFRA TO REGISTER ATTRS
            # This ultimately gets written to self.nn_modules, which is unfortunate
            # Attrs that are tenors and symints and such need to be migrated to have their
            # own storage
            # alas, this is like this for now
            self.intermediary_symbols.update({target.get_pyobj().expr: None})

            def wrap_name(module_key):
                return DynamicShapeVariable.create(
                    self,
                    self.create_proxy("get_attr", module_key, tuple(), {}),
                    dyn_shape=target,
                    **options,
                )

            # HACKY CODE REGION END
        else:

            def wrap_name(module_key):
                self.output.update_co_names(module_key)
                self.root_globals[module_key] = target
                return VariableBuilder(self, ConstantSource(source_name=module_key))(
                    target
                )

        assert self.nn_modules is not None
        for k, v in self.nn_modules.items():
            if v is target:
                # it already exists
                return wrap_name(k)

        # create a new unique name
        name = "_".join(map(str, names))
        # e.g. repalce abc.xyz[123].qkv with abc.xyz_123.qkv
        name = re.sub(r"\[(\d+)\]", r"_\g<1>", name)
        # e.g. replace abc.xyz_123.qkv with abc_xyz_123_qkv
        name = re.sub(r"[^a-zA-Z0-9]", "_", name)

        if not name or not name[0].isalpha():
            name = "sub" + name
        base = name
        for i in itertools.count():
            if name not in self.nn_modules:
                self.nn_modules[name] = target
                return wrap_name(name)
            name = f"{base}_{i}"

        raise AssertionError("unreachable")

    def compile_subgraph(
        self, tx, partial_convert=False, reason: Optional[GraphCompileReason] = None
    ):
        """
        Generate a subgraph to continue execution on user code.
        Automatically restore live variables.
        """
        from .eval_frame import disable

        self.partial_convert = partial_convert
        self.compile_subgraph_reason = reason

        if not all(block.can_restore() for block in tx.block_stack):
            unimplemented("compile_subgraph with block_depth != 0")

        for block in reversed(tx.block_stack):
            block.exit(tx)

        tx.prune_dead_locals()
        stack_values = list(tx.stack)
        assert self.nn_modules is not None
        root = FakeRootModule(self.nn_modules)

        # Add all the local vars to the "stack" so restore at the end
        restore_vars = []
        val_to_names: OrderedDict[
            VariableTracker, List[str]
        ] = collections.OrderedDict()
        if stack_values:
            val_to_names[stack_values[-1]] = list()
        for k, v in tx.symbolic_locals.items():
            if isinstance(v.source, LocalSource) and v.source.name() == k:
                continue  # no need to restore initial state
            if v not in val_to_names:
                val_to_names[v] = list()
            val_to_names[v].append(k)
        for v in val_to_names.keys():
            restore_vars.extend(val_to_names[v])
            stack_values.extend([v] * len(val_to_names[v]))

        # to handle random calls
        if len(tx.random_calls) > 0:
            random_calls_instructions = []
            self.random_values_var = self.new_var("random_values")
            rand_fn_name = unique_id("__gen_rand_values")
            rand_fn = disable(_get_gen_rand_values_fn(tx.random_calls))
            self.install_global(rand_fn_name, rand_fn)
            codegen = PyCodegen(tx, root)
            random_calls_instructions.extend(
                [
                    codegen.create_load_global("random", add=True),
                    codegen.create_load_attr("setstate"),
                    codegen.create_load_const(tx.output.initial_random_state),
                    create_instruction("CALL_FUNCTION", 1),
                ]
            )
            random_calls_instructions.extend(codegen.load_function_name(rand_fn_name))
            random_calls_instructions.extend(
                [
                    create_instruction("CALL_FUNCTION", 0),
                    codegen.create_store(tx.output.random_values_var),
                ]
            )
            self.add_output_instructions(random_calls_instructions)

        if (
            stack_values
            and all(
                not isinstance(
                    v, (UnspecializedNumpyVariable, UnspecializedPythonVariable)
                )
                for v in stack_values
            )
            and all(isinstance(x, TensorVariable) for x in stack_values)
            and len(set(stack_values)) == len(stack_values)
            and self.side_effects.is_empty()
        ):

            # optimization to generate better code in a common case
            self.add_output_instructions(
                self.compile_and_call_fx_graph(tx, list(reversed(stack_values)), root)
                + [create_instruction("UNPACK_SEQUENCE", len(stack_values))]
            )
        else:
            graph_output_var = self.new_var("graph_out")
            pass1 = PyCodegen(tx, root, graph_output_var)
            self.side_effects.codegen_save_tempvars(pass1)
            pass1.foreach(stack_values)
            self.side_effects.codegen_update_mutated(pass1)

            # one more time now that we have established tempvars
            pass2 = PyCodegen(
                tx,
                root,
                graph_output_var,
                tempvars={val: None for val, count in pass1.uses.items() if count > 1},
            )
            self.side_effects.codegen_save_tempvars(pass2)
            pass2.foreach(stack_values)
            self.side_effects.codegen_update_mutated(pass2)

            output = []
            if count_calls(self.graph) != 0 or len(pass2.graph_outputs) != 0:
                output.extend(
                    self.compile_and_call_fx_graph(tx, pass2.graph_output_vars(), root)
                )

                if len(pass2.graph_outputs) != 0:
                    output.append(pass2.create_store(graph_output_var))
                else:
                    output.append(create_instruction("POP_TOP"))
            self.add_output_instructions(output + pass2.get_instructions())

        # restore all the live local vars
        self.add_output_instructions(
            [PyCodegen(tx).create_store(var) for var in reversed(restore_vars)]
        )

    def compile_and_call_fx_graph(self, tx, rv, root):
        """
        Generate code from self.graph and return the Instruction()s to
        call that generated code.
        """
        from .eval_frame import disable

        assert isinstance(rv, list)
        assert isinstance(root, FakeRootModule)
        for output in rv:
            self.guards.update(output.guards)

        self.create_node(
            "output", "output", (self.create_arg(tuple(x.as_proxy() for x in rv)),), {}
        )
        self.remove_unused_graphargs()
        ncalls = count_calls(self.graph)
        counters["stats"]["calls_captured"] += ncalls
        counters["stats"]["fusions_possible"] += ncalls - 1

        if config.dynamic_propagation:
            # free a bit of memory
            for node in self.graph.nodes:
                if "example_value" in node.meta:
                    del node.meta["example_value"]
            self.real_value_cache.clear()

        gm = fx.GraphModule(root, self.graph)
        gm.recompile()
        gm.compile_subgraph_reason = self.compile_subgraph_reason
        name = unique_id("__compiled_fn")

        assert_no_fake_params_or_buffers(gm)
        compiled_fn = self.call_user_compiler(gm)
        compiled_fn = disable(compiled_fn)

        counters["stats"]["unique_graphs"] += 1
        self.install_global(name, compiled_fn)

        try:
            # the call to tabulate can cause a lot of memory to be allocated
<<<<<<< HEAD
            if config.log_level <= logging.INFO and config.output_code:
                log.info(
                    f"TRACED GRAPH\n {name} {gm.forward.__code__.co_filename} {format_graph_tabular(gm.graph)}\n",
=======
            if config.log_level <= logging.CODE:
                graph_str = (
                    gm.print_readable()
                    if config.output_graph_code
                    else format_graph_tabular(gm.graph)
                )
                log.log(
                    logging.CODE,  # type: ignore[attr-defined]
                    f"TRACED GRAPH\n {name} {gm.forward.__code__.co_filename} {graph_str}\n",
>>>>>>> ce212628
                )
        except ImportError:
            log.warning(
                "Unable to print graph: `format_graph_tabular` relies on the library `tabulate`, "
                "which could not be found on this machine. Run `pip "
                "install tabulate` to install the library."
            )

        cg = PyCodegen(tx)
        cg.make_call_generated_code(name)
        return cg.get_instructions()

    def call_user_compiler(self, gm: fx.GraphModule) -> CompiledFn:
        try:
            name = (
                self.compiler_fn.__name__
                if hasattr(self.compiler_fn, "__name__")
                else ""
            )
            _step_logger()(logging.INFO, f"calling compiler function {name}")
            compiler_fn = self.compiler_fn
            # WrapperBackend needs real inputs, for now, to verify correctness
            if config.verify_correctness:
                compiler_fn = WrapperBackend(compiler_fn, self.example_inputs())

            # NOTE: [Real Tensors in Accuracy Evaluation]
            #
            # Today, tensors are passed to backends as fake at compile time. See the .fake_example_inputs()
            # call to compiler_fn below. At runtime, backends use real tensors.
            #
            # This should be a strong invariant we hold across all backends,
            # and generally, it is. However, for accuracy evaluation, we need real tensors at compile time,
            # for now, due to the unfortunate setup described below.
            #
            # Due to the nature of how we invoke comparison as a backend in two different ways:
            #
            # (1) Less bad, but still worth rewriting, WrapperBackend above, which takes
            # real inputs for its ctor. see the config.verify_correctnes above.
            #
            # (2) More bad, and very worth rewriting, the minifier installs accuracy comparison as
            # a true backend, and therefore needs to be compiled with real inputs. This is made trickier
            # by the fact that the minifier will spawn new processes during minification. As such, we have
            # created a global flag, MINIFIER_SPAWNED, that should be set IF AND ONLY IF this run was spawned
            # as part of accuracy minification. This flag is not a contract, and ideally will not be here long.
            #
            # The longer term PoR is to:
            # (A) Rewrite the minifier accuracy evaluation and verify_correctness code to share the same
            # correctness and accuracy logic, so as not to have two different ways of doing the same thing.
            #
            # (B) Refactor minifier accuracy backend to do its comparison fully at runtime, so as not to need to
            # pass real tensors to it at compile time.
            is_top_level_minifying = (
                config.repro_after is not None and config.repro_level == 4
            )
            if torch._dynamo.debug_utils.MINIFIER_SPAWNED or is_top_level_minifying:
                compiled_fn = compiler_fn(gm, self.example_inputs())
            else:
                compiled_fn = compiler_fn(gm, self.fake_example_inputs())
            _step_logger()(logging.INFO, f"done compiler function {name}")
            assert callable(compiled_fn), "compiler_fn did not return callable"
        except Exception as e:
            compiled_fn = gm.forward
            raise BackendCompilerFailed(self.compiler_fn, e) from e
        return compiled_fn

    def fake_example_inputs(self) -> List[torch.Tensor]:
        result = []
        for arg in self.graphargs:
            example = arg.get_fake_examples()
            if example is not None:
                result.extend(example)
            else:
                # Fallback, in case fake_tensor was not set
                # Particularly for graph args that are not tensors
                result.extend(arg.get_examples())
        return result

    def example_inputs(self) -> List[torch.Tensor]:
        result = []
        for arg in self.graphargs:
            result.extend(arg.get_examples())
        return result

    def remove_unused_graphargs(self) -> None:
        for node in reversed(list(self.graph.nodes)):
            if len(list(node.users)) == 0:
                if node.op == "get_attr":
                    self.remove_node(node)
                elif node.op == "call_function" and node.target is operator.getitem:
                    self.remove_node(node)

        expanded_graphargs = []
        for arg in self.graphargs:
            expanded_graphargs.extend([arg] * len(arg))
            arg.uses = 0

        for node, arg in zip(self.graph.nodes, expanded_graphargs):
            assert node.op == "placeholder"
            arg.uses += len(node.users)

        for node, arg in list(zip(self.graph.nodes, expanded_graphargs)):
            if arg.uses == 0:
                if "example_value" in node.meta:
                    del node.meta["example_value"]
                self.remove_node(node)
                self.real_value_cache.pop(node, None)

        self.graphargs = [arg for arg in self.graphargs if arg.uses > 0]

    def add_output_instructions(self, prefix: List[Instruction]) -> None:
        """
        We call this on the creation of a new compiled subgraph that is inserted
        before user code.
        """
        self.output_instructions.extend(prefix)
        self.should_exit = True

    def install_global(self, name, value) -> None:
        self.cleanups.append(CleanupHook.create(self.root_globals, name, value))

    def cleanup(self) -> None:
        # There is a reference cycle between tracer and OutputGraph, causing
        # some of the tensor objects to be held alive for longer than necessary.

        # Clear cache for conversion of real -> fake tensors
        self.root_tx.fake_mode.fake_tensor_converter = None
        self.root_tx = None

        # Note: generated fx graph will hold a reference to the nn_module,
        # So depending on the backend they may not be released
        self.nn_modules = None

        # Cleanup graphargs
        for graph_arg in self.graphargs:
            graph_arg.erase()

        for node in self.graph.nodes:
            if "example_value" in node.meta:
                del node.meta["example_value"]
        self.real_value_cache.clear()
        self.name_to_input.clear()

    def create_proxy(
        self,
        kind,
        target,
        args,
        kwargs,
        name=None,
        type_expr=None,
        proxy_factory_fn=None,
    ):
        rv = super().create_proxy(
            kind, target, args, kwargs, name, type_expr, proxy_factory_fn
        )

        # append stack trace to fx node
        tx = self.current_tx

        nn_module_stack = tx.nn_module_stack
        if nn_module_stack:
            rv.node.meta["nn_module_stack"] = nn_module_stack.copy()

        frame_summaries: List[traceback.FrameSummary] = []
        while tx:
            frame_summaries.append(tx.frame_summary())
            tx = getattr(tx, "parent", None)

        # official from_list stub doesn't have new-style type
        msgs = traceback.StackSummary.from_list(frame_summaries).format()  # type: ignore[arg-type]

        # Carry module_stack along with node.stack_trace for reusing stacktrace propagation infra
        nn_module_stack_str = f"Module stack: {nn_module_stack}\n"
        rv.node.stack_trace = nn_module_stack_str + " | ".join(msgs)

        return rv

    def create_node(self, *args, **kwargs):
        node = super().create_node(*args, **kwargs)
        node.meta["creation_timestamp"] = self.timestamp
        return node

    # Note: we did not override erase_node since
    # we call self.graph.erase_node elsewhere
    def remove_node(self, node):
        self.graph.erase_node(node)
        self.name_to_input.pop(node.name, None)<|MERGE_RESOLUTION|>--- conflicted
+++ resolved
@@ -515,12 +515,7 @@
 
         try:
             # the call to tabulate can cause a lot of memory to be allocated
-<<<<<<< HEAD
             if config.log_level <= logging.INFO and config.output_code:
-                log.info(
-                    f"TRACED GRAPH\n {name} {gm.forward.__code__.co_filename} {format_graph_tabular(gm.graph)}\n",
-=======
-            if config.log_level <= logging.CODE:
                 graph_str = (
                     gm.print_readable()
                     if config.output_graph_code
@@ -529,7 +524,6 @@
                 log.log(
                     logging.CODE,  # type: ignore[attr-defined]
                     f"TRACED GRAPH\n {name} {gm.forward.__code__.co_filename} {graph_str}\n",
->>>>>>> ce212628
                 )
         except ImportError:
             log.warning(
