import collections
import contextlib
import copy
import functools
import itertools
import logging
import operator
import re
import sys
import traceback
import weakref
from dataclasses import dataclass
from typing import (
    Any,
    Callable,
    Dict,
    List,
    NamedTuple,
    Optional,
    OrderedDict,
    Set,
    Union,
)

import sympy

import torch._guards

import torch._logging

import torch.nn
import torch.utils._pytree as pytree
from torch import fx
from torch._guards import (
    Checkpointable,
    Guard,
    GuardsCheckpointState,
    Source,
    TracingContext,
)
from torch._utils_internal import signpost_event
from torch.fx.experimental.symbolic_shapes import free_symbols, ShapeEnv
from torch.utils.weak import WeakIdKeyDictionary, WeakTensorKeyDictionary

from . import config, logging as torchdynamo_logging, variables
from .backends.registry import CompiledFn, CompilerFn
from .bytecode_transformation import (
    create_call_function,
    create_instruction,
    Instruction,
    unique_id,
)
from .codegen import PyCodegen
from .current_scope_id import enter_new_scope
from .exc import (
    BackendCompilerFailed,
    exceptions_allowed_to_be_fallback,
    unimplemented,
    unimplemented_with_warning,
)
from .guards import GuardBuilder
from .mutation_guard import is_dynamic_nn_module
from .side_effects import SideEffects
from .source import (
    ConstantSource,
    GlobalStateSource,
    is_constant_source,
    is_from_local_source,
    LocalSource,
    ParamBufferSource,
    ShapeEnvSource,
    TensorProperty,
    TensorPropertySource,
)
from .utils import (
    checkpoint_params,
    CleanupHook,
    clone_inputs,
    count_calls,
    counters,
    dynamo_timed,
    get_instruction_source_311,
    get_static_address_type,
    graph_break_reasons,
    increment_op_count,
    lazy_format_graph_code,
    lazy_format_graph_tabular,
    LazyString,
    nnmodule_doc_url_msg,
    nnmodule_has_hooks,
    same,
)
from .variables.base import VariableTracker
from .variables.builder import GraphArg, TrackedFake, VariableBuilder, wrap_fx_proxy
from .variables.nn_module import NNModuleVariable
from .variables.tensor import (
    NumpyNdarrayVariable,
    SymNodeVariable,
    TensorVariable,
    UnspecializedPythonVariable,
)

log = logging.getLogger(__name__)
graph_tabular_log = torch._logging.getArtifactLogger(__name__, "graph")
graph_code_log = torch._logging.getArtifactLogger(__name__, "graph_code")
graph_sizes_log = torch._logging.getArtifactLogger(__name__, "graph_sizes")
trace_call_log = torch._logging.getArtifactLogger(__name__, "trace_call")


class OutputGraphState(NamedTuple):
    input_source_to_var: Dict[Source, VariableTracker]
    tracked_fakes: List[TrackedFake]
    guard_state: GuardsCheckpointState
    nn_modules: Optional[Dict[str, torch.nn.Module]]
    register_finalizer_fns: List[Callable[[fx.GraphModule], None]]
    global_state: Optional[Dict[str, bool]]
    param_name_to_source: Optional[Dict[str, Source]]
    side_effects: SideEffects
    timestamp: int
    tensor_weakref_to_sizes_strides: WeakIdKeyDictionary

    def diff(self, other: "OutputGraphState", *, prefix: str = "") -> Optional[str]:
        for k in self._fields:
            if k == "guard_state":
                r = self.guard_state.diff(other.guard_state)
                if r is not None:
                    return r
                continue
            elif k == "side_effects":
                r = self.side_effects.diff(other.side_effects)
                if r is not None:
                    return r
                continue

            sv = getattr(self, k)
            ov = getattr(other, k)
            if sv != ov:
                return f"{prefix}{k} mismatch: {sv} != {ov}"
        return None

    # Back compat .guards api
    @property
    def guards(self):
        return self.guard_state.dynamo_guards


@functools.lru_cache(None)
def _step_logger():
    return torchdynamo_logging.get_step_logger(log)


@dataclass
class GraphCompileReason:
    """Stores why a given output graph was compiled; i.e. what caused the graph break."""

    reason: str
    user_stack: List[traceback.FrameSummary]

    # Indicates if this was a graph compile reason due to graph break.
    graph_break: bool = True

    def __post_init__(self):
        if self.graph_break:
            graph_break_reasons.append(self)


def _get_gen_rand_values_fn(random_calls):
    def _gen_rand_values():
        return [fn(*args, **kwargs) for fn, args, kwargs in random_calls]

    return _gen_rand_values


class FakeRootModule(torch.nn.Module):
    """Trick the constructor of fx.GraphModule"""

    def __init__(self, nn_modules: Dict[str, torch.nn.Module]):
        super().__init__()
        for k, v in nn_modules.items():
            setattr(self, k, v)

    def __repr__(self):
        return "FakeRootModule(...)"


class WrapperBackend:
    def __init__(self, backend: CompilerFn):
        self.backend: CompilerFn = backend

    def __call__(self, gm: torch.fx.GraphModule, example_inputs: List[torch.Tensor]):
        self.restore = checkpoint_params(gm)
        self.gm = gm
        copy_gm = copy.deepcopy(self.gm)
        self.candidate = self.backend(copy_gm, example_inputs)

        if self.candidate is None or self.candidate is self.gm.forward:
            return self.gm.forward

        if not config.verify_correctness:
            return self.candidate

        # if verify_correctness=True
        try:
            correct = self.gm.forward(*clone_inputs(example_inputs))
            result = self.candidate(*clone_inputs(example_inputs))

            # TODO: replace `same` function with the one in testing
            if same(correct, result):
                return self.candidate

            raise RuntimeError(f"incorrect results of backend {self}")
            return self.gm.forward

        except Exception:
            log.exception("error in verify_correctness")
            raise
        finally:
            self.restore()


Scope = Dict[str, object]


class OutputGraph(Checkpointable[OutputGraphState]):
    """
    Wrapper class to hold outputs of InstructionTranslator.  Mainly the
    generated fx.Graph.

    OutputGraph is 1:1 with a frame being processed. Each frame is associated
    with some root InstructionTranslator. When user code calls a function,
    we construct a InliningInstructionTranslator that continues to write into
    the root InstructionTranslator's OutputGraph.
    """

    def __init__(
        self,
        code_options: Dict[str, Any],
        compiler_fn: CompilerFn,
        root_tx,
        export: bool,
        export_constraints,
        frame,
        frame_state,
        local_scope: Scope,
        global_scope: Scope,
        f_code,
    ):
        super().__init__()
        self.tracers = [SubgraphTracer(self, export_root=export)]
        # Map from graph input's `Source` to its `VariableTracker` to
        # de-duplicate graph inputs by source and reuse the tracker
        self.input_source_to_var: Dict[Source, VariableTracker] = {}
        self.export = export
        self.export_constraints = export_constraints
        self.frame = frame
        self.frame_state = frame_state
        self.tensor_weakref_to_sizes_strides: WeakIdKeyDictionary = {}

        # Used to maintain an alias between real values variable tracker for tensors we have seen.
        # This map ensures that the only tensors in graph inputs, and the only tensors in guards are unique.
        self.real_value_tensor_positive_aliases = WeakTensorKeyDictionary()

        # TODO: maybe should just pass the entire f_code in here?  Not
        # sure...
        self.co_fields = {
            "co_name": f_code.co_name,
            "co_filename": f_code.co_filename,
            "co_firstlineno": f_code.co_firstlineno,
        }

        # In export mode, we force the shape_env to strictly disallow any constraining
        # of the user marked dynamic dims
        fake_mode = torch._subclasses.FakeTensorMode(
            shape_env=ShapeEnv(
                allow_scalar_outputs=config.capture_scalar_outputs,
                allow_dynamic_output_shape_ops=config.capture_dynamic_output_shape_ops,
                co_fields=self.co_fields,
            ),
            # TODO (tmanlaibaatar) Remove this once we always lift params and buffers
            allow_non_fake_inputs=True if self.export else False,
        )
        self.tracing_context: TracingContext = TracingContext(fake_mode)
        self.init_ambient_guards()

        # tracked_fakes says where any tensor that was wrapped to fake came
        # from.  It is similar to GraphArg, in that all GraphArgs will get
        # will get added to TrackedFakes, but TrackedFakes also contains
        # GraphArgs that got pruned, and things like Tensor attributes which
        # aren't explicit graph inputs.  Used by shape guard
        self.tracked_fakes: List[TrackedFake] = []
        # Map each tensor id to a list of sources. This is necessary because
        # tensor ids cannot be recovered from tracked fakes (in general).
        # We use this map to interpret (i.e., check for violations of) constraints,
        # specifically equality constraints, which have shared tensor ids in them.
        # This map should also be generally useful, e.g., for (de)serialization.
        self.tracked_fakes_id_to_source: Dict[
            int, List[Source]
        ] = collections.defaultdict(list)
        # Stores the full fqn of a param or buffer to the relevant source.
        self.param_name_to_source: Optional[Dict[str, Source]] = dict()
        self.side_effects = SideEffects()
        self.code_options = dict(code_options)
        self.output_instructions: List[Instruction] = []
        # used to track nodes that are added between calls of copy_graphstate
        # and restore_graphstate
        self.timestamp = 0

        # A list of register_finalizer_fns to apply to the output graph module
        self.register_finalizer_fns: List[Callable[[fx.GraphModule], None]] = []

        # Not checkpointed
        self.compiler_fn: CompilerFn = compiler_fn
        self.global_scope = global_scope
        self.local_scope = local_scope
        self.root_tx = root_tx
        from torch._dynamo.symbolic_convert import InstructionTranslatorBase

        # Given a source, what are the user stacks of all locations that
        # accessed it?
        #
        # For efficiency, we only populate this:
        #   - During export, and
        #   - If the source could potentially lead to a spurious export input
        #
        # Feel free to populate this more frequently if other use-cases arise,
        # but be aware that we have to generate full stacks for each
        # recording!
        self.source_to_user_stacks: Dict[Source, List[traceback.StackSummary]] = {}

        self._current_tx: List[InstructionTranslatorBase] = []
        self.cleanups: List[CleanupHook] = []
        self.should_exit = False
        self.random_values_var = None
        self.unspec_variable_map: Dict[str, UnspecializedPythonVariable] = {}
        self.torch_function_enabled = torch._C._is_torch_function_enabled()
        # Tracks if the output graph has a user defined allowed function in the
        # graph. This is used later to determine if we should fallback to eager
        # for certain exceptions. THe idea is that if the user has applied
        # allow_in_graph, they would like to see the error instead of falling
        # back for backend errors.
        self.has_user_defined_allowed_in_graph = False

        # We save the global torch state here to be restored in case of graph
        # breaks. The relevant issue is seen here
        # https://github.com/pytorch/pytorch/pull/100570#issuecomment-1543427086
        # where inlining of a function changes the global state (because of the
        # presence of torch.no_grad) and there is a graph break.
        self.save_global_state()

<<<<<<< HEAD
        self._orig_gm_meta = None
        self._orig_gm_lineno_map = None
        func_context = getattr(frame.f_func, "_torchdynamo_context", None)
        if func_context is not None:
            module = func_context.get("orig_graphmodule", None)
            if module and isinstance(module, torch.fx.GraphModule):
                self._orig_gm_meta = [nd.meta for nd in module.graph.nodes]
                self._orig_gm_lineno_map = module._lineno_map
=======
    # This gets its own helper function so guards DEBUG logs are more
    # informative
    def init_ambient_guards(self):
        # Register a SHAPE_ENV guard to make sure we setup shape guards
        # that show up in ShapeEnv
        self.guards.add(ShapeEnvSource().make_guard(GuardBuilder.SHAPE_ENV))

        self.guards.add(
            GlobalStateSource().make_guard(GuardBuilder.DETERMINISTIC_ALGORITHMS)
        )

        self.guards.add(GlobalStateSource().make_guard(GuardBuilder.GRAD_MODE))

        self.guards.add(GlobalStateSource().make_guard(GuardBuilder.DEFAULT_DEVICE))

        self.guards.add(
            GlobalStateSource().make_guard(GuardBuilder.TORCH_FUNCTION_STATE)
        )
>>>>>>> b515d229

    @property
    def root_tracer(self):
        return self.tracers[0]

    @property
    def current_tracer(self):
        return self.tracers[-1]

    def is_root_tracer(self):
        # Helper to tell if we are inside the higher order operator tracing.
        return len(self.tracers) == 1

    @property
    def graph(self):
        return self.current_tracer.graph

    # TODO(rzou): can delete after we refactor speculate_subgraph to use nested GraphTracer.
    @graph.setter
    def graph(self, value):
        self.current_tracer.graph = value

    @property
    def input_name_to_proxy(self):
        return self.current_tracer.input_name_to_proxy

    @property
    def real_value_cache(self):
        return self.current_tracer.real_value_cache

    # If you are here, and you're looking for create_graph_input,
    # to avoid ambiguity, please call one of the following:
    # - self.current_tracer.create_graph_input
    # - self.root_tracer.create_graph_input
    # See NOTE [HigherOrderOperator tracing design] for more context.

    def create_proxy(self, *args, **kwargs):
        return self.current_tracer.create_proxy(*args, **kwargs)

    def create_node(self, *args, **kwargs):
        return self.current_tracer.create_node(*args, **kwargs)

    def remove_node(self, *args, **kwargs):
        return self.current_tracer.remove_node(*args, **kwargs)

    @contextlib.contextmanager
    def new_subtracer(self):
        new_scope_ctx = enter_new_scope()
        try:
            new_scope_ctx.__enter__()
            tracer = SubgraphTracer(self, parent=self.current_tracer)
            self.tracers.append(tracer)
            yield tracer
        finally:
            new_scope_ctx.__exit__(None, None, None)
            self.tracers.pop()

    @property
    def output(self):
        return self

    @property
    def fake_mode(self):
        return self.root_tx.fake_mode

    @property
    def shape_env(self):
        return self.tracing_context.fake_mode.shape_env

    @property
    def guards(self) -> Set[Guard]:
        return self.tracing_context.guards_context.dynamo_guards

    @property
    def nn_modules(self) -> Dict[str, torch.nn.Module]:
        return self.tracing_context.module_context.nn_modules

    def save_global_state(self):
        global_state = self.tracing_context.global_context.global_state

        global_state["torch_function_enabled"] = (
            self.set_torch_function_state,
            self.torch_function_enabled,
        )
        global_state["grad_enabled"] = (torch.set_grad_enabled, torch.is_grad_enabled())
        global_state["autocast_enabled"] = (
            torch.set_autocast_enabled,
            torch.is_autocast_enabled(),
        )
        global_state["autocast_cpu_enabled"] = (
            torch.set_autocast_cpu_enabled,
            torch.is_autocast_cpu_enabled(),
        )
        global_state["autocast_gpu_dtype"] = (
            torch.set_autocast_gpu_dtype,
            torch.get_autocast_gpu_dtype(),
        )
        global_state["autocast_cpu_dtype"] = (
            torch.set_autocast_cpu_dtype,
            torch.get_autocast_cpu_dtype(),
        )
        global_state["autocast_cache_enabled"] = (
            torch.set_autocast_cache_enabled,
            torch.is_autocast_cache_enabled(),
        )

    def push_tx(self, tx):
        self._current_tx.append(tx)

    def pop_tx(self):
        return self._current_tx.pop()

    @property
    def current_tx(self):
        return self.root_tx if not self._current_tx else self._current_tx[-1]

    def copy_graphstate(self) -> OutputGraphState:
        """Create a checkpoint of the current state by copying everything"""
        assert self.param_name_to_source is not None
        guards_graph_state = self.tracing_context.guards_context.copy_graphstate()
        module_state = self.tracing_context.module_context.copy_graphstate()
        global_state = self.tracing_context.global_context.copy_graphstate()
        state = OutputGraphState(
            dict(self.input_source_to_var),
            list(self.tracked_fakes),
            guards_graph_state,
            module_state,
            list(self.register_finalizer_fns),
            global_state,
            dict(self.param_name_to_source),
            self.side_effects.clone(),
            self.timestamp,
            dict(self.tensor_weakref_to_sizes_strides),
        )
        self.timestamp += 1
        return state

    def restore_graphstate(self, state: OutputGraphState):
        """Restore a checkpoint created by self.copy_graphstate()"""
        (
            self.input_source_to_var,
            self.tracked_fakes,
            guards_state,
            module_state,
            self.register_finalizer_fns,
            global_state,
            self.param_name_to_source,
            self.side_effects,
            self.timestamp,
            self.tensor_weakref_to_sizes_strides,
        ) = state
        self.tracing_context.guards_context.restore_graphstate(guards_state)
        self.tracing_context.module_context.restore_graphstate(module_state)
        self.tracing_context.global_context.restore_graphstate(global_state)

        # FX deepcopy doesn't work for a partially created graph, so just remove new nodes
        removed_nodes = 0
        for node in reversed(list(self.graph.nodes)):
            if node.meta["creation_timestamp"] > self.timestamp:
                # Erasing node alone does not remove the meta information
                # So, remove the help tensor explicitly
                if "example_value" in node.meta:
                    del node.meta["example_value"]
                self.remove_node(node)
                self.real_value_cache.pop(node, None)
                removed_nodes += 1
        log.debug("restore_graphstate: removed %s nodes", removed_nodes)

    def add_symbol_bindings(self, arg: GraphArg):
        # Insert implicit size vars as necessary.  With dynamic shapes, we
        # maintain the invariant that every sizevar gets a direct SymInt input
        # into the graph.  This means downstream graph transforms can assume
        # every size variable is explicitly bound and accessible, instead of
        # having to pull it out implicitly from tensors.

        if self.export:
            return

        assert arg.fake_tensor is not None

        def bind_symint(s, prop):
            if not (
                isinstance(s, torch.SymInt) and isinstance(s.node.expr, sympy.Symbol)
            ):
                return
            # TODO: don't readd symint if we already have it in graph
            # (this is harmless because we do remove the unused ones later)
            proxy = self.root_tracer.create_graph_input(
                str(s.node.expr),
                torch.SymInt,
                before=True,
                source=prop(arg.source),
            )
            proxy.node.meta["grapharg"] = GraphArg(
                prop(arg.source),
                s,
                is_unspecialized=False,
                fake_tensor=None,
                is_tensor=False,
            )

        for i, s in enumerate(arg.fake_tensor.size()):
            bind_symint(
                s, lambda src: TensorPropertySource(src, TensorProperty.SIZE, i)
            )
        for i, s in enumerate(arg.fake_tensor.stride()):
            bind_symint(
                s, lambda src: TensorPropertySource(src, TensorProperty.STRIDE, i)
            )
        bind_symint(
            arg.fake_tensor.storage_offset(),
            lambda src: TensorPropertySource(src, TensorProperty.STORAGE_OFFSET),
        )

    def count_calls(self):
        return count_calls(self.graph)

    def is_empty_graph(self):
        return len(list(self.graph.nodes)) == 0

    def get_submodule(self, keys):
        assert keys
        obj = self.nn_modules
        for k in keys.split("."):
            if isinstance(obj, dict):
                obj = obj[k]
            else:
                obj = getattr(obj, k)
        return obj

    def new_var(self, name="tmp"):
        existing = set(self.code_options["co_varnames"])
        for i in itertools.count():
            var = f"___{name}_{i}"
            if var not in existing:
                self.code_options["co_varnames"] += (var,)
                return var

    def update_co_names(self, name):
        """Ensure self.code_options.co_names contains name"""
        if name not in self.code_options["co_names"]:
            self.code_options["co_names"] += (name,)

    @staticmethod
    def module_key_name(*names):
        # create a new unique name
        name = "_".join(map(str, names))
        # Strip the guard lookup L/G access
        name = re.sub(r"^[GL]\['?(.*?)'?\]$", r"\1", name)
        # e.g. replace abc.xyz[123].qkv with abc.xyz_123.qkv
        name = re.sub(r"\[(\d+)\]", r"_\g<1>", name)
        # e.g. replace abc.xyz_123.qkv with abc_xyz_123_qkv
        name = re.sub(r"[^a-zA-Z0-9]", "_", name)

        if not name or not name[0].isalpha():
            name = "sub" + name

        return name

    def register_attr_or_module(
        self,
        target: Union[torch.nn.Module, torch.Tensor, Any],
        *names,
        **options,
    ):
        # Dynamic modules should be routed via UnspecializedNNModuleVariable - however,
        # FSDP modules have their own path where they inherit from UnspecializedNNModuleVariable
        # but route here fore registration of children.
        if is_dynamic_nn_module(target) and not getattr(
            target, "_is_fsdp_managed_module", False
        ):
            return variables.UnspecializedNNModuleVariable(target, **options)

        options = dict(options)
        options["guards"] = set(options.get("guards", []))
        assert "source" in options
        source = options["source"]
        assert not isinstance(source, ParamBufferSource)

        if is_dynamic_nn_module(target) and getattr(
            target, "_is_fsdp_managed_module", False
        ):
            name = "_".join(map(str, names))
            base = name
            for i in itertools.count():
                if name not in self.nn_modules:
                    self.nn_modules[name] = target
                    break
                name = f"{base}_{i}"
            options["guards"].add(source.make_guard(GuardBuilder.TYPE_MATCH))
            options["guards"].add(source.make_guard(GuardBuilder.ID_MATCH))
            vt = variables.nn_module.FSDPManagedNNModuleVariable(
                target,
                name,
                **options,
            )
            return self.side_effects.track_object_existing(source, target, vt)

        if isinstance(target, torch.Tensor):
            tracer = self.current_tracer
            if not self.is_root_tracer():
                # For higher order ops, we don't want to insert the get_attr in
                # innermost graph. Instead, we want to raise the params/buffers
                # as inputs to the higher-order graph, and register them as
                # get_attrs in the root tracer.

                # Note that Dynamo will still call lift_tracked_freevar_to_input
                # when these inputs are encountered for the inner graph. The
                # only difference is what happens at the root tracer for
                # nn.Parameters vs free inputs. The free inputs are registered
                # as placeholders in the root graph, whereas the nn.Parameters
                # are registered as get_attr nodes in the root graph.
                tracer = self.root_tracer

            if not is_constant_source(source):
                options["guards"].add(source.make_guard(GuardBuilder.TENSOR_MATCH))

            if get_static_address_type(target) == "guarded":
                options["guards"].add(source.make_guard(GuardBuilder.DATA_PTR_MATCH))

            def wrap_name(module_key):
                assert self.param_name_to_source is not None
                self.param_name_to_source[module_key] = source

                return wrap_fx_proxy(
                    self.root_tx,
                    tracer.create_proxy("get_attr", module_key, tuple(), {}),
                    example_value=target,
                    **options,
                )

        elif isinstance(target, torch.nn.Module):
            assert isinstance(target, torch.nn.Module)
            if nnmodule_has_hooks(target, check_forward_hooks=True):
                torch._logging.warning_once(
                    log,
                    "nn.Module forward/_pre hooks are only partially supported, and were detected in your model. "
                    "In particular, if you do not change/remove hooks after calling .compile(), you can disregard this "
                    "warning, and otherwise you may need to set torch._dynamo.config.skip_nnmodule_hook_guards=False "
                    "to ensure recompiling after changing hooks."
                    f"{nnmodule_doc_url_msg} ",
                )
            if nnmodule_has_hooks(
                target, check_backward_hooks=True, check_state_dict_hooks=True
            ):
                torch._logging.warning_once(
                    log,
                    "nn.Module state_dict and backward hooks are not yet supported by torch.compile, "
                    f"but were detected in your model and will be silently ignored. {nnmodule_doc_url_msg}",
                )

            options["guards"].add(source.make_guard(GuardBuilder.NN_MODULE))

            def wrap_name(module_key):
                return NNModuleVariable(type(target), module_key, **options)

        elif isinstance(target, (torch.SymInt, torch.SymFloat)):
            # HACKY CODE REGION BEGIN
            # WE ARE PIGGYBACKING ON EXISTING INFRA TO REGISTER ATTRS
            # This ultimately gets written to self.nn_modules, which is unfortunate
            # Attrs that are tenors and symints and such need to be migrated to have their
            # own storage
            # alas, this is like this for now

            def wrap_name(module_key):
                return SymNodeVariable.create(
                    self,
                    self.create_proxy("get_attr", module_key, tuple(), {}),
                    sym_num=target,
                    **options,
                )

            # HACKY CODE REGION END
        else:

            def wrap_name(module_key):
                self.output.update_co_names(module_key)
                self.global_scope[module_key] = target
                return VariableBuilder(self, ConstantSource(source_name=module_key))(
                    target
                )

        for k, v in self.nn_modules.items():
            if v is target:
                # it already exists
                return wrap_name(k)

        name = OutputGraph.module_key_name(*names)

        base = name
        for i in itertools.count():
            if name not in self.nn_modules:
                self.nn_modules[name] = target
                if isinstance(target, torch.nn.Module):

                    def register_leaf_name(leaf_name):
                        assert self.param_name_to_source is not None
                        new_source = ParamBufferSource(source, leaf_name)
                        new_name = f"{name}.{leaf_name}"
                        self.param_name_to_source[new_name] = new_source

                    # annoying, but there are cases when we do not have parameters
                    # see test_nn_moduledict_contains
                    if hasattr(target, "_parameters"):
                        for leaf_name, _ in target.named_parameters():
                            register_leaf_name(leaf_name)
                    if hasattr(target, "_buffers"):
                        for leaf_name, _ in target.named_buffers():
                            register_leaf_name(leaf_name)

                return wrap_name(name)
            name = f"{base}_{i}"

        raise AssertionError("unreachable")

    def compile_subgraph(
        self, tx, partial_convert=False, reason: Optional[GraphCompileReason] = None
    ):
        """
        Generate a subgraph to continue execution on user code.
        Automatically restore live variables.
        """
        assert reason is not None

        from .decorators import disable

        self.partial_convert = partial_convert
        self.compile_subgraph_reason = reason

        log.debug("COMPILING GRAPH due to %s", reason)

        if not all(block.can_restore() for block in tx.block_stack):
            unimplemented("compile_subgraph with block_depth != 0")

        prefix_insts: List[Instruction] = []
        if sys.version_info >= (3, 11):
            # prefix instructions (Python 3.11+)
            for inst in tx.prefix_insts:
                if inst.opname == "MAKE_CELL":
                    prefix_insts.append(
                        create_instruction("MAKE_CELL", argval=inst.argval)
                    )
                elif inst.opname == "COPY_FREE_VARS":
                    prefix_insts.append(
                        create_instruction(
                            "COPY_FREE_VARS", arg=len(tx.code_options["co_freevars"])
                        )
                    )
                else:
                    prefix_insts.append(copy.copy(inst))

        def append_prefix_insts():
            self.add_output_instructions(prefix_insts)
            prefix_insts.clear()

        for block in reversed(tx.block_stack):
            block.exit(tx)

        self.cleanup_graph()
        tx.prune_dead_locals()
        stack_values = list(tx.stack)
        root = FakeRootModule(self.nn_modules)
        # Add all the local vars to the "stack" so restore at the end
        restore_vars = []
        val_to_names: OrderedDict[
            VariableTracker, List[str]
        ] = collections.OrderedDict()
        if stack_values:
            val_to_names[stack_values[-1]] = list()
        for k, v in tx.symbolic_locals.items():
            # Note! this explicitly uses .local_name for matching
            # Failure to do so will cause spurious registrations in val_to_names.
            # This will in turn result in spurious variables showing up in the graph.
            # This was very tricky to debug. For an example, dump the graph at call_user_compiler
            # while running test_subgraphs.py
            if isinstance(v.source, LocalSource) and v.source.local_name == k:
                continue  # no need to restore initial state
            if v not in val_to_names:
                val_to_names[v] = list()
            val_to_names[v].append(k)
        for v in val_to_names.keys():
            restore_vars.extend(val_to_names[v])
            stack_values.extend([v] * len(val_to_names[v]))

        # to handle random calls
        if len(tx.random_calls) > 0:
            append_prefix_insts()
            random_calls_instructions = []
            self.random_values_var = self.new_var("random_values")
            rand_fn_name = unique_id("__gen_rand_values")
            rand_fn = disable(_get_gen_rand_values_fn(tx.random_calls))
            self.install_global(rand_fn_name, rand_fn)
            codegen = PyCodegen(tx, root)
            random_calls_instructions.extend(
                codegen.load_function_name(rand_fn_name, True)
            )
            random_calls_instructions.extend(create_call_function(0, False))
            random_calls_instructions.append(
                codegen.create_store(tx.output.random_values_var),
            )
            self.add_output_instructions(random_calls_instructions)

        if (
            stack_values
            and all(
                not isinstance(v, (UnspecializedPythonVariable, NumpyNdarrayVariable))
                for v in stack_values
            )
            and all(isinstance(x, TensorVariable) for x in stack_values)
            and len(set(stack_values)) == len(stack_values)
            and self.side_effects.is_empty()
        ):
            append_prefix_insts()
            # optimization to generate better code in a common case
            self.add_output_instructions(
                self.compile_and_call_fx_graph(tx, list(reversed(stack_values)), root)
                + [create_instruction("UNPACK_SEQUENCE", arg=len(stack_values))]
            )
        else:
            graph_output_var = self.new_var("graph_out")
            pass1 = PyCodegen(tx, root, graph_output_var)
            self.side_effects.codegen_save_tempvars(pass1)
            pass1.foreach(stack_values)
            self.side_effects.codegen_update_mutated(pass1)

            # one more time now that we have established tempvars
            pass2 = PyCodegen(
                tx,
                root,
                graph_output_var,
                tempvars={val: None for val, count in pass1.uses.items() if count > 1},
            )
            self.side_effects.codegen_save_tempvars(pass2)
            pass2.foreach(stack_values)
            self.side_effects.codegen_update_mutated(pass2)

            output = []
            if count_calls(self.graph) != 0 or len(pass2.graph_outputs) != 0:
                output.extend(
                    self.compile_and_call_fx_graph(tx, pass2.graph_output_vars(), root)
                )

                if len(pass2.graph_outputs) != 0:
                    output.append(pass2.create_store(graph_output_var))
                else:
                    output.append(create_instruction("POP_TOP"))
            append_prefix_insts()
            self.add_output_instructions(output + pass2.get_instructions())

        # restore all the live local vars
        self.add_output_instructions(
            [PyCodegen(tx).create_store(var) for var in reversed(restore_vars)]
        )

    def cleanup_graph(self):
        """
        Remove this pattern from the graph:
            torch._C._set_grad_enabled(False)
            torch._C._set_grad_enabled(True)
        """
        nodes = list(self.graph.nodes)
        grad_enabled = torch.is_grad_enabled()
        for node1, node2 in zip(nodes, nodes[1:]):
            if (
                node1.target is torch._C._set_grad_enabled
                and tuple(node1.args) == (not grad_enabled,)
                and not node1._erased
            ):
                grad_enabled = node1.args[0]
                if (
                    node2.target is torch._C._set_grad_enabled
                    and tuple(node2.args) == (not grad_enabled,)
                    and not node2._erased
                ):
                    grad_enabled = node2.args[0]
                    self.graph.erase_node(node1)
                    self.graph.erase_node(node2)

    def get_graph_sizes_log_str(self, name):
        graph_sizes_str = "TRACED GRAPH TENSOR SIZES\n"
        graph_sizes_str += f"===== {name} =====\n"
        for node in self.graph.nodes:
            example_value = node.meta.get("example_value", None)
            if isinstance(example_value, torch._subclasses.FakeTensor):
                size = example_value.size()
                graph_sizes_str += f"{node.name}: {tuple(size)}\n"
                concrete_size = []
                has_symint = False
                for sz in size:
                    if isinstance(sz, int):
                        concrete_size.append(sz)
                    elif isinstance(sz, torch.SymInt):
                        has_symint = True
                        concrete_size.append(sz.node.hint)
                    else:
                        break
                else:
                    if has_symint:
                        graph_sizes_str += (
                            f"{node.name} (concrete): {tuple(concrete_size)}\n"
                        )
        return graph_sizes_str

    @torch._guards.TracingContext.clear_frame()
    def compile_and_call_fx_graph(self, tx, rv, root):
        """
        Generate code from self.graph and return the Instruction()s to
        call that generated code.
        """
        from .decorators import disable

        assert isinstance(rv, list)
        assert isinstance(root, FakeRootModule)
        for output in rv:
            self.guards.update(output.guards)

        self.create_node(
            "output",
            "output",
            (self.current_tracer.create_arg(tuple(x.as_proxy() for x in rv)),),
            {},
        )
        self.remove_unused_graphargs()
        ncalls = count_calls(self.graph)
        counters["stats"]["calls_captured"] += ncalls

        # free a bit of memory
        self.real_value_cache.clear()

        gm = fx.GraphModule(root, self.graph)
        for register_finalizer in self.register_finalizer_fns:
            register_finalizer(gm)

        gm.compile_subgraph_reason = self.compile_subgraph_reason
        name = unique_id("__compiled_fn")

        graph_code_log.debug("%s", lazy_format_graph_code(name, gm))
        graph_tabular_log.debug("%s", lazy_format_graph_tabular(name, gm))
        graph_sizes_log.debug(
            "%s", LazyString(lambda: self.get_graph_sizes_log_str(name))
        )

        compiled_fn = self.call_user_compiler(gm)
        compiled_fn = disable(compiled_fn)

        counters["stats"]["unique_graphs"] += 1
        self.install_global(name, compiled_fn)

        cg = PyCodegen(tx)
        cg.make_call_generated_code(name)
        return cg.get_instructions()

    @property
    def placeholders(self) -> List[fx.Node]:
        r = []
        for node in self.graph.nodes:
            if node.op == "placeholder":
                r.append(node)
                continue
            break
        return r

    @property
    def graphargs(self) -> List[GraphArg]:
        return [node.meta["grapharg"] for node in self.placeholders]

    @dynamo_timed(phase_name="backend_compile")
    def call_user_compiler(self, gm: fx.GraphModule) -> CompiledFn:
        tot = 0
        placeholders = []
        for node in gm.graph.nodes:
            if node.op in ("call_function", "call_method", "call_module"):
                tot += 1
            if node.op == "placeholder":
                placeholders.append(node)
        increment_op_count(tot)
        for pl in placeholders:
            arg = pl.meta["grapharg"]
            # TODO: Why isn't this stored in meta :think:
            pl._dynamo_source = arg.source

        gm._param_name_to_source = self.param_name_to_source
        gm._source_to_user_stacks = self.source_to_user_stacks

        try:
            name = (
                self.compiler_fn.__name__
                if hasattr(self.compiler_fn, "__name__")
                else ""
            )
            _step_logger()(logging.INFO, f"calling compiler function {name}")
            compiler_fn = self.compiler_fn
            if config.verify_correctness:
                compiler_fn = WrapperBackend(compiler_fn)
            compiled_fn = compiler_fn(gm, self.example_inputs())
            _step_logger()(logging.INFO, f"done compiler function {name}")
            assert callable(compiled_fn), "compiler_fn did not return callable"
        except exceptions_allowed_to_be_fallback as e:
            if self.has_user_defined_allowed_in_graph:
                raise BackendCompilerFailed(self.compiler_fn, e).with_traceback(
                    e.__traceback__
                ) from None
            msg = (
                "Backend compiler failed with a fake tensor exception at \n"
                f"{self.root_tx.format_frame_summary()}"
                "Adding a graph break."
            )
            unimplemented_with_warning(e, self.root_tx.f_code, msg)
        except Exception as e:
            raise BackendCompilerFailed(self.compiler_fn, e).with_traceback(
                e.__traceback__
            ) from None

        signpost_event(
            "dynamo",
            "OutputGraph.call_user_compiler",
            {
                **self.co_fields,
                "op_count": tot,
                "node_count": len(gm.graph.nodes),
                "input_count": len(placeholders),
            },
        )

        return compiled_fn

    def example_inputs(self) -> List[torch.Tensor]:
        result = []
        for arg in self.graphargs:
            result.append(arg.example)
        return result

    def remove_unused_graphargs(self) -> None:
        # Miniature DCE pass, but only for obviously trivial operations
        for node in reversed(list(self.graph.nodes)):
            if len(list(node.users)) == 0:
                if node.op == "get_attr":
                    self.remove_node(node)
                elif node.op == "call_function" and node.target is operator.getitem:
                    self.remove_node(node)

        def placeholder_binds_symbol(node):
            arg = node.meta["grapharg"]
            example = arg.example
            if isinstance(example, torch.SymInt) and isinstance(
                example.node.expr, sympy.Symbol
            ):
                return example.node.expr
            return None

        def remove_unused(node):
            log.debug("REMOVE UNUSED GRAPHARG %s", node.meta["grapharg"].source.name())
            # I'm not really sure why you need to delete these from the
            # node since the node is going to get removed
            del node.meta["grapharg"]
            self.remove_node(node)
            self.real_value_cache.pop(node, None)

        used_symbols = set()
        recheck_placeholders = []
        for node in self.placeholders:
            binds_symbol = placeholder_binds_symbol(node) is not None
            # Don't delete symbol bindings yet
            if binds_symbol:
                if not node.users:
                    recheck_placeholders.append(node)
            else:
                if not node.users:
                    remove_unused(node)
                else:
                    # Register the free symbols as uses
                    arg = node.meta["grapharg"]
                    fake = (
                        arg.fake_tensor if arg.fake_tensor is not None else arg.example
                    )
                    used_symbols |= free_symbols(fake)

        # After removing unused graphargs, prune unused binds_symbol
        for node in recheck_placeholders:
            symbol = placeholder_binds_symbol(node)
            if symbol is not None:
                if symbol not in used_symbols:
                    remove_unused(node)
                else:
                    # Make sure we delete later occurrences of the same symbol
                    used_symbols.remove(symbol)

    def add_output_instructions(self, prefix: List[Instruction]) -> None:
        """
        We call this on the creation of a new compiled subgraph that is inserted
        before user code.
        """
        self.output_instructions.extend(prefix)
        self.should_exit = True

    def install_global(self, name, value) -> None:
        self.cleanups.append(CleanupHook.create(self.global_scope, name, value))

    def cleanup(self) -> None:
        # There is a reference cycle between tracer and OutputGraph, causing
        # some of the tensor objects to be held alive for longer than necessary.

        self.root_tx = None
        self.nn_modules.clear()
        self.param_name_to_source = None

        for node in self.graph.nodes:
            if "grapharg" in node.meta:
                del node.meta["grapharg"]
        self.real_value_cache.clear()
        self.input_name_to_proxy.clear()
        self.side_effects.clear()
        self.register_finalizer_fns.clear()

    def set_torch_function_state(self, enabled: bool) -> None:
        self.torch_function_enabled = enabled

    def add_graph_finalizer(
        self, register_finalizer: Callable[[fx.GraphModule], None]
    ) -> None:
        self.register_finalizer_fns.append(register_finalizer)


class SubgraphTracer(fx.Tracer):
    """
    Holds an FX graph that is being traced. OutputGraph owns a SubgraphTracer
    and the separation of responsibilities is that SubgraphTracer is
    responsible for building the graph while OutputGraph is responsible for
    compiling and executing the graph.
    """

    def __init__(self, output_graph, parent=None, export_root=False):
        super().__init__()
        self.output_graph = weakref.proxy(output_graph)
        self.graph = torch.fx.Graph()
        # The export is only ever set for the ROOT tracer.  It controls
        # whether or not certain inputs are allowed to be added or not.
        # Look at call sites of create_graph_input to see how it is used.
        if export_root:
            assert parent is None
        self.export_root = export_root
        # Map from graph input name to its placeholder proxy object, where the
        # map's keys give all current placeholder node names and can be used to
        # create unique node names
        self.input_name_to_proxy: OrderedDict[str, fx.Proxy] = collections.OrderedDict()
        # Node => computed real value (see utils.get_real_value)
        self.real_value_cache: Dict[fx.Node, torch.Tensor] = {}

        # SubgraphTracers can be nested. See NOTE [HigherOrderOperator tracing design]
        self.parent = parent
        # A dict mapping previously free variables (Proxy objects)
        # to new Proxy objects that wrap inputs to this subgraph.
        #
        # This dict serves two purposes:
        # - Proxies are associatd with VariableTrackers. If we see
        # the same VariableTracker twice (and it is a free variable),
        # then we want to use the same Proxy in the current subgraph to
        # record the tracing.
        # - If we are tracing a HigherOrderOperator's body_fn, then we
        # need to keep track of what free variables were lifted so we can
        # rewrite the HigherOrderOperator call using the traced body_fn.
        # This is a OrderedDict so that we can
        # maintain the order of args for the HigherOrderOperator call.
        self.lifted_freevars = collections.OrderedDict()
        self.prev_inst = None

    def create_proxy(
        self,
        kind,
        target,
        args,
        kwargs,
        name=None,
        type_expr=None,
        proxy_factory_fn=None,
    ):
        # NOTE: [Nested SubgraphTracer and free_variable handling]
        # --------------------------------------------------------
        # Read NOTE [HigherOrderOperator tracing design] first.
        #
        # Let's say we're in the middle of introspecting the body of a possibly
        # nested HigherOrderOperator, and we see a free variable.
        #
        # There are two cases:
        # 1. We see a free variable that is already tracked by Dynamo.
        # 2. We see a free variable that has not been tracked by Dynamo
        #
        # In case 1, we call `maybe_lift_tracked_freevar_to_input` (below)
        # which will lift the freevar to be an input of this subgraph
        # and also recursively lift it to be an input on the parent(s).
        #
        # In case 2, before the call to `create_proxy`, the InstructionTranslator
        # will see the freevar when it gets loaded by Python bytecode.
        # E.g. for Python 3.11 the bytecodes that may do this are LOAD_DEREF or
        # LOAD_GLOBAL.
        # There, the InstructionTranslator asks Dynamo to begin tracking the
        # freevar by building a new Variable.
        # Building a new Variable automatically lifts the freevar to be an
        # input of the root SubgraphTracer.
        #
        # The implications for the code below are:
        # - We will always be in Case 1 when we get to this code.
        # - Any "free variable" we encounter here is guaranteed to already be
        #   bound, that is, it is either a graph input of the root graph, or
        #   some local variable of the root graph or a subgraph.
        # - The additional work we need to do here is *only* that we need to
        #   lift this free variable into inputs (recursively) of each nested
        #   higher-order-op subgraph until we hit the subgraph where the free
        #   variable is bound
        if self.parent is not None:
            flat_args, tree_spec = pytree.tree_flatten((args, kwargs))
            new_flat_args = []
            for arg in flat_args:
                maybe_new_arg = self.maybe_lift_tracked_freevar_to_input(arg)
                new_flat_args.append(maybe_new_arg)

            args, kwargs = pytree.tree_unflatten(new_flat_args, tree_spec)

        rv = super().create_proxy(
            kind, target, args, kwargs, name, type_expr, proxy_factory_fn
        )

        # append stack trace to fx node
        tx = self.output_graph.current_tx

        # log detailed location of line of code in 3.11
        if sys.version_info >= (3, 11) and kind in (
            "call_function",
            "call_method",
            "call_module",
        ):
            cur_inst = tx.current_instruction
            if cur_inst is not self.prev_inst and cur_inst.positions.lineno is not None:
                tx_code = tx.f_code
                header = tx.get_line_of_code_header(lineno=cur_inst.positions.lineno)

                def get_trace_call_log_str():
                    line = get_instruction_source_311(tx_code, cur_inst).rstrip()
                    return f"TRACE FX call {rv.node.name} from {header}\n{line}"

                trace_call_log.debug("%s", LazyString(get_trace_call_log_str))
                self.prev_inst = cur_inst

        # preserve original meta if it is available
        if self.output_graph._orig_gm_meta:
            lineno = tx.current_instruction.starts_line
            node_idx = None
            if lineno is not None:
                node_idx = self.output_graph._orig_gm_lineno_map[
                    lineno - tx.f_code.co_firstlineno
                ]
            if node_idx is not None:
                meta = self.output_graph._orig_gm_meta[node_idx]
                for key in ("nn_module_stack", "source_fn", "stack_trace"):
                    if key in meta:
                        rv.node.meta[key] = meta[key]
                return rv

        nn_module_stack = tx.nn_module_stack
        if nn_module_stack:
            rv.node.meta["nn_module_stack"] = nn_module_stack.copy()

        if kind in {"call_function", "call_method"}:
            rv.node.meta["source_fn"] = (rv.node.name, target)
        elif kind == "call_module":
            if self.parent is not None:
                unimplemented("Invoking an nn.Module inside HigherOrderOperator")
            # For modules we store the class
            rv.node.meta["source_fn"] = (
                rv.node.name,
                rv.node.meta["nn_module_stack"][target][1],
            )

        frame_summaries: List[traceback.FrameSummary] = []
        while tx:
            frame_summaries.append(tx.frame_summary())
            tx = getattr(tx, "parent", None)
        # Reverse the frame_summaries, such that the innermost frame is at the last
        frame_summaries.reverse()

        # official from_list stub doesn't have new-style type
        msgs = traceback.StackSummary.from_list(frame_summaries).format()  # type: ignore[arg-type]
        rv.node.stack_trace = "".join(msgs)

        return rv

    def create_node(
        self, op, target, args=None, kwargs=None, name=None, type_expr=None
    ):
        if self.parent is not None:
            flat_args, _ = pytree.tree_flatten((args, kwargs))
            for arg in flat_args:
                if not isinstance(arg, torch.fx.Node):
                    continue
                # Special case for autograd.Function tracing
                if "saved_tensor_marked" in arg.meta:
                    continue
                assert (
                    arg.graph == self.graph
                ), "create_node using arg not from this SubgraphTracer"

        node = super().create_node(op, target, args, kwargs, name, type_expr)
        node.meta["creation_timestamp"] = self.output_graph.timestamp
        return node

    # Note: we did not override erase_node since
    # we call self.graph.erase_node elsewhere
    def remove_node(self, node):
        if len(node.users) > 0:
            user_graph_nodes: List[torch.fx.Node] = []
            for user in node.users.keys():
                # For the case where user.graph == self.graph, that is a real bug and will raise
                # properly.
                if user.graph != self.graph:
                    # This is a nested graph, which needs to be deleted.
                    # If we do not do this, we will raise on attempting to remove this.
                    # As we only get here during restoration cleanup, this is sound.
                    user_graph_nodes.extend(reversed(list(user.graph.nodes)))
            for other_graph_node in user_graph_nodes:
                other_graph_node.graph.erase_node(other_graph_node)
        self.graph.erase_node(node)
        self.input_name_to_proxy.pop(node.name, None)

    # when before=True, we will insert this input before the most recent
    # inserted proxy.  This is a hack to get around an ordering problem,
    # where we first insert a tensor argument, and then insert bindings
    # for SymInts that may occur in the tensor argument.
    # Remove this if https://github.com/pytorch/pytorch/issues/99007 gets
    # fixed.
    def create_graph_input(self, name, type_expr=None, before=False, source=None):
        if source is None:
            assert (
                self.parent is not None
            ), "you are required to provide a source for inputs on the root tracer"

        # In eager, we are generally OK with adding graph inputs whenever we
        # want, because we take care of writing the bytecode that knows how
        # to source all the inputs.
        #
        # In export, this is bad, because you want a self-contained export
        # object which only depends on the inputs you explicitly passed to it.
        # So we are a bit more strict about what sources can become inputs
        # in export
        if self.export_root:
            if not is_from_local_source(source, allow_cell_or_freevar=False):
                self.output_graph.source_to_user_stacks.setdefault(source, []).append(
                    TracingContext.extract_stack()
                )

        # unique
        if name in self.input_name_to_proxy:
            for i in itertools.count():
                candidate_name = f"{name}_{i}"
                if candidate_name not in self.input_name_to_proxy:
                    name = candidate_name
                    break

        if self.input_name_to_proxy:
            prev_name = next(reversed(self.input_name_to_proxy))
            node = self.input_name_to_proxy[prev_name].node
            if before:
                ctx = self.graph.inserting_before(node)
            else:
                ctx = self.graph.inserting_after(node)
        else:
            ctx = self.graph.inserting_before(None)
        with ctx:
            proxy = self.create_proxy("placeholder", name, (), {}, type_expr=type_expr)
            if self.input_name_to_proxy and before:
                k, v = self.input_name_to_proxy.popitem()
                self.input_name_to_proxy[name] = proxy
                self.input_name_to_proxy[k] = v
            else:
                self.input_name_to_proxy[name] = proxy
            return proxy

    # See NOTE: [Nested SubgraphTracer and free_variable handling] for more details
    def lift_tracked_freevar_to_input(self, proxy):
        # You're doing something wrong if we are the root SubgraphTracer because
        # Dynamo adds tensors to graph inputs before creating a proxy for them.
        assert (
            self.parent is not None
        ), "lift_tracked_freevar_to_input should not be called on root SubgraphTracer"
        # Proxys are associated with VariableTracker.
        # It is possible that we've already lifted the Proxy to be an input.
        # If that is the case, just return the already lifted Proxy.
        if proxy in self.lifted_freevars:
            return self.lifted_freevars[proxy]
        new_proxy = self.create_graph_input(proxy.node.name)
        new_proxy.node.meta["example_value"] = proxy.node.meta["example_value"]
        self.lifted_freevars[proxy] = new_proxy
        if self.parent is not None and proxy.tracer != self.parent:
            self.parent.lift_tracked_freevar_to_input(proxy)
        return new_proxy

    def maybe_lift_tracked_freevar_to_input(self, arg):
        """
        If arg is a free variable, then lift it to be an input.
        Returns the new lifted arg (if arg was a freevar), else the
        original arg.
        """
        if not isinstance(arg, torch.fx.Proxy):
            return arg
        elif arg.tracer == self:
            return arg
        # Special case for autograd.Function tracing
        elif "saved_tensor_marked" in arg.node.meta:
            return arg
        return self.lift_tracked_freevar_to_input(arg)


# NOTE: [HigherOrderOperator tracing design]
# Ignoring HigherOrderOperators for a moment,
# OutputGraph represents the graph being built by Dynamo that may be compiled
# and executed. It holds a root SubgraphTracer where the FX graph is built.
#
# HigherOrderOperators are operators that take functions as their arguments.
# When Dynamo encounters a HigherOrderOperator, then it attempts to introspect
# the function passed to it (call this the "body function"), capture it into a
# GraphModule, and rewrite the call to the HigherOrderOperator to use the
# GraphModule.
#
# The way we handle the capture of body functions is through having
# (possibly nested) SubgraphTracers, one per body function.
#
# Mechanically, we do the introspection by:
# - Creating a new SubgraphTracer via OutputGraph.new_subtracer
# - Executing the body function.
# This constructs the graph of the body function in the new SubgraphTracer
# while modifying the state of the OutputGraph. For example:
# - the OutputGraph can receive new GraphArgs (if we discover any new
#   untracked Tensors)
# - side effects from the body function get accumulated into
#   OutputGraph.side_effects
# - guards produced by the body function get accumulated into OutputGraph.guards
#
# The traced function has some special properties that make it easier for us
# to transform later down the line:
# - we lift all free variables to being inputs.
#
# If the introspection fails (due to the existence of graph breaks), then
# we roll back the current OutputGraph state and graph break on the
# HigherOrderOperator.<|MERGE_RESOLUTION|>--- conflicted
+++ resolved
@@ -50,6 +50,7 @@
     Instruction,
     unique_id,
 )
+from .code_context import code_context
 from .codegen import PyCodegen
 from .current_scope_id import enter_new_scope
 from .exc import (
@@ -347,16 +348,6 @@
         # presence of torch.no_grad) and there is a graph break.
         self.save_global_state()
 
-<<<<<<< HEAD
-        self._orig_gm_meta = None
-        self._orig_gm_lineno_map = None
-        func_context = getattr(frame.f_func, "_torchdynamo_context", None)
-        if func_context is not None:
-            module = func_context.get("orig_graphmodule", None)
-            if module and isinstance(module, torch.fx.GraphModule):
-                self._orig_gm_meta = [nd.meta for nd in module.graph.nodes]
-                self._orig_gm_lineno_map = module._lineno_map
-=======
     # This gets its own helper function so guards DEBUG logs are more
     # informative
     def init_ambient_guards(self):
@@ -375,7 +366,6 @@
         self.guards.add(
             GlobalStateSource().make_guard(GuardBuilder.TORCH_FUNCTION_STATE)
         )
->>>>>>> b515d229
 
     @property
     def root_tracer(self):
@@ -1241,6 +1231,10 @@
         # maintain the order of args for the HigherOrderOperator call.
         self.lifted_freevars = collections.OrderedDict()
         self.prev_inst = None
+
+        self._cur_code = None
+        self._orig_gm_meta = None
+        self._orig_gm_lineno_map = None
 
     def create_proxy(
         self,
@@ -1319,16 +1313,28 @@
                 trace_call_log.debug("%s", LazyString(get_trace_call_log_str))
                 self.prev_inst = cur_inst
 
+        # update reference to original meta if we're tracing a new code object
+        if tx.f_code is not self._cur_code:
+            orig_graphmodule_maybe = code_context.get_context(tx.f_code).get(
+                "orig_graphmodule", None
+            )
+            if isinstance(orig_graphmodule_maybe, torch.fx.GraphModule):
+                self._orig_gm_meta = [
+                    nd.meta for nd in orig_graphmodule_maybe.graph.nodes
+                ]
+                self._orig_gm_lineno_map = orig_graphmodule_maybe._lineno_map
+            else:
+                self._orig_gm_meta = None
+                self._orig_gm_lineno_map = None
+
         # preserve original meta if it is available
-        if self.output_graph._orig_gm_meta:
+        if self._orig_gm_meta and self._orig_gm_lineno_map:
             lineno = tx.current_instruction.starts_line
             node_idx = None
             if lineno is not None:
-                node_idx = self.output_graph._orig_gm_lineno_map[
-                    lineno - tx.f_code.co_firstlineno
-                ]
+                node_idx = self._orig_gm_lineno_map[lineno - tx.f_code.co_firstlineno]
             if node_idx is not None:
-                meta = self.output_graph._orig_gm_meta[node_idx]
+                meta = self._orig_gm_meta[node_idx]
                 for key in ("nn_module_stack", "source_fn", "stack_trace"):
                     if key in meta:
                         rv.node.meta[key] = meta[key]
