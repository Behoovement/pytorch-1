--- conflicted
+++ resolved
@@ -701,34 +701,40 @@
 
 
 class FreeEventQueue:
-    """This tracks all pending frees corresponding to in-flight all-gathers."""
+    """
+    This tracks all pending frees corresponding to in-flight all-gathers. The
+    queueing pattern is iterative enqueues followed by a flush, and the current
+    heuristic for the flush is based on the number of inflight all-gathers.
+    """
+
     def __init__(self) -> None:
-        self._queue: Deque[FreeEvent] = collections.deque()
-        self.queue_size: int = 0  # maintain to avoid iterating over the queue
-
-    def enqueue(self, cuda_event: torch.cuda.Event, size: int) -> None:
+        self._queue: Deque[torch.cuda.Event] = collections.deque()
+        self._max_num_inflight_all_gathers = 5  # empirically chosen default
+
+    def enqueue(self, free_event: torch.cuda.Event) -> None:
         """Enqueues a free event."""
-        self._queue.append(FreeEvent(cuda_event, size))
-        self.queue_size += size
-
-    def dequeue(self) -> Optional[torch.cuda.Event]:
+        self._queue.append(free_event)
+
+    def flush_if_needed(self) -> List[torch.cuda.Event]:
+        """
+        If the queue should be flushed (based on an internal criteria), then
+        this returns a non-empty :class:`list` of free events. Otherwise, this
+        returns an empty :class:`list`.
+        """
+        events: List[torch.cuda.Event] = []
+        if len(self._queue) >= self._max_num_inflight_all_gathers:
+            while self._queue:
+                event = self._dequeue()
+                assert event is not None
+                events.append(event)
+        return events
+
+    def _dequeue(self) -> Optional[torch.cuda.Event]:
         """Dequeues a free event if possible."""
         if self._queue:
             event = self._queue.popleft()
-            self.queue_size -= event.size
-            assert self.queue_size >= 0, (
-                f"Queue is corrupted: `self.queue_size`: {self.queue_size}"
-            )
             return event
         return None
-
-    def check_integrity(self):
-        """Checks that ``self.queue_size`` matches the real queue size."""
-        queue_size = sum(event.size for event in self._queue)
-        assert queue_size == self.queue_size, (
-            f"Queue is corrupted: `self.queue_size`: {self.queue_size} "
-            f"actual queue size: {queue_size}"
-        )
 
 
 # TODO (awgu): Refactor this later
@@ -1025,10 +1031,6 @@
         self._materialize_module(module, param_init_fn, device_from_device_id)
         self._move_module_to_device(module, ignored_params, device_from_device_id)
         self.compute_device = self._get_compute_device(module, ignored_params, device_from_device_id)
-        self._max_inflight_all_gather_size = (
-            torch.cuda.get_device_properties(self.compute_device).total_memory
-            * 0.005  # empirically chosen, e.g. 200 MB limit for 40 GB GPU
-        )  # should always be non-negative
         params_to_flatten = list(self._get_orig_params(module, ignored_params))
         if sync_module_states:
             self._sync_module_states(module, params_to_flatten)
@@ -1511,19 +1513,10 @@
         unsharded flattened parameter on the compute device.
         """
         if self.limit_all_gathers:
-            queue = self._free_event_queue
-            events: List[FreeEvent] = []
-            if queue.queue_size > self._max_inflight_all_gather_size:
-                # Upon reaching the limit, flush the queue
-                while queue.queue_size > 0:
-                    event = queue.dequeue()
-                    if event is None:
-                        queue.check_integrity()
-                        assert 0, "Queue integrity check should have failed"
-                    events.append(event)
-            # As a minor optimization, only synchronize the latest event
+            events = self._free_event_queue.flush_if_needed()
             if events:
-                events[-1].cuda_event.synchronize()
+                # As a minor optimization, only synchronize the latest event
+                events[-1].synchronize()
         for handle in handles:
             if handle.needs_pre_unshard():
                 with torch.cuda.stream(self._streams["pre_all_gather"]):
@@ -1559,11 +1552,7 @@
             if self.limit_all_gathers and free_unsharded_flat_param:
                 free_event = torch.cuda.Event()
                 free_event.record()
-                size_in_bytes = (
-                    handle.flat_param._unpadded_unsharded_size.numel()
-                    * handle.flat_param.element_size()  # full precision
-                )
-                self._free_event_queue.enqueue(free_event, size_in_bytes)
+                self._free_event_queue.enqueue(free_event)
             handle.post_reshard()
         # Since we prefetch entire handles keys at a time, conservatively mark
         # the entire key as no longer prefetched once we free at least one
@@ -2244,11 +2233,7 @@
         flat_param = getattr(self._fsdp_wrapped_module, FLAT_PARAM, None)
         assert flat_param is not None
         # Construct a ShardedTensor from the flat_param.
-<<<<<<< HEAD
-        full_numel = flat_param._unpadded_unsharded_size.numel()
-=======
         full_numel = flat_param._unpadded_unsharded_size.numel()  # type: ignore[attr-defined]
->>>>>>> a5e18811
         shard_offset = flat_param.numel() * self.rank
         valid_data_size = flat_param.numel() - flat_param._shard_numel_padded
         if valid_data_size > 0 and flat_param._shard_numel_padded > 0:
