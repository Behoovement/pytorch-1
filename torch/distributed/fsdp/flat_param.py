import contextlib
import warnings
from dataclasses import dataclass
from enum import auto, Enum
from itertools import accumulate, chain
from typing import (
    Any,
    cast,
    Dict,
    Generator,
    Iterator,
    List,
    NamedTuple,
    Optional,
    Sequence,
    Set,
    Tuple,
    Union,
)

import torch
import torch.distributed as dist
import torch.nn as nn
import torch.nn.functional as F
from torch import Tensor

<<<<<<< HEAD
from ._tensor_flattener import _tf_post_unflatten_transform, _tf_pre_flatten_transform
from ._utils import (
    _alloc_storage,
    _free_storage,
    _same_storage,
    _set_fsdp_flattened,
    p_assert,
)

=======
from ._fsdp_extensions import _ext_post_unflatten_transform, _ext_pre_flatten_transform
from ._utils import _alloc_storage, _free_storage, _set_fsdp_flattened, p_assert
>>>>>>> ca3d9b3e

__all__ = [
    "FlatParameter",
    "FlatParamHandle",
    "FlatParamShardMetadata",
    "ParamInfo",
    "SharedParamInfo",
    "HandleConfig",
    "HandleShardingStrategy",
    "HandleTrainingState",
]


class ParamInfo(NamedTuple):
    """Information for an original module parameter."""

    param_name: str  # unprefixed
    module: nn.Module
    module_name: str


class SharedParamInfo(NamedTuple):
    """
    Additional information for a shared parameter.

    For each shared parameter, we designate one module and its parameter
    variable to be the primary owner, determined as the first one encountered
    in the parameter walk. These are prefixed with "prim". The primary module
    and parameter do not have their own :class:`SharedParamInfo` instance.
    """

    param_name: str  # unprefixed
    module: nn.Module
    module_name: str
    prim_param_name: str  # unprefixed
    prim_module: nn.Module
    prim_module_name: str


class FlatParamShardMetadata(NamedTuple):
    """
    This holds metadata specific to this rank's shard of the flattened
    parameter.

    Attributes:
        param_names (Tuple[str, ...]): Prefixed parameter names of this rank's
            shard of the parameters; see :class:`FlatParameter`.
        param_shapes (Tuple[torch.Size, ...]): Parameter shapes of this rank's
            shard of the parameters; see :class:`FlatParameter`.
        param_numels (Tuple[int, ...]): Parameter numels of this rank's shard
            of the parameters; see :class:`FlatParameter`.
        param_offsets (Tuple[Tuple[int, int], ...]): [start, end] offsets (in
            units of numels) giving this rank's part of each flattened
            original module parameter.
    """

    param_names: Tuple[str, ...]
    param_shapes: Tuple[torch.Size, ...]
    param_numels: Tuple[int, ...]
    param_offsets: Tuple[Tuple[int, int], ...]


# TODO (awgu): Prefix these with "Handle" for now to avoid circular imports and
# inadvertent misuses; coalesce with those in fully_sharded_data_parallel.py
# later
class HandleShardingStrategy(Enum):
    FULL_SHARD = auto()
    SHARD_GRAD_OP = auto()
    NO_SHARD = auto()


class HandleTrainingState(Enum):
    IDLE = auto()
    FORWARD = auto()
    BACKWARD_PRE = auto()
    BACKWARD_POST = auto()
    SUMMON_FULL_PARAMS = auto()


@dataclass
class HandleConfig:
    sharding_strategy: HandleShardingStrategy
    offload_params: bool
    param_dtype: Optional[torch.dtype]
    reduce_dtype: Optional[torch.dtype]
    keep_low_precision_grads: Optional[bool] = False


class FlatParameter(nn.Parameter):
    """
    This is the flattened parameter used by :class:`FullyShardedDataParallel`.
    It is comprised of one or more original parameters, which are flattened
    and concatenated to construct the flattened parameter.

    Under the current design, this parameter logically represents both the
    unsharded and sharded flattened parameter, and its data changes storages
    dynamically.
        - In the :class:`FullyShardedDataParallel` constructor, the parameter
        is initialized as unsharded and then sharded in-place.
        - At runtime, the parameter is lazily (re)-initialized. The sharded
        parameter data is saved in ``self._local_shard``, and a new ``Tensor``
        ``self._full_param_padded`` is created, which is the all-gather
        destination and owns the unsharded parameter storage thereafter. (See
        :meth:`FullyShardedDataParallel._init_param_attributes`.)
        - Throughout runtime, the parameter data changes storages as needed,
        e.g. to the sharded flattened parameter, reduced-precision sharded
        flattened parameter, or the unsharded flattened parameter.

    Attributes:
        _unpadded_unsharded_size (torch.Size): Unsharded flattened parameter's
            size without padding.
        _padded_unsharded_size (torch.Size): Unsharded flattened parameter's
            size with padding. This is only set for sharded strategies since
            they require padding for the all-gather.
        _sharded_size (torch.Size): Sharded flattened parameter's size with
            padding. This is also set for ``NO_SHARD``, in which case it is the
            same as the unsharded sizes. (We omit "padded" because there is no
            analogous unpadded one.)

        _param_infos (Tuple[ParamInfo, ...]): Each parameter's parameter info
            entry; see :class:`ParamInfo`.
        _numels (Tuple[int, ...]): Each parameter's numel.
        _shapes (Tuple[torch.Size, ...]): Each parameter's shape.
        _prefixed_param_names (Tuple[str, ...]): Each parameter's name prefixed
            with the parent module names starting from the module passed to
            construct this flattened parameter via :class:`FlatParamHandle`;
            the prefixed names are guaranteed to be unique within the subtree
            rooted in that module.
        _num_params (int): Number of original parameters flattened into this
            flattened parameter; this is the length of ``_param_infos``,
            ``_numels``, ``_shapes``, and ``_prefixed_param_names``.
        _shared_param_infos (Tuple[SharedParamInfo, ...]): Shared parameter
            info entries; see :class:`SharedParamInfo`.
        _param_extensions (Tuple[Optional[Any], ...]): Parameter extensions
            (i.e. some per-parameter state) used for the tensor flattener to
            customize pre-flatten and post-unflatten behavior.

        _shard_param_offsets (List[Tuple[int, int])): [start, end] offsets (in
            units of numel) giving this rank's part of each flattened original
            module parameter; for any parameter ``p`` that is not sharded
            across ranks, this will be [0, ``p.numel()``-1].
        _shard_indices (Tuple[int, int]): [start, end] indices (in units of
            parameters) for this rank's shard of the original model parameters,
            where the parameters follow the order in which they were originally
            flattened; this indexes appropriately into any data structure that
            follows the flattening order (e.g. ``_param_infos``, ``_numels``,
            etc.).
        _shard_numel_padded (int): Numel padded for this rank's sharded
            flattened parameter.

        _local_shard (Tensor): Sharded flattened parameter with padding if
            using a sharded strategy. If using ``NO_SHARD``, then this is the
            unpadded unsharded flattened parameter, and there is no notion of a
            sharded flattened parameter or padded unsharded flattened
            parameter.
        _full_param_padded (Tensor): Unsharded flattened parameter with
            padding. This is not defined for ``NO_SHARD``. When using mixed
            precision for parameters, this has the low precision.
        _full_prec_full_param_padded (Tensor): Full precision unsharded
            flattened parameter with padding. This is used for unsharding
            outside of computation when using mixed precision for parameters.
            This is never defined for ``NO_SHARD``.
        _post_backward_hook_state (Tuple[AccumulateGrad, RemovableHandle]):
            Flattened parameter's :class:`AccumulateGrad` object and
            post-backward hook handle.
        _mp_shard (Tensor): Low precision sharded flattened parameter with
            padding. This is only defined when parameter mixed precision is
            enabled. For ``NO_SHARD``, this is used for computation.
        _cpu_grad (Tensor): Sharded gradient with padding stored on CPU.
            This is only defined when offloading parameters is enabled.
        _saved_grad_shard (Tensor): Sharded gradient with padding from previous
            iterations for gradient accumulation without :meth:`no_sync`.
    """

    def _init_metadata(
        self,
        param_infos: List[ParamInfo],
        numels: List[int],
        shapes: List[torch.Size],
        prefixed_param_names: List[str],
        shared_param_infos: List[SharedParamInfo],
        param_extensions: List[Any],
        params: Optional[List[nn.Parameter]],
        shared_params: Optional[List[nn.Parameter]],
    ) -> None:
        """
        Initializes attributes holding metadata about the original parameters
        comprising the flattened parameter.

        We expose this method separate from the constructor to keep the
        constructor only responsible for the flattened parameter's tensor data.
        This method should only be called once per model, while the constructor
        may be called multiple times, e.g. when reloading from a checkpoint, in
        which case only the tensor data needs to be passed to the constructor.
        Since :meth:`load_state_dict` is implemented via :meth:`copy_`, the
        metadata is correctly assumed to be unchanged.

        Args:
            See the Attributes in the class docstring.
        """
        assert len(param_infos) == len(numels)
        assert len(param_infos) == len(shapes)
        assert len(param_infos) == len(prefixed_param_names)
        assert len(param_infos) == len(param_extensions)
        self._num_params = len(param_infos)
        self._param_infos = tuple(param_infos)
        self._numels = tuple(numels)
        self._shapes = tuple(shapes)
        self._prefixed_param_names = tuple(prefixed_param_names)
        self._shared_param_infos = tuple(shared_param_infos)
        self._param_extensions = tuple(param_extensions)
        assert (params is None) == (shared_params is None)
        if params is not None:
            assert shared_params is not None and len(shared_params) == len(
                shared_param_infos
            )
            self._params: Optional[List[nn.Parameter]] = params
            self._shared_params: Optional[List[nn.Parameter]] = shared_params
            # Mark the original parameters to avoid flattening them into
            # another `FlatParameter` during recursive construction
            for param in chain(self._params, self._shared_params):
                _set_fsdp_flattened(param)
        else:
            self._params = None
            self._shared_params = None
        self._unpadded_unsharded_size = self.size()
        _set_fsdp_flattened(self)


class FlatParamHandle:
    """
    This handle manages a flattened parameter (:class:`FlatParameter`). This
    includes sharding and view management.

    Args:
        params (Sequence[nn.Parameter]): The parameters to use for the
            flattened parameter.
        module (nn.Module): A module that is the root of the subtree containing
            all parameters in ``params``; for non-recursive wrapping, this must
            be the top-level module, while for recursive wrapping, this may not
            necessarily be the top-level module.
        device (torch.device): The compute and communication device, which
            should be a non-CPU device. We refer to it as the compute device.
        config (HandleConfig): A config customizing the handle based on FSDP's
            available features.
        use_orig_params (bool): If ``True``, then FSDP preserves the original
            parameter variables and returns them from ``named_parameters()``
            (e.g. to support different optimizer hyperparameters within one
            :class:`FlatParameter`). If ``False``, then FSDP reconstructs the
            parameter every iteration and returns the :class:`FlatParameter` s
            from ``named_parameters()``.
    """

    ##################
    # INITIALIZATION #
    ##################
    def __init__(
        self,
        params: Sequence[nn.Parameter],
        module: nn.Module,
        device: torch.device,
        config: HandleConfig,
        use_orig_params: bool,
    ) -> None:
        super().__init__()
        self.device = device
        self._config = config
        self._use_orig_params = use_orig_params
        self._training_state = HandleTrainingState.IDLE
        self._debug_level = dist.get_debug_level()
        self._init_flat_param(params, module, use_orig_params)
        self._use_unsharded_views(as_params=False)

    def _init_flat_param(
        self,
        params: Sequence[Optional[nn.Parameter]],
        module: nn.Module,
        use_orig_params: bool,
    ) -> None:
        """
        Initializes the flattened parameter ``self.flat_param`` by flattening
        the parameters in ``params`` into a single :class:`FlatParameter` and
        saves relevant metadata. Shared parameters are only included in the
        flattened parameter once.

        This checks that all comprising parameters have the same dtype and
        ``requires_grad`` and does not support nested construction of
        :class:`FlatParameter` s.

        Args:
            See the Args in the class docstring.
        """
        params_set = set(params)
        params_set.discard(None)
        if len(params_set) == 0:
            raise ValueError(
                "Cannot initialize a `FlatParameter` from an empty parameter list"
            )
        param_infos: List[ParamInfo] = []
        numels: List[int] = []
        shapes: List[torch.Size] = []
        prefixed_param_names: List[str] = []
        shared_param_infos: List[SharedParamInfo] = []
        shared_param_memo: Dict[nn.Parameter, Tuple[nn.Module, str, str]] = {}
        params_to_flatten: List[nn.Parameter] = []
        shared_params: List[nn.Parameter] = []
        param_extensions: List[Any] = []
        dtype: Optional[torch.dtype] = None
        requires_grad: Optional[bool] = None
        for submodule_name, submodule in module.named_modules():
            for param_name, param in submodule.named_parameters(recurse=False):
                if param not in params_set:
                    continue
                if param in shared_param_memo:  # shared reference
                    prim_module, prim_module_name, prim_param_name = shared_param_memo[
                        param
                    ]
                    shared_params.append(param)
                    shared_param_infos.append(
                        SharedParamInfo(
                            param_name,
                            submodule,
                            submodule_name,
                            prim_param_name,
                            prim_module,
                            prim_module_name,
                        )
                    )
                else:
                    if type(param) is FlatParameter:
                        raise ValueError("`FlatParameter` does not support nesting")
                    if dtype is not None and param.dtype != dtype:
                        raise ValueError(
                            "`FlatParameter` requires uniform dtype but got "
                            f"{dtype} and {param.dtype}"
                        )
                    if dtype is None and not param.is_floating_point():
                        raise ValueError("Integer parameters are unsupported")
                    if (
                        requires_grad is not None
                        and param.requires_grad != requires_grad
                    ):
                        raise ValueError(
                            "`FlatParameter` requires uniform `requires_grad`"
                        )
                    param, extension = _ext_pre_flatten_transform(param)
                    param_extensions.append(extension)
                    dtype = param.dtype
                    requires_grad = param.requires_grad
                    shared_param_memo[param] = (submodule, submodule_name, param_name)
                    params_to_flatten.append(param)
                    param_infos.append(ParamInfo(param_name, submodule, submodule_name))
                    numels.append(param.numel())
                    shapes.append(param.shape)
                    prefixed_param_name = (
                        submodule_name + "." + param_name
                        if submodule_name
                        else param_name
                    )
                    prefixed_param_names.append(prefixed_param_name)
        assert requires_grad is not None
        self.flat_param = FlatParamHandle.flatten_params(
            params_to_flatten, requires_grad
        )
        self.flat_param._init_metadata(
            param_infos,
            numels,
            shapes,
            prefixed_param_names,
            shared_param_infos,
            param_extensions,
            params_to_flatten if use_orig_params else None,
            shared_params if use_orig_params else None,
        )

    @staticmethod
    def flatten_params(
        params: Sequence[torch.Tensor],
        requires_grad: bool,
    ) -> FlatParameter:
        """
        Flattens the parameters in ``params`` into a single
        :class:`FlatParameter`. This should be the only way used to construct
        :class:`FlatParameter` s.

        We expose this factory method for checkpointing (e.g. sharded state
        dict). The flattened parameter's metadata should only be initialized
        once (see :meth:`_init_metadata`), but its tensor data may be reloaded.
        """
        with torch.no_grad():
            flat_params = [
                p.detach().reshape(-1) if isinstance(p, nn.Parameter) else p.reshape(-1)
                for p in params
            ]
            flat_param_data = torch.cat(flat_params, dim=0)
        flat_param = FlatParameter(flat_param_data, requires_grad=requires_grad)
        return flat_param

    ###################################
    # SHARD INITIALIZATION & METADATA #
    ###################################
    @torch.no_grad()
    def shard(self, process_group: dist.ProcessGroup):
        """
        Shards the handle's ``FlatParameter``. In terms of memory, this
        allocates new memory for the sharded flattened parameter and frees the
        unsharded flattened parameter's storage.

        Postcondition: ``self.flat_param`` is the sharded flattened parameter.
        Shard metadata attributes are set for all sharding strategies.
        ``process_group``, ``rank``, and ``world_size`` attributes are set if
        using a sharded strategy.

        TODO (awgu): Once we retire ``FlattenParamsWrapper``, we should pass
        the process group directly to the ``FlatParamHandle`` constructor. For
        now, we decouple ``FlattenParamsWrapper` from a process group, but this
        makes the process-group-related attributes not necessarily defined.
        """
        flat_param = self.flat_param
        self.process_group = process_group
        self.rank = process_group.rank()
        self.world_size = process_group.size()
        if not self.uses_sharded_strategy:
            self._init_shard_metadata(0, 0, flat_param.numel() - 1)
        else:
            p_assert(
                flat_param.storage_offset() == 0,
                "The `FlatParameter` is not the sole occupant of its storage",
            )
            orig_storage = flat_param.storage()
            sharded_flat_param, numel_padded = FlatParamHandle._get_shard(
                flat_param, self.rank, self.world_size
            )
            flat_param.set_(sharded_flat_param)  # type: ignore[call-overload]
            start = sharded_flat_param.numel() * self.rank
            end = sharded_flat_param.numel() * (self.rank + 1) - 1  # inclusive
            self._init_shard_metadata(numel_padded, start, end)
            if orig_storage.size() > 0:
                orig_storage.resize_(0)
        if self._use_orig_params:
            self._use_sharded_views()

    def _init_shard_metadata(
        self,
        numel_padded: int,
        start: int,
        end: int,
    ) -> None:
        """
        Initializes shard-related metadata for this rank's shard of the
        flattened parameter: ``_sharded_size``, ``_shard_param_offsets``,
        ``_shard_indices``, and ``_shard_numel_padded``.

        Args:
            numel_padded (int): Numel padded for this rank's sharded flattened
                parameter.
            start (int): Start index in the sharded flattened parameter
                assigned to this rank.
            end (int): End index (inclusive) in the sharded flattened parameter
                assigned to this rank. If this exceeds the sharded flattened
                parameter's numel, then it is truncated.

        Precondition: ``self.flat_param`` 's data is the sharded flattened
        parameter.
        """
        self.flat_param._sharded_size = self.flat_param.size()  # type: ignore[attr-defined]
        sharded_flat_param_numel = self.flat_param.numel()  # includes `numel_padded`
        p_assert(start >= 0 and start <= end, f"start: {start} end: {end}")
        p_assert(
            numel_padded <= sharded_flat_param_numel,
            f"numel_padded: {numel_padded} "
            f"sharded_flat_param_numel: {sharded_flat_param_numel}",
        )
        (
            self.flat_param._shard_param_offsets,  # type: ignore[attr-defined]
            self.flat_param._shard_indices,  # type: ignore[attr-defined]
        ) = self._get_shard_metadata(start, end)
        self.flat_param._shard_numel_padded = numel_padded  # type: ignore[attr-defined]

    def _get_shard_metadata(
        self,
        start: int,
        end: int,
    ) -> Tuple[Tuple[Tuple[int, int], ...], Tuple[int, int]]:
        """
        Computes the shard metadata based on ``start`` and ``end``, which give
        the closed interval of the unsharded flattened parameter specifying the
        shard.

        Args:
            start (int): Start index (in units of numel) of this rank's shard
                of the flattened parameter.
            end (int): End index (in units of numel and inclusive) of this
                rank's shard of the flattened parameter.

        Return:
            Tuple[Tuple[Tuple[int, int], ...], Tuple[int, int]]: See
            ``_shard_param_offsets`` and ``_shard_indices`` in
            :class:`FlatParameter` 's docstring.
        """
        flat_param_offsets = self._get_flat_param_offsets()
        # Indices of the original parameters in this rank's sharded flattened
        # parameter
        shard_param_indices_range = []  # elements will be consecutive
        # [start, end] offsets giving this rank's part of the flattened
        # original module parameter (which will be [0, `p.numel()`-1] for any
        # parameter that is not sharded across ranks)
        shard_param_offsets = []
        for i, (param_start, param_end) in enumerate(flat_param_offsets):
            if start > param_end or end < param_start:
                continue
            if start <= param_start:
                intra_param_start = 0
            else:
                intra_param_start = start - param_start
            intra_param_end = min(param_end, end) - param_start
            shard_param_indices_range.append(i)
            shard_param_offsets.append(
                (intra_param_start, intra_param_end)
            )  # both inclusive
        if len(shard_param_indices_range) == 0:
            shard_param_indices = (0, 0)
            assert len(shard_param_offsets) == 0
        else:
            shard_param_indices = (
                shard_param_indices_range[0],
                shard_param_indices_range[-1],
            )
            assert (
                len(shard_param_offsets)
                == shard_param_indices[-1] - shard_param_indices[0] + 1
            )
        return tuple(shard_param_offsets), shard_param_indices

    @staticmethod
    def _get_unpadded_shard(
        tensor: Tensor,
        rank: int,
        world_size: int,
    ) -> Tuple[Tensor, int]:
        """
        Returns the shard of ``tensor`` without any padding for the given
        ``rank`` and ``world_size`` and the numel to pad for that shard.

        If ``tensor`` is already flattened or may be viewed in the flattened
        shape (which is true in the expected usage), then this method does not
        allocate any new tensor memory.
        """
        chunks = torch.flatten(tensor).chunk(world_size)
        if len(chunks) < (rank + 1):
            # This rank gets an empty chunk fully padded with zeros since there
            # are not enough chunks across ranks
            chunk = chunks[0].new_empty(0)
        else:
            chunk = chunks[rank]
        numel_to_pad = chunks[0].numel() - chunk.numel()
        assert (
            numel_to_pad >= 0
        ), "Chunk's size should be at most the first chunk's size"
        return chunk, numel_to_pad

    @staticmethod
    def _get_shard(
        tensor: Tensor,
        rank: int,
        world_size: int,
    ) -> Tuple[Tensor, int]:
        """
        Returns the shard of ``tensor`` with padding for the given ``rank`` and
        ``world_size`` and the numel padded for that shard.

        This method allocates new memory (via :meth:`clone`) since the
        unsharded ``tensor`` may be deallocated after this method returns.
        """
        chunk, numel_to_pad = FlatParamHandle._get_unpadded_shard(
            tensor, rank, world_size
        )
        shard = chunk.clone()
        if numel_to_pad > 0:
            shard = F.pad(shard, [0, numel_to_pad])
        return shard, numel_to_pad

    @staticmethod
    def _get_sharded_size(tensor: Tensor, rank: int, world_size: int) -> torch.Size:
        """
        Returns the shape of ``tensor`` after sharding including padding. This
        requires ``tensor`` to have 1D shape and ensures that the returned
        shape is 1D.
        """
        assert len(tensor.shape) == 1, f"{tensor.shape}"
        unpadded_sharded_tensor, numel_to_pad = FlatParamHandle._get_unpadded_shard(
            tensor, rank, world_size
        )
        unpadded_sharded_size = unpadded_sharded_tensor.size()
        assert len(unpadded_sharded_size) == 1, f"{unpadded_sharded_size}"
        return torch.Size([unpadded_sharded_size[0] + numel_to_pad])

    def _get_flat_param_offsets(self) -> List[Tuple[int, int]]:
        """Returns [start, end] offsets of each original parameter's flattened
        data in the unsharded flattened parameter (without padding)."""
        cumulative_sum = list(accumulate(self.flat_param._numels))
        starts = [0] + cumulative_sum[:-1]
        ends = [end - 1 for end in cumulative_sum]  # inclusive
        param_offsets = list(zip(starts, ends))
        return param_offsets

    def shard_metadata(
        self,
    ) -> FlatParamShardMetadata:
        """Returns shard-related metadata specific to this rank's shard of the
        flattened parameter."""
        assert hasattr(self.flat_param, "_shard_indices") and hasattr(
            self.flat_param, "_shard_param_offsets"
        ), "Shard metadata has not been initialized"
        shard_param_start_index = self.flat_param._shard_indices[0]  # type: ignore[attr-defined]
        shard_param_end_index = self.flat_param._shard_indices[1]  # type: ignore[attr-defined]
        sl = (
            slice(shard_param_start_index, shard_param_end_index + 1)
            if shard_param_start_index <= shard_param_end_index
            else slice(0, 0)
        )
        return FlatParamShardMetadata(
            self.flat_param._prefixed_param_names[sl],
            self.flat_param._shapes[sl],
            self.flat_param._numels[sl],
            self.flat_param._shard_param_offsets[:],  # type: ignore[attr-defined]
        )

    ###################
    # UNSHARD/RESHARD #
    ###################
    def pre_unshard(self) -> bool:
        """
        Returns: ``False`` if this is a no-op and ``True`` otherwise.

        Postcondition: ``self.flat_param`` 's data is on the device for
        communication and is what should be all-gathered. This means that it
        matches the dtype of the expected unsharded parameter.
        """
        ret = False
        if self._use_orig_params:
            ret = ret or self._writeback_orig_params()
        if (
            self.uses_sharded_strategy
            and not self._config.offload_params
            and not self.needs_unshard()
        ):
            pass  # no-op
        elif self._uses_param_mixed_precision and not self._force_full_precision:
            self._use_low_precision_shard()
            ret = True
        elif self._config.offload_params and self.flat_param.device != self.device:
            # NOTE: This creates a new tensor distinct from any attributes.
            self.flat_param_to(self.device, non_blocking=True)
            ret = True
        self._check_on_compute_device(self.flat_param)
        return ret

    def _use_low_precision_shard(self):
        """
        Allocates the low precision shard directly on the compute device and
        switches to using the low precision sharded flattened parameter.
        """
        self._check_low_precision_shard()
        flat_param = self.flat_param
        _alloc_storage(
            flat_param._mp_shard, flat_param._local_shard.size()  # type: ignore[attr-defined]
        )
        # `copy_()` implicitly casts to the low precision
        flat_param._mp_shard.copy_(  # type: ignore[attr-defined]
            flat_param._local_shard.to(  # type: ignore[attr-defined]
                self.device, non_blocking=True
            )
        )
        # Invariant: `_mp_shard` is always on the compute device.
        flat_param.data = flat_param._mp_shard  # type: ignore[attr-defined]

    def unshard(self):
        """
        Runs the unshard logic. This includes all-gathering the flattened
        parameter and switching to using the unsharded flattened parameter. If
        the handle does not need unsharding, then this only switches to using
        the unsharded flattened parameter. For ``NO_SHARD``, this is a no-op.

        If FSDP is in :meth:`summon_full_params` and the handle uses parameter
        mixed precision, then the parameter is forced to full precision.
        """
        if not self.needs_unshard():
            # Even when not needing an unshard, we should switch to using
            # the unsharded flattened parameter
            unsharded_flat_param = (
                self._get_padded_unsharded_flat_param()
                if self.uses_sharded_strategy
                else self.flat_param
            )
            self._use_unsharded_flat_param(unsharded_flat_param)
            return
        unsharded_flat_param = self._alloc_padded_unsharded_flat_param()
        padded_unsharded_flat_param = self._all_gather_flat_param(unsharded_flat_param)
        self._use_unsharded_flat_param(padded_unsharded_flat_param)

    def needs_unshard(self) -> bool:
        """Returns if the handle's flattened parameter needs to be unsharded."""
        if not self.uses_sharded_strategy:
            return False
        unsharded_flat_param = self._get_padded_unsharded_flat_param()
        already_unsharded = (
            unsharded_flat_param.storage().size() == unsharded_flat_param.numel()
        )
        return not already_unsharded

    def _alloc_padded_unsharded_flat_param(self):
        """
        Allocates the *padded* unsharded flattened parameter. The unpadded
        unsharded flattened parameter is always a view into the padded one.
        This padded parameter is saved to a different attribute on the
        ``FlatParameter`` depending on if we force full precision.
        """
        self._check_sharded_strategy()
        flat_param = self.flat_param
        unsharded_flat_param = self._get_padded_unsharded_flat_param()
        self._check_storage_freed(unsharded_flat_param)
        _alloc_storage(unsharded_flat_param, flat_param._padded_unsharded_size)  # type: ignore[attr-defined]
        return unsharded_flat_param

    def _get_padded_unsharded_flat_param(self) -> torch.Tensor:
        """
        Returns a reference to the padded unsharded flattened parameter
        depending on the calling context. This should only be called if using a
        sharded strategy.
        """
        self._check_sharded_strategy()
        flat_param = self.flat_param
        if self._force_full_precision:
            # When parameter mixed precision is enabled, we use a different
            # tensor as the all-gather destination to preserve the invariant
            # that  `_full_param_padded` is in the low precision
            unsharded_flat_param = flat_param._full_prec_full_param_padded  # type: ignore[attr-defined]
            p_assert(
                unsharded_flat_param.dtype != self._config.param_dtype,
                f"Expects full precision but got {self._config.param_dtype}",
            )
        else:
            unsharded_flat_param = flat_param._full_param_padded  # type: ignore[attr-defined]
        return unsharded_flat_param

    def _all_gather_flat_param(
        self,
        padded_unsharded_flat_param: Tensor,
    ) -> Tensor:
        """
        All-gathers the handle's flattened parameter to the destination
        ``padded_unsharded_flat_param``, and switches to using the all-gathered
        tensor.
        """
        p_assert(
            hasattr(self, "process_group") and hasattr(self, "world_size"),
            "Expects a process group and world size to have been set via `shard()`",
        )
        sharded_flat_param = self.flat_param.data
        expected_numel = sharded_flat_param.numel() * self.world_size
        p_assert(
            padded_unsharded_flat_param.numel() == expected_numel,
            f"Expects {expected_numel} numel but got {padded_unsharded_flat_param.numel()}",
        )
        dist._all_gather_base(
            padded_unsharded_flat_param,
            sharded_flat_param,
            self.process_group,
        )
        return padded_unsharded_flat_param

    def _use_unsharded_flat_param(
        self,
        padded_unsharded_flat_param: torch.Tensor,
    ) -> None:
        """
        Switches to using the *unpadded* unsharded flattened parameter, which
        is a view into the *padded* unsharded flattened parameter.
        """
        unsharded_size = self.flat_param._unpadded_unsharded_size
        self.flat_param.data = padded_unsharded_flat_param[
            : unsharded_size.numel()
        ].view(
            unsharded_size
        )  # this `.view()` is not autograd visible
        # TODO (awgu): For `use_orig_params=True`, we create the unsharded
        # views here, not through the FPW. This enables a *single* place for
        # unsharded view creation during runtime. We should coalesce the
        # `use_orig_params=False` code path to do the same.
        if self._use_orig_params:
            if self._training_state != HandleTrainingState.FORWARD:
                # NOTE: `as_params=True` suffices here because we only need to
                # restore the tensor *values* for backward computation. It
                # does not need to be a fresh `Tensor` view.
                self._use_unsharded_views(as_params=True)
            else:
                self._use_unsharded_views(as_params=False)

    def post_unshard(self):
        """
        Runs the post-unshard logic. This includes freeing the low precision
        shard if needed.
        """
        if self._uses_param_mixed_precision and self.uses_sharded_strategy:
            self._free_low_precision_sharded_param()
        self._check_on_compute_device(self.flat_param)

    def _free_low_precision_sharded_param(self):
        """Frees the low precision sharded flattened parameter."""
        self._check_low_precision_shard()
        _free_storage(self.flat_param._mp_shard)  # type: ignore[attr-defined]

    def prepare_gradient_for_backward(self):
        """
        Prepares the gradient for the backward computation by saving and
        clearing any existing sharded gradient in ``.grad`` to enable computing
        a new unsharded gradient.
        """
        p_assert(
            self._training_state
            in (HandleTrainingState.BACKWARD_PRE, HandleTrainingState.IDLE),
            "Expects to be in `BACKWARD_PRE` or `IDLE` (if prefetching)",
        )
        flat_param = self.flat_param
        if flat_param.grad is not None and (
            flat_param.grad.size() != flat_param._unpadded_unsharded_size
            or flat_param.grad.device != flat_param.device  # grad on CPU
        ):
            self._check_on_compute_device(self.flat_param)
            grad_offloaded = flat_param.grad.device != self.device
            p_assert(
                not grad_offloaded or self._config.offload_params,
                f"Expects the sharded gradient to be on {self.device} "
                f"but got {flat_param.grad.device}",
            )
            prev_iter_synced_gradients = (
                flat_param.grad.size()
                == flat_param._local_shard.size()  # type: ignore[attr-defined]
            )
            if prev_iter_synced_gradients:
                # TODO (awgu): Gradient accumulation outside `no_sync()`
                # does not work with CPU offloading. The issue should be
                # that, in the post-backward hook, we cannot do an addition
                # between a CPU tensor (the existing sharded gradient) and
                # a GPU tensor (the new sharded gradient).
                if not grad_offloaded:
                    flat_param._saved_grad_shard = flat_param.grad.data  # type: ignore[attr-defined]
                    # If we're using mixed precision with keeping grads
                    # casted, gradient here might still be of the reduced
                    # dtype if we didn't clear / set the gradients to None
                    # after previous backward. In that case, make sure
                    # p._saved_grad_shard is cast to the full precision type
                    # so that we can accumulate in full precision in
                    # _post_backward_hook and assign back in full precision
                    # in _wait_for_post_backward.
                    if (
                        self._config.keep_low_precision_grads
                        and flat_param._saved_grad_shard.dtype  # type: ignore[attr-defined]
                        != flat_param._local_shard.dtype  # type: ignore[attr-defined]
                    ):
                        flat_param._saved_grad_shard = flat_param._saved_grad_shard.to(  # type: ignore[attr-defined]
                            flat_param._local_shard.dtype  # type: ignore[attr-defined]
                        )
            else:
                padded_unsharded_size = flat_param._padded_unsharded_size  # type: ignore[attr-defined]
                p_assert(
                    flat_param.grad.size() == padded_unsharded_size,
                    "Expects `.grad` to be the unsharded gradient in "
                    f"`no_sync()` with size {padded_unsharded_size} "
                    f"but got size {flat_param.grad.size()}",
                )
            flat_param.grad = None

    def prepare_gradient_for_optim(self):
        """
        Prepares the gradient for optimizer computation by moving the sharded
        gradient to the ``.grad`` attribute.
        """
        flat_param = self.flat_param
        # TODO (awgu): We should replace these conditional checks to encode
        # the logical intention more directly.
        if hasattr(flat_param, "_cpu_grad"):
            # NOTE: This branch includes `NO_SHARD`.
            self._check_sharded(flat_param)
            self._check_on_cpu(flat_param)
            flat_param.grad = flat_param._cpu_grad  # type: ignore[attr-defined]
        elif hasattr(flat_param, "_saved_grad_shard"):
            self._check_sharded(flat_param)
            self._check_on_compute_device(flat_param)
            self._check_on_compute_device(flat_param._saved_grad_shard)  # type: ignore[attr-defined]
            # If no sharded gradient was computed this iteration, then there is
            # no need to forward `_saved_grad_shard` to `grad`
            if flat_param._post_backward_called:  # type: ignore[attr-defined]
                flat_param.grad = flat_param._saved_grad_shard  # type: ignore[attr-defined]
                if self._config.keep_low_precision_grads:
                    assert flat_param.grad is not None  # mypy
                    flat_param.grad.data = flat_param.grad.to(self._config.param_dtype)
        else:
            p_assert(
                not self.uses_sharded_strategy
                or not flat_param._post_backward_called,  # type: ignore[attr-defined]
                "All sharded parameters that received a gradient in the "
                "post-backward should use `_saved_grad_shard`",
            )
        # TODO (awgu): I am not sure that deleting this is necessary.
        if hasattr(flat_param, "_saved_grad_shard"):
            delattr(flat_param, "_saved_grad_shard")

    @contextlib.contextmanager
    def to_cpu(self):
        """
        Moves the unpadded unsharded flattened parameter to CPU while in the
        context and moves it back to the previous device upon exit. For now,
        this assumes the ``FlatParameter`` is the unpadded unsharded flattened
        parameter since (1) there is no reason to include the padding in the
        copy and (2) there is no use case for the sharded flattened parameter.

        Precondition: ``self.flat_param`` 's data is the unpadded unsharded
        flattened parameter on the compute device, and the handle uses a
        sharded strategy.
        Postcondition: Same as the precondition.
        """
        self._check_sharded_strategy()
        p_assert(
            self.flat_param.size() == self.flat_param._unpadded_unsharded_size,
            f"Expects size {self.flat_param._unpadded_unsharded_size} but got {self.flat_param.size()}",
        )
        self._check_on_compute_device(self.flat_param)
        # Check that the unpadded unsharded flattened parameter is a view into
        # the padded unsharded flattened parameter as expected
        # NOTE: This check is not strictly needed for correctness but is a
        # useful sanity check since the tensor should only be used internally.
        unpadded_storage_ptr = self.flat_param.storage().data_ptr()
        padded_storage_ptr = (
            self._get_padded_unsharded_flat_param().storage().data_ptr()
        )
        p_assert(
            unpadded_storage_ptr == padded_storage_ptr,
            "Expects the unpadded parameter to be a view into the padded parameter",
        )
        self.flat_param_to(torch.device("cpu"))
        self._free_unsharded_flat_param()
        try:
            yield
        finally:
            p_assert(
                self.flat_param.size() == self.flat_param._unpadded_unsharded_size,
                f"Expects size {self.flat_param._unpadded_unsharded_size} but got {self.flat_param.size()}",
            )
            padded_unsharded_flat_param = self._alloc_padded_unsharded_flat_param()
            # Copy from CPU to the compute device
            padded_unsharded_flat_param[: self.flat_param.numel()].copy_(
                self.flat_param
            )
            self._use_unsharded_flat_param(padded_unsharded_flat_param)

    def reshard(self, free_unsharded_flat_param: bool):
        """
        Runs the reshard logic. This includes freeing the unsharded flattened
        parameter if ``free_unsharded_flat_param`` and switching to using the
        sharded flattened parameter.
        """
        if free_unsharded_flat_param:
            self._free_unsharded_flat_param()
        self._use_sharded_flat_param()

    def post_reshard(self):
        """
        Runs the post-reshard logic. This includes freeing any memory that
        can now be freed given that the ``FlatParameter`` points to the full
        precision sharded flattened parameter.

        Precondition: ``self.flat_param`` 's data points to the full precision
        sharded flattened parameter.
        """
        # For `NO_SHARD`, `_mp_shard` is not freed in the post-unshard since
        # it is also the low precision *unsharded* flattened parameter. Hence,
        # we delay the free until the reshard.
        if (
            self._uses_param_mixed_precision
            and not self.uses_sharded_strategy
            and not self._force_full_precision  # did not use the low precision shard
        ):
            self._free_low_precision_sharded_param()

    def _free_unsharded_flat_param(self):
        """
        Frees the padded unsharded flattened parameter. The tensor to free
        depends on the calling context since the unshard may have forced full
        precision, in which case a different tensor is used.
        """
        self._check_sharded_strategy()
        unsharded_flat_param = self._get_padded_unsharded_flat_param()
        self._check_storage_allocated(unsharded_flat_param)
        self._check_on_compute_device(unsharded_flat_param)
        # Do not free the memory until all ops in the current stream finish
        unsharded_flat_param.record_stream(
            cast(torch._C.Stream, torch.cuda.current_stream())
        )
        _free_storage(unsharded_flat_param)

    def _use_sharded_flat_param(self) -> None:
        """Switches to using the sharded flattened parameter."""
        flat_param = self.flat_param
        if self._config.offload_params:
            device = flat_param._local_shard.device  # type: ignore[attr-defined]
            p_assert(
                device == torch.device("cpu"),
                f"Expects the local shard to be on CPU but got {device}",
            )
        flat_param.data = flat_param._local_shard  # type: ignore[attr-defined]
        if self._use_orig_params:
            self._use_sharded_views()

    #########
    # VIEWS #
    #########
    @staticmethod
    def _get_unflat_views(
        flat_param: FlatParameter,
        tensor: Optional[torch.Tensor] = None,
    ) -> Iterator[Tensor]:
        """
        Returns unflattened ``Tensor`` views into ``tensor`` if it is not
        ``None`` or ``flat_param`` otherwise, where the unflattening is based
        on ``flat_param`` 's metadata.

        In other words, to get views into the unsharded flattened parameter,
        pass ``tensor`` as ``None``, but to get views into tensor optimizer
        state, pass ``tensor`` as the optimizer state tensor.
        """
        if tensor is None:
            tensor = flat_param
        p_assert(
            tensor.numel() == flat_param._unpadded_unsharded_size.numel(),
            f"Expects {flat_param._unpadded_unsharded_size.numel()} numel but got "
            f"{tensor.numel()} numel",
        )
        views = (
            _ext_post_unflatten_transform(subtensor.view(shape), param_extension)
            for (subtensor, shape, param_extension) in zip(
                torch.split(tensor, flat_param._numels, dim=0),  # type: ignore[arg-type]
                flat_param._shapes, flat_param._param_extensions,
            )
        )
        return views

    def _use_unsharded_views(self, as_params: bool) -> None:
        """
        Unflattens the unsharded flattened parameter by setting the original
        module parameter variables to be views into it.

        Args:
            as_params (bool): If ``True``, then registers the original
                parameters as ``nn.Parameter`` s; if ``False``, then registers
                the original parameters only as ``Tensor`` s. ``False`` should
                be used during forward/backward computation and when hiding the
                original parameters from :meth:`nn.Module.named_parameters`.
        """
        self._check_unsharded()
        views = self._get_unflat_views(self.flat_param)
        for view, (param_name, module, _) in zip(views, self.flat_param._param_infos):
            if hasattr(module, param_name):
                delattr(module, param_name)
            if self._use_orig_params and as_params:
                param = self.flat_param._params[i]  # type: ignore[index]
                setattr(module, param_name, param)
                param.data = view
            elif as_params:
                module.register_parameter(param_name, nn.Parameter(view))
            else:
                setattr(module, param_name, view)
        for i, (
            param_name,
            module,
            _,
            prim_param_name,
            prim_module,
            prim_module_name,
        ) in enumerate(self.flat_param._shared_param_infos):
            if hasattr(module, param_name):
                delattr(module, param_name)
            p_assert(
                hasattr(prim_module, prim_param_name),
                f"Module {prim_module_name} is missing parameter {prim_param_name}",
            )
            prim_param: Union[Tensor, nn.Parameter] = getattr(
                prim_module, prim_param_name
            )
            p_assert(
                not as_params or isinstance(prim_param, nn.Parameter),
                f"as_params={as_params} type(prim_param)={type(prim_param)}",
            )
            if self._use_orig_params and as_params:
                shared_param = self.flat_param._shared_params[i]  # type: ignore[index]
                setattr(module, param_name, shared_param)
                shared_param.data = prim_param
            elif as_params:
                assert isinstance(prim_param, nn.Parameter)
                module.register_parameter(param_name, prim_param)
            else:
                setattr(module, param_name, prim_param)

    @contextlib.contextmanager
    def unflatten_as_params(self) -> Generator:
        """
        Assumes the flattened parameter is unsharded. When in the context,
        unflattens the original parameters as ``nn.Parameter`` views into the
        flattened parameter, and after the context, restores the original
        parameters as ``Tensor`` views into the flattened parameter.
        """
        self._use_unsharded_views(as_params=True)
        try:
            yield
        finally:
            self._use_unsharded_views(as_params=False)

    @torch.no_grad()
    def _use_sharded_views(self) -> None:
        """
        Sets the original module parameter variables' data to be flattened
        views into the sharded flattened parameter.

        The views are kept as flattened to simplify the case where a parameter
        is sharded across ranks. Parameters whose data is not present in the
        sharded flattened parameter have their data set to a size-0 empty
        tensor. We do not delete them to ensure to preserve expected behaviors
        like model printability. Parameters whose data is present must preserve
        their variables to be passable to an optimizer.
        """
        if not self.uses_sharded_strategy:
            # For `NO_SHARD`, use the *unflattened* unsharded views since we
            # have the unsharded parameter
            self._use_unsharded_views(as_params=True)
            return
        self._check_sharded(self.flat_param)
        start, end = self.flat_param._shard_indices  # type: ignore[attr-defined]
        offset = 0
        assert self.flat_param._params is not None
        for i, (param, (param_name, module, _)) in enumerate(
            zip(self.flat_param._params, self.flat_param._param_infos)
        ):
            setattr(module, param_name, param)
            in_sharded_flat_param = (
                i >= start
                and i <= end
                and self.flat_param._shard_param_offsets  # type: ignore[attr-defined]
            )
            if in_sharded_flat_param:
                param_start, param_end = self.flat_param._shard_param_offsets[i - start]  # type: ignore[attr-defined]
                numel_in_shard = param_end - param_start + 1
                param.data = self.flat_param[offset : offset + numel_in_shard]
                offset += numel_in_shard
            else:
                # Allow the original data to be freed via garbage collection
                param.data = torch.empty(
                    0,
                    dtype=param.dtype,
                    device=self.flat_param.device,
                    requires_grad=False,
                )
        assert self.flat_param._shared_params is not None
        for i, (
            param,
            (param_name, module, _, prim_param_name, prim_module, _),
        ) in enumerate(
            zip(self.flat_param._shared_params, self.flat_param._shared_param_infos)
        ):
            setattr(module, param_name, param)
            prim_param = getattr(prim_module, prim_param_name)
            param.data = prim_param  # could be both empty and non-empty

    @torch.no_grad()
    def _use_sharded_grad_views(self) -> None:
        """
        Sets the original module parameter variables' gradients to be flattened
        views into the sharded flattened parameter's gradient. This is a no-op
        if there is no gradient.

        Parameters whose data is not present in the sharded flattened parameter
        and parameters with ``requires_grad=False`` have their gradients set to
        ``None``. Since the gradient variables do not need to be preserved,
        this method does not manipulate existing ``Tensor`` data directly and
        creates new ``Tensor`` variables instead.
        """
        flat_param = self.flat_param
        self._check_sharded(flat_param)
        # Priority: `_cpu_grad` > `_saved_grad_shard` > `grad`
        # - CPU offloading: `_cpu_grad`
        # - No CPU offloading + sharded strategies: `_saved_grad_shard`
        # - No CPU offloading + `NO_SHARD`: `grad`
        if hasattr(flat_param, "_cpu_grad"):
            grad = flat_param._cpu_grad  # type: ignore[attr-defined]
        elif hasattr(flat_param, "_saved_grad_shard"):
            grad = flat_param._saved_grad_shard  # type: ignore[attr-defined]
        else:
            grad = flat_param.grad
        if grad is None:
            return  # no-op
        self._check_sharded(grad)
        start, end = self.flat_param._shard_indices  # type: ignore[attr-defined]
        offset = 0
        assert self.flat_param._params is not None
        for i, param in enumerate(self.flat_param._params):
            in_sharded_flat_param = (
                i >= start
                and i <= end
                and self.flat_param._shard_param_offsets  # type: ignore[attr-defined]
            )
            if in_sharded_flat_param:
                param_start, param_end = self.flat_param._shard_param_offsets[i - start]  # type: ignore[attr-defined]
                numel_in_shard = param_end - param_start + 1
                if param.requires_grad:
                    param.grad = grad[offset : offset + numel_in_shard].reshape(
                        param.shape
                    )
                else:
                    param.grad = None
                offset += numel_in_shard
            else:
                param.grad = None
        assert self.flat_param._shared_params is not None
        for i, (param, (_, _, _, prim_param_name, prim_module, _)) in enumerate(
            zip(self.flat_param._shared_params, self.flat_param._shared_param_infos)
        ):
            in_sharded_flat_param = hasattr(prim_module, prim_param_name)
            if in_sharded_flat_param and param.requires_grad:
                prim_param = getattr(prim_module, prim_param_name)
                param.grad = prim_param.grad  # share the same reference
            else:
                param.grad = None

    @torch.no_grad()
    def _writeback_orig_params(self) -> bool:
        """
        Iterates over the original parameters and writes back any parameters
        that changed storages (due to a non-inplace operator) to the handle's
        ``FlatParameter``. This method preserves the ``FlatParameter` 's
        device even if an original parameter's device changes.

        Raises:
            RuntimeError: If an original parameter or gradient changes storages
            but no longer has the expected flattened shape.
        Returns: ``True`` if some writeback happened, and ``False`` otherwise.
        """
        if not self.is_sharded(self.flat_param):
            return False
        flat_param = self.flat_param
        start, end = flat_param._shard_indices  # type: ignore[attr-defined]
        offset = 0
        assert flat_param._params is not None
        wroteback = False
        for i, (param, (param_name, module, _)) in enumerate(
            zip(flat_param._params, flat_param._param_infos)
        ):
            if not hasattr(module, param_name):
                # Do not writeback if original parameters are deregistered
                # (e.g. during model checkpointing)
                continue
            in_sharded_flat_param = (
                i >= start
                and i <= end
                and self.flat_param._shard_param_offsets  # type: ignore[attr-defined]
            )
            if not in_sharded_flat_param:
                continue
            param_start, param_end = flat_param._shard_param_offsets[i - start]  # type: ignore[attr-defined]
            numel_in_shard = param_end - param_start + 1
            # Check for parameter writeback
            param_changed = getattr(module, param_name) is not param
            needs_param_writeback = (
                param_changed  # changed parameter variable itself
                or not _same_storage(param, flat_param)  # changed `.data`
            )
            if param_changed:
                # NOTE: The gradient is not preserved after a parameter change.
                param = getattr(module, param_name)
                flat_param._params[i] = param
            if needs_param_writeback:
                expected_shape = torch.Size([numel_in_shard])
                self._writeback_tensor(param, flat_param, expected_shape, offset, True)
                wroteback = True
            # Check for gradient writeback
            # NOTE: Since this method is called in the pre-unshard, which
            # is only called in the pre-forward or pre-backward, the
            # sharded gradient should be guaranteed to be in `.grad`, not
            # in `._saved_grad_shard`.
            if param.grad is None and flat_param.grad is not None:
                expected_shape = torch.Size([numel_in_shard])
                self._writeback_tensor(
                    None, flat_param.grad, expected_shape, offset, False
                )
            elif param.grad is not None:
                needs_grad_writeback = flat_param.grad is None or not _same_storage(
                    param.grad, flat_param.grad
                )
                if needs_grad_writeback:
                    if flat_param.grad is None:
                        flat_param.grad = torch.zeros_like(flat_param)
                    expected_shape = torch.Size([numel_in_shard])
                    self._writeback_tensor(
                        param.grad, flat_param.grad, expected_shape, offset, False
                    )
            offset += numel_in_shard
        # TODO (awgu): Handle shared parameters. We need to re-generate the
        # shared parameter data structures in case sharedness changed.
        for i, (
            param_name,
            module,
            _,
            prim_param_name,
            prim_module,
            _,
        ) in enumerate(flat_param._shared_param_infos):
            if getattr(module, param_name) is not getattr(prim_module, prim_param_name):
                raise NotImplementedError(
                    "Changing shared parameters is not supported yet"
                )
        return wroteback

    def _writeback_tensor(
        self,
        src_tensor: Optional[Tensor],
        dst_tensor: Tensor,
        expected_shape: torch.Size,
        offset: int,
        is_param: bool,  # else gradient
    ) -> None:
        """
        Writes back ``src_tensor`` to ``dst_tensor`` at offset ``offset``,
        where ``src_tensor`` should have shape ``expected_shape``. ``is_param``
        indicates if the tensor is the parameter (if ``True``) or gradient (if
        ``False``). If ``src_tensor`` is ``None``, then the effect is zeroing
        instead of copying.

        Raises:
            RuntimeError: If the ``src_tensor`` does not have the expected
            shape.
        """
        p_assert(
            len(expected_shape) == 1,
            f"Expects a 1D expected shape but got {expected_shape}",
        )
        if self._debug_level == dist.DebugLevel.DETAIL:
            rank = self.rank if hasattr(self, "rank") else dist.get_rank()
            src_shape = src_tensor.shape if src_tensor is not None else None
            src_device = src_tensor.device if src_tensor is not None else None
            warnings.warn(
                f"[Rank {rank}] {'Parameter' if is_param else 'Gradient'} needs "
                f"writeback in {self._training_state}\n"
                f"expected shape={expected_shape} shape={src_shape} "
                f"expected device={dst_tensor.device} device={src_device}"
            )
        if src_tensor is not None and src_tensor.shape != expected_shape:
            # TODO (awgu): Should we relax this to just having the same numel?
            # Then, we just flatten and writeback.
            # NOTE: Gradient shape mismatch is not possible in practice since
            # the gradient shape is enforced to match that of the parameter and
            # we already check for parameter shape mismatch.
            raise RuntimeError(
                f"Cannot writeback when the {'parameter' if is_param else 'gradient'} "
                f"shape changes\nExpects {expected_shape} but got {src_tensor.shape}"
            )
        if src_tensor is not None:
            dst_tensor[offset : offset + expected_shape.numel()].copy_(src_tensor)
        else:
            dst_tensor[offset : offset + expected_shape.numel()].zero_()

    def _clear_grads_if_needed(self):
        """
        When ``use_orig_params=True``, sets the underlying ``flat_param.grad``
        to ``None`` if *all* of the original parameters' ``.grad`` are
        ``None``. This is targeting ``optim.zero_grad(set_to_none=True)``, in
        which case we want to free the gradients early before the pre-unshard.
        """
        if not self._use_orig_params:
            return
        flat_param = self.flat_param
        assert flat_param._params is not None
        if all(param.grad is None for param in flat_param._params):
            flat_param.grad = None

    def _deregister_orig_params(self):
        for (param_name, module, _) in self.flat_param._param_infos:
            if hasattr(module, param_name):
                delattr(module, param_name)
        for (param_name, module, _, _, _, _) in self.flat_param._shared_param_infos:
            if hasattr(module, param_name):
                delattr(module, param_name)

    ###########
    # HELPERS #
    ###########
    def flat_param_to(self, *args, **kwargs):
        """Wraps an in-place call to ``.to()`` for ``self.flat_param``."""
        self.flat_param.data = self.flat_param.to(*args, **kwargs)
        if self._use_orig_params:
            # Refresh the views because their storage may have changed
            if self.is_sharded(self.flat_param):
                self._use_sharded_views()
            else:
                self._use_unsharded_views(as_params=True)

    def _get_modules(self) -> Set[nn.Module]:
        """Returns a :class:`set` of the modules whose parameters are included
        in this handle's flattened parameter."""
        return set(pi.module for pi in self.flat_param._param_infos).union(
            set(spi.module for spi in self.flat_param._shared_param_infos)
        )

    def is_sharded(self, tensor: Tensor) -> bool:
        """
        Returns if ``tensor`` is *currently* sharded. For ``NO_SHARD``, this
        always returns ``True`` once :meth:`shard` has been called.
        """
        if not hasattr(self.flat_param, "_sharded_size"):
            # `_sharded_size` is defined iff `handle.shard()` has been called
            return False
        sharded_size = self.flat_param._sharded_size  # type: ignore[attr-defined]
        return tensor.size() == sharded_size

    def parameter_module_names(self) -> Iterator[Tuple[str, str]]:
        shared_param_infos = [
            ParamInfo(param_name, module, module_name)
            for (
                param_name,
                module,
                module_name,
                _,
                _,
                _,
            ) in self.flat_param._shared_param_infos
        ]
        for param_name, _, module_name in chain(
            self.flat_param._param_infos, shared_param_infos
        ):
            yield (param_name, module_name)

    #######################
    # CHECKS & INVARIANTS #
    #######################
    def _check_sharded_strategy(self):
        p_assert(self.uses_sharded_strategy, "Expects sharded strategy")

    def _check_on_compute_device(self, tensor: Tensor):
        p_assert(
            tensor.device == self.device,
            f"Expects tensor to be on the compute device {self.device}",
        )

    def _check_on_cpu(self, tensor: Tensor):
        p_assert(
            tensor.device == torch.device("cpu"),
            f"Expects tensor to be on CPU but got {tensor.device}",
        )

    @staticmethod
    def _check_storage_freed(tensor: Tensor):
        storage_size: int = tensor.storage().size()
        p_assert(
            storage_size == 0,
            f"Expects storage to be freed but got storage with size {storage_size}",
        )

    @staticmethod
    def _check_storage_allocated(tensor: Tensor):
        storage_size: int = tensor.storage().size()
        p_assert(storage_size > 0, "Expects storage to be allocated")

    def _check_low_precision_shard(self):
        p_assert(
            self._uses_param_mixed_precision,
            "Not using low precision for parameters",
        )
        p_assert(
            getattr(self.flat_param, "_mp_shard", None) is not None,
            "Expects `_mp_shard` to exist",
        )
        device = self.flat_param._mp_shard.device  # type: ignore[attr-defined]
        p_assert(
            device == self.device,
            f"Expects the low precision shard to be on {self.device} but got {device}",
        )

    def _check_unsharded(self):
        msg_prefix = "Expects the flattened parameter to be unsharded "
        p_assert(self.flat_param is not None, msg_prefix + "but got `None`")
        unsharded_size = self.flat_param._unpadded_unsharded_size
        p_assert(
            self.flat_param.size() == unsharded_size,
            msg_prefix + f"with size {unsharded_size} but got {self.flat_param.size()}",
        )

    def _check_sharded(self, tensor: Tensor):
        msg_prefix = "Expects tensor to be sharded "
        p_assert(tensor is not None, msg_prefix + "but got `None`")
        sharded_size = self.flat_param._sharded_size  # type: ignore[attr-defined]
        p_assert(
            tensor.size() == sharded_size,
            msg_prefix + f"with size {sharded_size} but got {tensor.size()}",
        )

    ##############
    # PROPERTIES #
    ##############
    @property
    def uses_sharded_strategy(self) -> bool:
        return self._config.sharding_strategy != HandleShardingStrategy.NO_SHARD

    @property
    def _uses_param_mixed_precision(self) -> bool:
        return self._config.param_dtype is not None

    @property
    def _force_full_precision(self) -> bool:
        return (
            self._training_state == HandleTrainingState.SUMMON_FULL_PARAMS
            and self._uses_param_mixed_precision
        )<|MERGE_RESOLUTION|>--- conflicted
+++ resolved
@@ -24,8 +24,7 @@
 import torch.nn.functional as F
 from torch import Tensor
 
-<<<<<<< HEAD
-from ._tensor_flattener import _tf_post_unflatten_transform, _tf_pre_flatten_transform
+from ._fsdp_extensions import _ext_post_unflatten_transform, _ext_pre_flatten_transform
 from ._utils import (
     _alloc_storage,
     _free_storage,
@@ -34,10 +33,6 @@
     p_assert,
 )
 
-=======
-from ._fsdp_extensions import _ext_post_unflatten_transform, _ext_pre_flatten_transform
-from ._utils import _alloc_storage, _free_storage, _set_fsdp_flattened, p_assert
->>>>>>> ca3d9b3e
 
 __all__ = [
     "FlatParameter",
@@ -1081,7 +1076,8 @@
             _ext_post_unflatten_transform(subtensor.view(shape), param_extension)
             for (subtensor, shape, param_extension) in zip(
                 torch.split(tensor, flat_param._numels, dim=0),  # type: ignore[arg-type]
-                flat_param._shapes, flat_param._param_extensions,
+                flat_param._shapes,
+                flat_param._param_extensions,
             )
         )
         return views
@@ -1100,7 +1096,9 @@
         """
         self._check_unsharded()
         views = self._get_unflat_views(self.flat_param)
-        for view, (param_name, module, _) in zip(views, self.flat_param._param_infos):
+        for i, (view, (param_name, module, _)) in enumerate(
+            zip(views, self.flat_param._param_infos)
+        ):
             if hasattr(module, param_name):
                 delattr(module, param_name)
             if self._use_orig_params and as_params:
