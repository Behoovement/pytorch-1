import builtins
import collections
import inspect
import math
import operator
import warnings

from collections.abc import Iterable
from enum import Enum
from functools import partial, reduce, singledispatch, wraps
from typing import Callable, List, Optional, overload, Sequence, Tuple, Union

import torch

import torch._prims as prims
import torch._prims_common as utils
from torch import sym_float, sym_int
from torch._prims_common import (
    check,
    DeviceLikeType,
    Dim,
    DimsSequenceType,
    DimsType,
    dtype_to_type,
    ELEMENTWISE_TYPE_PROMOTION_KIND,
    FloatLike,
    FloatWithoutSymFloat,
    IntLike,
    is_weakly_lesser_type,
    Number,
    NumberType,
    REDUCTION_OUTPUT_TYPE_KIND,
    ShapeType,
    StrideType,
    TensorLike,
    TensorLikeType,
    TensorOrNumberLikeType,
    TensorSequenceType,
)
from torch._prims_common.wrappers import (
    _maybe_convert_to_dtype,
    _maybe_resize_out,
    _safe_copy_out,
    elementwise_type_promotion_wrapper,
    elementwise_unary_scalar_wrapper,
    out_wrapper,
)

# Experimental module containing prototype Python references for existing
#   PyTorch operations.

__all__ = [
    #
    # Elementwise Unary References
    #
    "abs",
    "acos",
    "acosh",
    "asinh",
    "asin",
    "atan",
    "atanh",
    "bitwise_not",
    # "cbrt",  # No corresponding torch operation
    "ceil",
    "conj_physical",
    "cos",
    "cosh",
    "count_nonzero",
    "deg2rad",
    "digamma",
    "erf",
    "erfinv",
    "erfc",
    "exp",
    "expm1",
    "exponential",
    "exp2",
    "fill",
    "fill_",
    "floor",
    "frac",
    "geometric",
    "index_add",
    "index_copy",
    "index_copy_",
    "index_select",
    "index_fill",
    "index_fill_",
    "isfinite",
    "isinf",
    "isposinf",
    "isneginf",
    "isnan",
    "isreal",
    "i0",
    "lerp",
    "lgamma",
    "log",
    "log1p",
    "log2",
    "log10",
    "log_normal",
    "log_softmax",
<<<<<<< HEAD
    "logcumsumexp",
=======
    "mvlgamma",
    "norm",
    "normal",
>>>>>>> bab21d20
    "nan_to_num",
    "neg",
    "positive",
    "rad2deg",
    "reciprocal",
    "round",  # TODO: model kwargs
    "sigmoid",
    "sgn",
    "sign",
    "signbit",
    "sin",
    "sinc",
    "sinh",
    "softmax",
    "sqrt",
    "square",
    "tan",
    "tanh",
    "trace",
    "trunc",
    #
    # Elementwise Binary References
    #
    "add",
    "atan2",
    "bitwise_and",
    "bitwise_left_shift",
    "bitwise_or",
    "bitwise_right_shift",
    "bitwise_xor",
    "clamp_min",
    "clamp_max",
    "copysign",
    "div",
    "eq",
    "float_power",
    "floor_divide",
    "fmax",
    "fmin",
    "fmod",
    "gcd",
    "ge",
    "gt",
    "heaviside",
    "hypot",
    "igamma",
    "igammac",
    "imag",
    "isclose",
    "lcm",
    "logaddexp",
    "logsumexp",
    # 'ldexp',
    "le",
    "logaddexp",
    "logaddexp2",
    "logical_and",
    "logical_not",
    "logical_or",
    "logical_xor",
    "lt",
    # 'max', # implement with reductions
    "maximum",
    # 'min', # implement with reductions
    "minimum",
    "mul",
    "ne",
    "nextafter",
    # 'polar',  # abs, cos, sin
    "pow",
    "real",
    "rpow",
    "remainder",
    "rsub",
    "rtruediv",
    "rfloordiv",
    "sub",
    "true_divide",
    "trunc_divide",
    "xlogy",
    #
    # Elementwise Ternary References
    #
    "addcdiv",
    "addcmul",
    "clamp",
    #
    # Conditional references
    #
    "masked_fill",
    "masked_fill_",
    "where",
    #
    # Data conversion and movement references
    #
    "clone",
    "copy_to",  # TODO: add OpInfo (or implement .to)
    "item",
    "to",
    #
    # Reduction ops
    #
    "all",
    "amax",
    "amin",
    "any",
    "cumsum",
    "cumprod",
    "mean",
    "std",
    "std_mean",
    "sum",
    "sum_to_size",
    "prod",
    "var",
    "var_mean",
    #
    # Linear algebra ops
    #
    "addr",
    #
    # View & Shape Ops
    #
    "alias",
    "atleast_1d",
    "atleast_2d",
    "atleast_3d",
    "as_strided",
    "as_strided_scatter",
    "broadcast_shapes",
    "broadcast_tensors",
    "broadcast_to",
    "cat",
    "chunk",
    "column_stack",
    "conj",
    "constant_pad_nd",
    "contiguous",
    "diag_embed",
    "diag",
    "diagonal",
    "diagonal_copy",
    "diagonal_scatter",
    "dsplit",
    "dstack",
    "expand",
    "expand_as",
    "flatten",
    "flip",
    "fliplr",
    "flipud",
    "hsplit",
    "hstack",
    "meshgrid",
    "movedim",
    "narrow",
    "narrow_copy",
    "native_group_norm",
    "native_layer_norm",
    "permute",
    "ravel",
    "repeat",
    "reshape",
    "reshape_as",
    "roll",
    "rot90",
    "rsqrt",
    "stack",
    "swap_axes",  # alias for transpose
    "squeeze",
    "t",
    "T",
    "tensor_split",
    "transpose",
    "unfold",
    "unfold_copy",
    "unsqueeze",
    "view",
    "view_as",
    "vsplit",
    "vstack",
    "unflatten",
    "unbind",
    "triu",
    "tril",
    "triu_indices",
    "tril_indices",
    #
    # Tensor Creation
    #
    "arange",
    "cauchy",
    "empty",
    "empty_like",
    "empty_permuted",
    "empty_strided",
    "eye",
    "full",
    "full_like",
    "linspace",
    "logspace",
    "new_empty",
    "new_empty_strided",
    "new_full",
    "new_ones",
    "new_zeros",
    "ones",
    "ones_like",
    "randn",
    "scalar_tensor",
    "zero",
    "zeros",
    "zeros_like",
    #
    # Test-related functions
    #
    "allclose",
    "equal",
    #
    # Statistical operations
    #
    "bucketize",
]

Tensor = torch.Tensor
DispatchKey = torch._C.DispatchKey  # type: ignore[attr-defined]
aten = torch._ops.ops.aten


def _broadcast_shapes(*_shapes):
    shapes = tuple(
        (x,) if isinstance(x, IntLike) else x
        for x in filter(lambda x: x is not None, _shapes)
    )

    # Short-circuits on no input
    if len(shapes) == 0:
        return None

    # Type checking
    # TODO: make common validations available as utils
    for shape in shapes:
        assert isinstance(shape, Sequence)

    # Computes common shape
    common_shape = [
        1,
    ] * reduce(max, (len(shape) for shape in shapes))
    for arg_idx, shape in enumerate(shapes):
        for idx in range(-1, -1 - len(shape), -1):
            if common_shape[idx] == 1:
                if shape[idx] < 0:
                    raise ValueError(
                        "Attempting to broadcast a dimension with negative length!"
                    )
                common_shape[idx] = shape[idx]
            elif shape[idx] != 1:
                if common_shape[idx] != shape[idx]:
                    raise RuntimeError(
                        f"Attempting to broadcast a dimension of length {shape[idx]} at {idx}! "
                        f"Mismatching argument at index {arg_idx} had {shape}; but expected shape "
                        f"should be broadcastable to {common_shape}"
                    )

    return common_shape


def _maybe_broadcast(*args, preserve_cpu_scalar_tensors=True):
    # Computes common shape
    common_shape = _broadcast_shapes(
        *(t.shape if isinstance(t, TensorLike) else None for t in args)
    )

    def __maybe_broadcast(x, shape):
        if x is None:
            return None
        elif isinstance(x, Number):
            return x
        elif isinstance(x, TensorLike):
            if preserve_cpu_scalar_tensors and utils.is_cpu_scalar_tensor(x):
                return x

            if not utils.same_shape(x.shape, common_shape):
                return x.expand(common_shape)

            return x
        else:
            raise RuntimeError(
                "Unexpected type when broadcasting: " + str(type(x)) + "!"
            )

    return tuple(__maybe_broadcast(x, common_shape) for x in args)


# Utilities should come BEFORE this import
from torch._decomp import register_decomposition

#
# Elementwise unary references
#

infer_aten_op = object()


# TODO: add type promotion support
def _make_elementwise_unary_reference(
    type_promotion_kind,
    *,
    aten_op=infer_aten_op,
    extra_meta=None,
) -> Callable:
    def inner(prim: Callable):
        nonlocal aten_op

        @wraps(prim)
        @out_wrapper()
        @elementwise_unary_scalar_wrapper
        @elementwise_type_promotion_wrapper(
            type_promoting_args=("a",),
            type_promotion_kind=type_promotion_kind,
        )
        def _ref(a: TensorLikeType) -> TensorLikeType:
            if extra_meta is not None:
                extra_meta(a)

            return prim(a)

        if aten_op is infer_aten_op:
            aten_op = utils.get_aten_op(prim, prim.__name__)
        if aten_op is not None:
            register_decomposition(aten_op)(_ref)

        return _ref

    return inner


def _make_alias(fn, name):
    """
    This function defines an alias of another function and sets its __name__ argument.
    It also sets its __module__ argument to the module of the caller.
    Note that when naïvely doing `alias = fn`, we have that `alias.__name__ == "fn"`, and
    `alias.__module__ == fn.__module__`.
    """

    def _fn(*args, **kwargs):
        return fn(*args, **kwargs)

    _fn.__name__ = name
    _fn.__module__ = inspect.currentframe().f_back.f_globals["__name__"]  # type: ignore[union-attr]
    return _fn


def _make_inplace(fn):
    """
    Given a function with out variant (i.e. using `out_wrapper()), it returns its in-place variant
    See https://github.com/pytorch/pytorch/wiki/Developer-FAQ#how-do-in-place-operations-work-in-pytorch
    """

    # nb. We use the name of the first argument used in the unary references
    @wraps(fn)
    def _fn(a, *args, **kwargs):
        return fn(a, *args, out=a, **kwargs)

    inplace_name = f"{fn.__name__}_"
    _fn.__name__ = inplace_name
    _fn = register_decomposition(getattr(aten, inplace_name))(_fn)

    # We access the __all__ attribute of the module where fn is defined
    # There may be a cleaner way of doing this...
    from inspect import getmodule

    _all = getmodule(fn).__all__  # type: ignore[union-attr]
    if inplace_name not in _all:
        _all.append(inplace_name)
    return _fn


@_make_elementwise_unary_reference(ELEMENTWISE_TYPE_PROMOTION_KIND.COMPLEX_TO_FLOAT)
def abs(a):
    return prims.abs(a)


@_make_elementwise_unary_reference(ELEMENTWISE_TYPE_PROMOTION_KIND.INT_TO_FLOAT)
def acos(a):
    return prims.acos(a)


@_make_elementwise_unary_reference(ELEMENTWISE_TYPE_PROMOTION_KIND.INT_TO_FLOAT)
def acosh(a):
    return prims.acosh(a)


@_make_elementwise_unary_reference(ELEMENTWISE_TYPE_PROMOTION_KIND.INT_TO_FLOAT)
def asin(a):
    return prims.asin(a)


@_make_elementwise_unary_reference(ELEMENTWISE_TYPE_PROMOTION_KIND.INT_TO_FLOAT)
def asinh(a):
    return prims.asinh(a)


@_make_elementwise_unary_reference(ELEMENTWISE_TYPE_PROMOTION_KIND.INT_TO_FLOAT)
def atan(a):
    return prims.atan(a)


@_make_elementwise_unary_reference(ELEMENTWISE_TYPE_PROMOTION_KIND.INT_TO_FLOAT)
def atanh(a):
    return prims.atanh(a)


@_make_elementwise_unary_reference(ELEMENTWISE_TYPE_PROMOTION_KIND.DEFAULT)
def bitwise_not(a):
    return prims.bitwise_not(a)


@_make_elementwise_unary_reference(ELEMENTWISE_TYPE_PROMOTION_KIND.DEFAULT)
def ceil(a):
    return prims.ceil(a)


@register_decomposition(aten.conj_physical)
@out_wrapper()
def conj_physical(input: TensorLikeType):
    if not utils.is_complex_dtype(input.dtype):
        return input
    return prims.conj_physical(input)


@_make_elementwise_unary_reference(ELEMENTWISE_TYPE_PROMOTION_KIND.INT_TO_FLOAT)
def cos(a):
    return prims.cos(a)


@_make_elementwise_unary_reference(ELEMENTWISE_TYPE_PROMOTION_KIND.INT_TO_FLOAT)
def cosh(a):
    return prims.cosh(a)


@_make_elementwise_unary_reference(ELEMENTWISE_TYPE_PROMOTION_KIND.INT_TO_FLOAT)
def digamma(a):
    return prims.digamma(a)


@_make_elementwise_unary_reference(ELEMENTWISE_TYPE_PROMOTION_KIND.INT_TO_FLOAT)
def erf(a):
    return prims.erf(a)


@_make_elementwise_unary_reference(ELEMENTWISE_TYPE_PROMOTION_KIND.INT_TO_FLOAT)
def erfinv(a):
    return prims.erf_inv(a)


@_make_elementwise_unary_reference(ELEMENTWISE_TYPE_PROMOTION_KIND.INT_TO_FLOAT)
def erfc(a):
    return prims.erfc(a)


@_make_elementwise_unary_reference(ELEMENTWISE_TYPE_PROMOTION_KIND.INT_TO_FLOAT)
def exp(a):
    return prims.exp(a)


@_make_elementwise_unary_reference(ELEMENTWISE_TYPE_PROMOTION_KIND.INT_TO_FLOAT)
def expm1(a):
    return prims.expm1(a)


@_make_elementwise_unary_reference(ELEMENTWISE_TYPE_PROMOTION_KIND.INT_TO_FLOAT)
def exp2(a):
    return prims.exp2(a)


# Fill has its own implementation because it has a value parameter
# CompositeImplicitAutograd - don't register decomp
@out_wrapper()
@elementwise_type_promotion_wrapper(
    type_promoting_args=("a,"),
    type_promotion_kind=ELEMENTWISE_TYPE_PROMOTION_KIND.NO_OPMATH,
)
def fill(a: TensorLikeType, value: NumberType) -> TensorLikeType:
    assert isinstance(a, TensorLike)
    assert isinstance(value, Number)

    python_type = utils.dtype_to_type(a.dtype)
    if not utils.is_weakly_lesser_type(type(value), python_type):
        msg = "value argument of type {0} cannot be safely cast to type {1}!".format(
            type(value), python_type
        )
        raise ValueError(msg)

    return prims.fill(a, value)


def fill_(a: TensorLikeType, value: NumberType) -> TensorLikeType:
    r = prims.fill(a, value)
    prims.copy_to(a, r)
    return a


@register_decomposition(aten.zero)
@out_wrapper()
def zero(input: TensorLikeType) -> TensorLikeType:
    return torch.zeros_like(input)


@_make_elementwise_unary_reference(ELEMENTWISE_TYPE_PROMOTION_KIND.DEFAULT)
def floor(a):
    return prims.floor(a)


@_make_elementwise_unary_reference(ELEMENTWISE_TYPE_PROMOTION_KIND.DEFAULT)
def frac(x: TensorLikeType) -> TensorLikeType:
    trunc_x = torch.mul(torch.floor(torch.abs(x)), torch.sign(x))
    return torch.sub(x, trunc_x)


# imag does not use _make_elementwise_unary_reference because it does not support out
def imag(a: TensorLikeType) -> TensorLikeType:
    assert isinstance(a, TensorLike)
    utils.check(
        utils.is_complex_dtype(a.dtype), lambda: "imag only supports complex tensors."
    )
    return prims.imag(a)


@_make_elementwise_unary_reference(
    ELEMENTWISE_TYPE_PROMOTION_KIND.ALWAYS_BOOL,
    aten_op=None,  # CompositeImplicitAutograd
)
def isfinite(a: TensorLikeType) -> TensorLikeType:
    if utils.is_float_dtype(a.dtype) or utils.is_complex_dtype(a.dtype):
        return prims.isfinite(a)

    return ones_like(a, dtype=torch.bool)


@_make_elementwise_unary_reference(ELEMENTWISE_TYPE_PROMOTION_KIND.ALWAYS_BOOL)
def isinf(a: TensorLikeType) -> TensorLikeType:
    if utils.is_complex_dtype(a.dtype):
        return torch.logical_or(isinf(torch.real(a)), isinf(torch.imag(a)))
    if utils.is_float_dtype(a.dtype):
        return torch.abs(a) == float("inf")
    return torch.zeros_like(a, dtype=torch.bool)


@_make_elementwise_unary_reference(ELEMENTWISE_TYPE_PROMOTION_KIND.ALWAYS_BOOL)
def isposinf(a: TensorLikeType) -> TensorLikeType:
    utils.check(
        not utils.is_complex_dtype(a.dtype),
        lambda: f"Complex dtype is not supported for isposinf, got dtype {a.dtype}",
    )
    if utils.is_float_dtype(a.dtype):
        return a == float("inf")
    return torch.zeros_like(a, dtype=torch.bool)


@_make_elementwise_unary_reference(ELEMENTWISE_TYPE_PROMOTION_KIND.ALWAYS_BOOL)
def isneginf(a: TensorLikeType) -> TensorLikeType:
    utils.check(
        not utils.is_complex_dtype(a.dtype),
        lambda: f"Complex dtype is not supported for isneginf, got dtype {a.dtype}",
    )
    if utils.is_float_dtype(a.dtype):
        return a == float("-inf")
    return torch.zeros_like(a, dtype=torch.bool)


@_make_elementwise_unary_reference(ELEMENTWISE_TYPE_PROMOTION_KIND.ALWAYS_BOOL)
def isnan(a: TensorLikeType) -> TensorLikeType:
    return prims.ne(a, a)


# alias
mvlgamma = _make_alias(torch.special.multigammaln, "mvlgamma")  # type: ignore[has-type]


@_make_elementwise_unary_reference(
    ELEMENTWISE_TYPE_PROMOTION_KIND.ALWAYS_BOOL,
    aten_op=None,  # CompositeImplicitAutograd
)
def isreal(a: TensorLikeType) -> TensorLikeType:
    if utils.is_complex_dtype(a.dtype):
        return torch.imag(a) == 0
    return torch.ones_like(a, dtype=torch.bool)


# TODO: if this is special maybe it should be defined there and imported here?
@_make_elementwise_unary_reference(
    ELEMENTWISE_TYPE_PROMOTION_KIND.INT_TO_FLOAT, aten_op=aten.special_i0
)
def i0(a):
    return prims.bessel_i0(a)


@_make_elementwise_unary_reference(ELEMENTWISE_TYPE_PROMOTION_KIND.INT_TO_FLOAT)
def lgamma(a):
    return prims.lgamma(a)


@_make_elementwise_unary_reference(ELEMENTWISE_TYPE_PROMOTION_KIND.INT_TO_FLOAT)
def log(a):
    return prims.log(a)


@_make_elementwise_unary_reference(ELEMENTWISE_TYPE_PROMOTION_KIND.INT_TO_FLOAT)
def log1p(a):
    return prims.log1p(a)


@_make_elementwise_unary_reference(ELEMENTWISE_TYPE_PROMOTION_KIND.INT_TO_FLOAT)
def log2(a):
    return prims.log2(a)


@_make_elementwise_unary_reference(ELEMENTWISE_TYPE_PROMOTION_KIND.INT_TO_FLOAT)
def log10(a):
    return prims.log10(a)


# CompositeImplicitAutograd - don't register decomp
@out_wrapper()
def log_softmax(
    a: TensorLikeType,
    dim: int,
    dtype: Optional[torch.dtype] = None,
) -> TensorLikeType:
    result_dtype = dtype or a.dtype
    computation_dtype = utils.get_computation_dtype(result_dtype)
    a_ = _maybe_convert_to_dtype(a, computation_dtype)
    return _maybe_convert_to_dtype(a_ - logsumexp(a_, dim, keepdim=True), result_dtype)  # type: ignore[return-value]


@register_decomposition(aten.logcumsumexp)
@out_wrapper()
@elementwise_type_promotion_wrapper(
    type_promoting_args=("a",),
    type_promotion_kind=ELEMENTWISE_TYPE_PROMOTION_KIND.COMPLEX_TO_FLOAT,
)
def logcumsumexp(
    a: TensorLikeType,
    dim: int,
) -> TensorLikeType:
    utils.canonicalize_dim(a.ndim, dim)
    return torch.empty_like(a).contiguous()


@register_decomposition(aten.logsumexp)
@out_wrapper()
@elementwise_type_promotion_wrapper(
    type_promoting_args=("self",),
    type_promotion_kind=ELEMENTWISE_TYPE_PROMOTION_KIND.INT_TO_FLOAT,
)
def logsumexp(
    self: TensorLikeType, dim: DimsType, keepdim: bool = False
) -> TensorLikeType:
    if not isinstance(dim, Iterable):
        dim = (dim,)
    if self.numel() == 0:
        return torch.sum(torch.exp(self), dim, keepdim).log()
    maxes = torch.amax(self, dim, keepdim=True)
    maxes = torch.masked_fill(maxes, maxes.abs() == float("inf"), 0)
    maxes_squeezed = maxes if keepdim else torch.squeeze(maxes, dim)
    result = torch.sum(torch.exp(self - maxes), dim, keepdim)
    return result.log().add(maxes_squeezed)


@register_decomposition(aten.nan_to_num)
@out_wrapper()
def nan_to_num(
    a: TensorLikeType,
    nan: Optional[NumberType] = 0.0,
    posinf: Optional[NumberType] = None,
    neginf: Optional[NumberType] = None,
) -> TensorLikeType:
    assert isinstance(a, TensorLike)

    if utils.is_boolean_dtype(a.dtype) or utils.is_integer_dtype(a.dtype):
        return a.clone()

    if nan is None:
        nan = 0.0

    if posinf is None:
        posinf = torch.finfo(a.dtype).max

    if neginf is None:
        neginf = torch.finfo(a.dtype).min

    result = torch.where(torch.isnan(a), nan, a)  # type: ignore[call-overload]
    result = torch.where(torch.isneginf(a), neginf, result)  # type: ignore[call-overload]
    result = torch.where(torch.isposinf(a), posinf, result)  # type: ignore[call-overload]
    return result


def _neg_meta(a: TensorLikeType):
    check(
        a.dtype is not torch.bool,
        lambda: (
            "Negation, the `-` operator, on a bool tensor is not supported. "
            "If you are trying to invert a mask, use the `~` or `logical_not()` "
            "operator instead."
        ),
    )


@_make_elementwise_unary_reference(
    ELEMENTWISE_TYPE_PROMOTION_KIND.DEFAULT, extra_meta=_neg_meta
)
def neg(a):
    return prims.neg(a)


# positive does not use _make_elementwise_unary_reference because it does not support out
# CompositeImplicitAutograd - don't register decomp
def positive(a: TensorLikeType) -> TensorLikeType:
    assert isinstance(a, TensorLike)
    if a.dtype is torch.bool:
        msg = "positive does not support bool tensors."
        raise RuntimeError(msg)
    return a


# real does not use _make_elementwise_unary_reference because it does not support out
def real(a: TensorLikeType) -> TensorLikeType:
    assert isinstance(a, TensorLike)
    if utils.is_complex_dtype(a.dtype):
        return prims.real(a)
    return a


@_make_elementwise_unary_reference(ELEMENTWISE_TYPE_PROMOTION_KIND.INT_TO_FLOAT)
def reciprocal(a):
    return prims.reciprocal(a)


# TODO: round takes additional kwargs
@_make_elementwise_unary_reference(
    ELEMENTWISE_TYPE_PROMOTION_KIND.DEFAULT,
    aten_op=None,  # TODO: this does need a decomp, but kwarg handling is needed
)
def round(a):
    return prims.round(a)


@_make_elementwise_unary_reference(ELEMENTWISE_TYPE_PROMOTION_KIND.INT_TO_FLOAT)
def rsqrt(a):
    return prims.rsqrt(a)


@_make_elementwise_unary_reference(ELEMENTWISE_TYPE_PROMOTION_KIND.INT_TO_FLOAT)
def sigmoid(a: TensorLikeType) -> TensorLikeType:
    return true_divide(1, add(1, exp(neg(a))))


@_make_elementwise_unary_reference(ELEMENTWISE_TYPE_PROMOTION_KIND.DEFAULT)
def sgn(a):
    if utils.is_complex_dtype(a.dtype):
        a_abs = a.abs()
        return torch.where(a_abs == 0, 0, a / a_abs)
    else:
        return a.sign()


@_make_elementwise_unary_reference(ELEMENTWISE_TYPE_PROMOTION_KIND.DEFAULT)
def sign(a):
    return prims.sign(a)


@_make_elementwise_unary_reference(ELEMENTWISE_TYPE_PROMOTION_KIND.ALWAYS_BOOL)
def signbit(a):
    return prims.signbit(a)


@_make_elementwise_unary_reference(ELEMENTWISE_TYPE_PROMOTION_KIND.INT_TO_FLOAT)
def sin(a):
    return prims.sin(a)


# Autograd note: This will give the right first derivative at zero (by chance),
# but not the right second derivative
@_make_elementwise_unary_reference(ELEMENTWISE_TYPE_PROMOTION_KIND.INT_TO_FLOAT)
def sinc(a):
    a = math.pi * a
    return torch.where(a == 0, 1, torch.sin(a) / a)


@_make_elementwise_unary_reference(ELEMENTWISE_TYPE_PROMOTION_KIND.INT_TO_FLOAT)
def sinh(a):
    return prims.sinh(a)


@_make_elementwise_unary_reference(ELEMENTWISE_TYPE_PROMOTION_KIND.INT_TO_FLOAT)
def sqrt(a):
    return prims.sqrt(a)


@_make_elementwise_unary_reference(
    ELEMENTWISE_TYPE_PROMOTION_KIND.BOOL_TO_LONG,
    aten_op=None,  # CompositeImplicitAutograd,
)
def square(a: TensorLikeType) -> TensorLikeType:
    return mul(a, a)


@_make_elementwise_unary_reference(ELEMENTWISE_TYPE_PROMOTION_KIND.INT_TO_FLOAT)
def tan(a):
    return prims.tan(a)


@_make_elementwise_unary_reference(ELEMENTWISE_TYPE_PROMOTION_KIND.INT_TO_FLOAT)
def tanh(a):
    return prims.tanh(a)


@_make_elementwise_unary_reference(ELEMENTWISE_TYPE_PROMOTION_KIND.DEFAULT)
def trunc(a):
    return prims.trunc(a)


def _make_elementwise_binary_reference(
    type_promotion_kind,
    aten_op=infer_aten_op,
    name=None,
    has_out=True,
    supports_lhs_python_scalar=True,
    supports_rhs_python_scalar=True,
    supports_two_python_scalars=False,
) -> Callable:
    def inner(prim: Callable):
        nonlocal aten_op, name
        if name is None:
            name = prim.__name__

        @wraps(prim)
        @elementwise_type_promotion_wrapper(
            type_promoting_args=("a", "b"),
            type_promotion_kind=type_promotion_kind,
        )
        def _ref(
            a: Union[Tensor, NumberType],
            b: Union[Tensor, NumberType],
        ) -> Tensor:
            check(
                supports_lhs_python_scalar or not isinstance(a, Number),
                lambda: f"{name}: Received a lhs Python scalar to an elementwise binary "
                "operation that does not accept lhs scalars!",
                ValueError,
            )
            check(
                supports_rhs_python_scalar or not isinstance(b, Number),
                lambda: f"{name}: Received a rhs Python scalar to an elementwise binary "
                "operation that does not accept rhs scalars!",
                ValueError,
            )
            check(
                supports_two_python_scalars
                or not (isinstance(a, Number) and isinstance(b, Number)),
                lambda: f"{name}: Receive two Number inputs to an elementwise binary operation!",
                ValueError,
            )
            a, b = _maybe_broadcast(a, b)
            return prim(a, b)

        if has_out:
            _ref = out_wrapper()(_ref)

        _ref.__name__ = name
        if aten_op is infer_aten_op:
            aten_op = utils.get_aten_op(prim, name)
        if aten_op is not None:
            register_decomposition(aten_op)(_ref)

        return _ref

    return inner


# Add has its own implementation because it has an alpha argument
@register_decomposition(aten.add)
@out_wrapper()
@elementwise_type_promotion_wrapper(
    type_promoting_args=("a", "b"),
    type_promotion_kind=ELEMENTWISE_TYPE_PROMOTION_KIND.DEFAULT,
)
def add(
    a: Union[TensorLikeType, NumberType],
    b: Union[TensorLikeType, NumberType],
    *,
    alpha: Optional[NumberType] = None,
):
    """
    Reference implementation of torch.add
    """

    a, b = _maybe_broadcast(a, b)

    if alpha is not None:
        dtype = a.dtype if isinstance(a, TensorLike) else b.dtype  # type: ignore[union-attr]
        python_type = utils.dtype_to_type(dtype)
        if python_type != bool and not utils.is_weakly_lesser_type(
            type(alpha), python_type
        ):
            msg = (
                "alpha argument of type {0} cannot be safely cast to type {1}!".format(
                    type(alpha), python_type
                )
            )
            raise ValueError(msg)
        b = prims.mul(b, alpha)

    return prims.add(a, b)


# TODO: add docstring
@_make_elementwise_binary_reference(
    type_promotion_kind=ELEMENTWISE_TYPE_PROMOTION_KIND.INT_TO_FLOAT,
    supports_lhs_python_scalar=False,
    supports_rhs_python_scalar=False,
)
def atan2(a, b):
    return prims.atan2(a, b)


# TODO: add docstring
@_make_elementwise_binary_reference(
    type_promotion_kind=ELEMENTWISE_TYPE_PROMOTION_KIND.DEFAULT,
)
def bitwise_and(a: TensorLikeType, b: TensorLikeType) -> TensorLikeType:
    return prims.bitwise_and(a, b)


# TODO: add docstring
@_make_elementwise_binary_reference(
    type_promotion_kind=ELEMENTWISE_TYPE_PROMOTION_KIND.DEFAULT,
)
def bitwise_left_shift(a: TensorLikeType, b: TensorLikeType) -> TensorLikeType:
    return prims.shift_left(a, b)


# TODO: add docstring
@_make_elementwise_binary_reference(
    type_promotion_kind=ELEMENTWISE_TYPE_PROMOTION_KIND.DEFAULT,
)
def bitwise_or(a: TensorLikeType, b: TensorLikeType) -> TensorLikeType:
    return prims.bitwise_or(a, b)


# TODO: add docstring
@_make_elementwise_binary_reference(
    type_promotion_kind=ELEMENTWISE_TYPE_PROMOTION_KIND.DEFAULT,
)
def bitwise_right_shift(a: TensorLikeType, b: TensorLikeType) -> TensorLikeType:
    return prims.shift_right_arithmetic(a, b)


# TODO: add docstring
@_make_elementwise_binary_reference(
    type_promotion_kind=ELEMENTWISE_TYPE_PROMOTION_KIND.DEFAULT,
)
def bitwise_xor(a: TensorLikeType, b: TensorLikeType) -> TensorLikeType:
    return prims.bitwise_xor(a, b)


# TODO: add docstring
@_make_elementwise_binary_reference(
    type_promotion_kind=ELEMENTWISE_TYPE_PROMOTION_KIND.INT_TO_FLOAT,
    supports_lhs_python_scalar=False,
)
def copysign(
    a: Union[TensorLikeType, NumberType], b: Union[TensorLikeType, NumberType]
):
    if isinstance(b, Number) and isinstance(a, Tensor):
        b = scalar_tensor(b, dtype=a.dtype, device=a.device)
    elif isinstance(a, Tensor) and isinstance(b, Tensor) and a.device != b.device:
        msg = "Expected divisor (b) to be on the same device ({0}) as dividend (a), but it is found on {1}!".format(
            a.device, b.device
        )
        raise RuntimeError(msg)
    return where(signbit(b), neg(abs(a)), abs(a))


# TODO: add docstring
# complex =  _make_elementwise_binary_reference(prims.complex, type_promotion_kind=ELEMENTWISE_TYPE_PROMOTION_KIND.DEFAULT)


@register_decomposition(aten.div)
@out_wrapper()
def div(
    a: Union[TensorLikeType, NumberType],
    b: Union[TensorLikeType, NumberType],
    *,
    rounding_mode: Optional[str] = None,
):
    """
    Reference implementation of torch.div
    """
    if rounding_mode is None:
        return true_divide(a, b)
    elif rounding_mode == "trunc":
        return trunc_divide(a, b)
    elif rounding_mode == "floor":
        return floor_divide(a, b)
    else:
        msg = (
            "div expected rounding_mode to be one of None, 'trunc', or 'floor' "
            "but found {0}.".format(rounding_mode)
        )
        raise ValueError(msg)


# TODO: add docstring
@_make_elementwise_binary_reference(
    type_promotion_kind=ELEMENTWISE_TYPE_PROMOTION_KIND.ALWAYS_BOOL,
    supports_lhs_python_scalar=False,
)
def eq(a: TensorLikeType, b: TensorLikeType) -> TensorLikeType:
    return prims.eq(a, b)


# TODO: add docstring
@_make_elementwise_binary_reference(
    type_promotion_kind=ELEMENTWISE_TYPE_PROMOTION_KIND.BOOL_TO_LONG,
)
def pow(
    a: Union[TensorLikeType, NumberType],
    b: Union[TensorLikeType, NumberType],
) -> TensorLikeType:
    assert isinstance(a, TensorLikeType) or isinstance(b, TensorLikeType)

    if isinstance(b, Number):
        if b == 1.0:
            return a.clone()  # type: ignore[return-value,union-attr]
        elif b == 2.0:
            return a * a  # type: ignore[return-value]
        elif b == 0.5:
            return torch.sqrt(a)  # type: ignore[arg-type]
    elif isinstance(a, Number):
        if a == 1.0:
            return torch.fill(b, True)
        if a == 2.0 and (
            utils.is_float_dtype(b.dtype) or utils.is_complex_dtype(b.dtype)
        ):
            return torch.exp2(b)

    return prims.pow(a, b)


# TODO: add docstring
# Float power has its own implementation because it has unique type promotion.
# NB: aten_op not registered because CompositeExplicitAutograd
@out_wrapper()
def float_power(
    a: Union[TensorLikeType, NumberType],
    b: Union[TensorLikeType, NumberType],
) -> Tensor:
    if isinstance(a, Number) and isinstance(b, Number):
        raise ValueError(
            "Receive two Number inputs to an elementwise binary operation!"
        )

    # Handles type promotion
    dtype = utils.get_higher_dtype(a, b)
    assert dtype is not None
    if utils.is_complex_dtype(dtype):
        dtype = torch.complex128
    else:
        dtype = torch.float64

    # Float power has the following contiguous cast behavior to be
    # consistent with its C++ impl
    a = _maybe_convert_to_dtype(a, dtype)
    b = _maybe_convert_to_dtype(b, dtype)

    a, b = _maybe_broadcast(a, b)
    return pow(a, b)


# >>> a = torch.tensor(-0.2500, dtype=torch.float64)
# tensor(-0.250000000000000, dtype=torch.float64)
#
# >>> b = torch.tensor(-0.0010, dtype=torch.float64)
# tensor(-0.001000000000000, dtype=torch.float64)
#
# Note: In this case, casting float to double will expand the float mantissa with zeros,
# while creating a double generates a distinct mantissa.
# >>> torch.tensor(-0.001).to(dtype=torch.float64)
# tensor(-0.001000000047497, dtype=torch.float64)
#
# Floor Division
# The difference is caused because torch.remainder(a, b) = -0.001.
#
# >>> torch.floor(torch.true_divide(a, b))
# tensor(250., dtype=torch.float64)
#
# >>> torch.div(a, b, rounding_mode='floor')
# tensor(249., dtype=torch.float64)
#
# Definition: a // b = (a - remainder(a, b)) / b
# >>> torch.true_divide(torch.sub(a, torch.remainder(a, b)), b)
# tensor(249., dtype=torch.float64)
#
# For reference, see CPython's implementation:
# https://github.com/python/cpython/blob/ace008c531dd685a30c1dd68f9b5ba35f20171cf/Objects/floatobject.c#L636


# TODO: add docstring
@_make_elementwise_binary_reference(
    type_promotion_kind=utils.ELEMENTWISE_TYPE_PROMOTION_KIND.DEFAULT,
    supports_two_python_scalars=True,
)
def floor_divide(
    a: Union[TensorLikeType, NumberType], b: Union[TensorLikeType, NumberType]
):
    # Wrap scalars because some references only accept tensor arguments.
    if isinstance(a, Number) and isinstance(b, Number):
        a = scalar_tensor(a)
        b = scalar_tensor(b)
    elif isinstance(b, Number) and isinstance(a, Tensor):
        b = scalar_tensor(b, dtype=a.dtype, device=a.device)
    elif isinstance(a, Number) and isinstance(b, Tensor):
        a = scalar_tensor(a, dtype=b.dtype, device=b.device)
    elif isinstance(a, Tensor) and isinstance(b, Tensor) and a.device != b.device:
        if a.device == torch.device("cpu"):
            msg = "Expected divisor (b) to be on the same device ({0}) as dividend (a), but it is found on {1}!".format(
                a.device, b.device
            )
            raise RuntimeError(msg)
        else:
            b = prims.device_put(b, device=a.device)

    assert isinstance(a, Tensor) and isinstance(b, Tensor)
    dtype = a.dtype
    if utils.is_float_dtype(dtype):
        return _floor_divide_float(a, b)
    elif utils.is_integer_dtype(dtype):
        return _floor_divide_integer(a, b)
    else:
        check(False, lambda: f"{dtype} not supported for floor_divide")


def _floor_divide_integer(a: Tensor, b: Tensor) -> Tensor:
    a, b = _maybe_broadcast(a, b)

    if not a.dtype.is_signed:
        return prims.div(a, b)

    # Convert truncation to flooring:
    offset = (torch.signbit(a) != torch.signbit(b)).logical_and(torch.fmod(a, b) != 0)
    return prims.div(a, b) - _maybe_convert_to_dtype(offset, a.dtype)


def _floor_divide_float(a: Tensor, b: Tensor) -> Tensor:
    mod = fmod(a, b)
    div = true_divide(sub(a, mod), b)

    # Ensure that the remainder has the same sign as denominator
    different_signed_inputs = bitwise_xor(lt(a, 0), lt(b, 0))
    non_zero_remainder = ne(mod, 0)
    mask = bitwise_and(non_zero_remainder, different_signed_inputs)
    div = where(mask, sub(div, 1), div)

    # Map quotient to nearest integer value
    floor_div = floor(div)
    mask = gt(sub(div, floor_div), 0.5)
    floor_div = where(mask, add(floor_div, 1), floor_div)

    basic_div = true_divide(a, b)
    zero_tensor = scalar_tensor(0, dtype=basic_div.dtype, device=basic_div.device)

    # If quotient is zero, copy signbit from true_divide quotient
    floor_div = where(ne(div, 0), floor_div, copysign(zero_tensor, basic_div))

    # If denominator is zero, then follow true_divide behavior
    return where(ne(b, 0), floor_div, basic_div)


# TODO: add docstring
@_make_elementwise_binary_reference(
    type_promotion_kind=ELEMENTWISE_TYPE_PROMOTION_KIND.DEFAULT,
    supports_lhs_python_scalar=False,
    supports_rhs_python_scalar=False,
)
def fmax(a: TensorLikeType, b: TensorLikeType) -> TensorLikeType:
    return prims.fmax(a, b)


# TODO: add docstring
@_make_elementwise_binary_reference(
    type_promotion_kind=ELEMENTWISE_TYPE_PROMOTION_KIND.DEFAULT,
    supports_lhs_python_scalar=False,
    supports_rhs_python_scalar=False,
)
def fmin(a: TensorLikeType, b: TensorLikeType) -> TensorLikeType:
    return prims.fmin(a, b)


# TODO: add docstring
@_make_elementwise_binary_reference(
    type_promotion_kind=ELEMENTWISE_TYPE_PROMOTION_KIND.DEFAULT,
    supports_lhs_python_scalar=False,
    supports_rhs_python_scalar=True,
)
def fmod(a: TensorLikeType, b: TensorLikeType) -> TensorLikeType:
    return prims.fmod(a, b)


# TODO: add docstring
@_make_elementwise_binary_reference(
    type_promotion_kind=ELEMENTWISE_TYPE_PROMOTION_KIND.DEFAULT,
    supports_lhs_python_scalar=False,
    supports_rhs_python_scalar=False,
)
def gcd(a: TensorLikeType, b: TensorLikeType) -> TensorLikeType:
    return prims.gcd(a, b)


# TODO: add docstring
@_make_elementwise_binary_reference(
    type_promotion_kind=ELEMENTWISE_TYPE_PROMOTION_KIND.ALWAYS_BOOL,
    supports_lhs_python_scalar=False,
)
def ge(a: TensorLikeType, b: TensorLikeType) -> TensorLikeType:
    return prims.ge(a, b)


# TODO: add docstring
@_make_elementwise_binary_reference(
    type_promotion_kind=ELEMENTWISE_TYPE_PROMOTION_KIND.ALWAYS_BOOL,
    supports_lhs_python_scalar=False,
)
def gt(a: TensorLikeType, b: TensorLikeType) -> TensorLikeType:
    return prims.gt(a, b)


@_make_elementwise_binary_reference(
    type_promotion_kind=ELEMENTWISE_TYPE_PROMOTION_KIND.DEFAULT,
    supports_lhs_python_scalar=False,
    supports_rhs_python_scalar=False,
)
def heaviside(input: TensorLikeType, values: TensorLikeType) -> TensorLikeType:
    input_eq_zero = torch.eq(input, 0)
    input_lt_zero = torch.logical_or(torch.lt(input, 0), torch.isnan(input))
    zeros_and_ones = torch.where(input_lt_zero, 0, 1)
    output = torch.where(input_eq_zero, values, zeros_and_ones)
    return output


@_make_elementwise_binary_reference(
    type_promotion_kind=ELEMENTWISE_TYPE_PROMOTION_KIND.DEFAULT,
    supports_lhs_python_scalar=False,
    supports_rhs_python_scalar=False,
)
def hypot(a: TensorLikeType, b: TensorLikeType) -> TensorLikeType:
    return prims.hypot(a, b)


@_make_elementwise_binary_reference(
    type_promotion_kind=ELEMENTWISE_TYPE_PROMOTION_KIND.INT_TO_FLOAT,
    supports_lhs_python_scalar=False,
    supports_rhs_python_scalar=False,
)
def igamma(a: TensorLikeType, b: TensorLikeType) -> TensorLikeType:
    return prims.igamma(a, b)


@_make_elementwise_binary_reference(
    type_promotion_kind=ELEMENTWISE_TYPE_PROMOTION_KIND.INT_TO_FLOAT,
    supports_lhs_python_scalar=False,
    supports_rhs_python_scalar=False,
)
def igammac(a: TensorLikeType, b: TensorLikeType) -> TensorLikeType:
    return prims.igammac(a, b)


def _check_close_args(
    name: str,
    a: TensorLikeType,
    b: TensorLikeType,
    rtol: float,
    atol: float,
) -> None:
    check(
        a.dtype == b.dtype,
        lambda: "{0}: Attempting to compare tensors of different dtypes {1} and {2}!".format(
            name, a.dtype, b.dtype
        ),
        ValueError,
    )
    check(
        rtol >= 0,
        lambda: "{0}: rtol must be greater than or equal to zero, but got {1}!".format(
            name, rtol
        ),
    )
    check(
        atol >= 0,
        lambda: "{0}: atol must be greater than or equal to zero, but got {1}!".format(
            name, atol
        ),
    )


# CompositeImplicitAutograd - don't register decomp
def isclose(
    a: TensorLikeType,
    b: TensorLikeType,
    rtol: float = 1e-05,
    atol: float = 1e-08,
    equal_nan: bool = False,
) -> TensorLikeType:
    _check_close_args(name="torch.isclose", a=a, b=b, rtol=rtol, atol=atol)

    close = eq(a, b)
    if equal_nan and (utils.is_float_dtype(a.dtype) or utils.is_complex_dtype(a.dtype)):
        close = logical_or(close, logical_and(isnan(a), isnan(b)))

    # Note: In case of zero tolerances the closeness inequality degenerates to an equality check.
    # In this case, the short-circuit prevents false positives as detailed in the paragraph below.
    if atol == 0 and rtol == 0:
        return close

    # Note [closeness error computation]
    # atol and rtol are provided as doubles, so the computation
    # rtol * other will produce a float or complex tensor.
    # When the difference (self - other) is compared to it then the
    # tensor representing the difference will also be cast to float or complex.
    # However, since (self - other) in uint8 is very likely to produce a
    # negative value, this moves the cast forward so the difference is
    # always computed in a float or complex type.
    # If the values of the integer tensors cannot be exactly represented
    # by the default scalar type then this may cause an incorrect result.
    if not utils.is_float_dtype(a.dtype) and not utils.is_complex_dtype(a.dtype):
        a = prims.convert_element_type(a, torch.get_default_dtype())
        b = prims.convert_element_type(b, torch.get_default_dtype())

    allowed_error = add(atol, abs(mul(b, rtol)))
    actual_error = abs(sub(a, b))

    # Computes finite closeness
    result = logical_or(
        close, logical_and(isfinite(actual_error), le(actual_error, allowed_error))
    )

    return result


# TODO: add docstring
@_make_elementwise_binary_reference(
    type_promotion_kind=ELEMENTWISE_TYPE_PROMOTION_KIND.DEFAULT,
    supports_lhs_python_scalar=False,
    supports_rhs_python_scalar=False,
)
def lcm(a: TensorLikeType, b: TensorLikeType):
    dtype = a.dtype
    # promoting to int32 to maintain 100% consistency with C++ and to
    # prevent overflow in case of int8 and int16
    promote_to_int = dtype in (torch.int8, torch.int16)
    if promote_to_int:
        a = prims.convert_element_type(a, torch.int32)
        b = prims.convert_element_type(b, torch.int32)

    g = torch.gcd(a, b)
    # Avoid division by zero in case gcd(0, 0) == 0
    g = torch.where(g == 0, 1, g)
    res = torch.abs(prims.div(a, g) * b)
    return res if not promote_to_int else prims.convert_element_type(res, dtype)


# TODO: add docstring
@_make_elementwise_binary_reference(
    type_promotion_kind=ELEMENTWISE_TYPE_PROMOTION_KIND.ALWAYS_BOOL,
    supports_lhs_python_scalar=False,
)
def le(a: TensorLikeType, b: TensorLikeType) -> TensorLikeType:
    return prims.le(a, b)


@_make_elementwise_binary_reference(
    type_promotion_kind=ELEMENTWISE_TYPE_PROMOTION_KIND.DEFAULT,
    supports_lhs_python_scalar=False,
    supports_rhs_python_scalar=False,
)
def logaddexp(a: TensorLikeType, b: TensorLikeType) -> TensorLikeType:
    # Nb. this implementation does not distribute the gradients evenly when a == b
    mask = torch.real(a) >= torch.real(b)
    max_ = torch.where(mask, a, b)
    min_ = torch.where(mask, b, a)
    inf_mask = torch.logical_and(
        torch.logical_not(torch.isfinite(torch.real(a))), torch.real(a) == torch.real(b)
    )
    if utils.is_complex_dtype(a.dtype) or utils.is_complex_dtype(b.dtype):
        # are you wondering what this bunch of codes are for? edge cases!
        neg_min_mask = torch.real(min_) < 0
        inf_vals = torch.where(
            neg_min_mask, min_, torch.log(torch.exp(min_) + torch.exp(max_))
        )
        non_nan_vals = torch.where(
            inf_mask, inf_vals, max_ + torch.log1p(torch.exp(min_ - max_))
        )
        # the type for full_like does not include tensor yet
        nan_mask = torch.isnan(min_)
        return torch.where(nan_mask, complex(float("nan"), float("nan")), non_nan_vals)  # type: ignore[call-overload]
    else:
        return torch.where(inf_mask, a, max_ + torch.log1p(torch.exp(min_ - max_)))


@_make_elementwise_binary_reference(
    type_promotion_kind=ELEMENTWISE_TYPE_PROMOTION_KIND.DEFAULT,
    supports_lhs_python_scalar=False,
    supports_rhs_python_scalar=False,
)
def logaddexp2(a: TensorLikeType, b: TensorLikeType) -> TensorLikeType:
    utils.check(
        not (utils.is_complex_dtype(a.dtype) or utils.is_complex_dtype(b.dtype)),
        lambda: "logaddexp2 doesn't support complex dtypes",
    )
    # Nb. this implementation does not distribute the gradients evenly when a == b
    mask = a >= b
    max_ = torch.where(mask, a, b)
    min_ = torch.where(mask, b, a)
    inf_mask = torch.logical_and(torch.isinf(a), a == b)
    inv_log_2 = 1.0 / math.log(2)
    result = max_ + torch.log1p(torch.exp2(min_ - max_)) * inv_log_2
    return torch.where(inf_mask, a, result)


# TODO: add docstring
@_make_elementwise_binary_reference(
    type_promotion_kind=ELEMENTWISE_TYPE_PROMOTION_KIND.ALWAYS_BOOL,
)
def logical_and(a: TensorLikeType, b: TensorLikeType):
    if not utils.is_boolean_dtype(a.dtype):
        a = a != 0
    if not utils.is_boolean_dtype(b.dtype):
        b = b != 0
    return a & b


# TODO: add docstring
@_make_elementwise_unary_reference(ELEMENTWISE_TYPE_PROMOTION_KIND.ALWAYS_BOOL)
def logical_not(a: TensorLikeType):
    if not utils.is_boolean_dtype(a.dtype):
        return a == 0
    return ~a


# TODO: add docstring
@_make_elementwise_binary_reference(
    type_promotion_kind=ELEMENTWISE_TYPE_PROMOTION_KIND.ALWAYS_BOOL,
)
def logical_or(a: TensorLikeType, b: TensorLikeType):
    if not utils.is_boolean_dtype(a.dtype):
        a = a != 0
    if not utils.is_boolean_dtype(b.dtype):
        b = b != 0
    return bitwise_or(a, b)


# TODO: add docstring
# TODO: skip unnecessary conversion of long to float
@_make_elementwise_binary_reference(
    type_promotion_kind=ELEMENTWISE_TYPE_PROMOTION_KIND.ALWAYS_BOOL,
)
def logical_xor(a: TensorLikeType, b: TensorLikeType):
    if not utils.is_boolean_dtype(a.dtype):
        a = a != 0
    if not utils.is_boolean_dtype(b.dtype):
        b = b != 0
    return a ^ b


# TODO: add docstring
@_make_elementwise_binary_reference(
    type_promotion_kind=ELEMENTWISE_TYPE_PROMOTION_KIND.ALWAYS_BOOL,
    supports_lhs_python_scalar=False,
)
def lt(a: TensorLikeType, b: TensorLikeType) -> TensorLikeType:
    return prims.lt(a, b)


# TODO: add docstring
@_make_elementwise_binary_reference(
    type_promotion_kind=ELEMENTWISE_TYPE_PROMOTION_KIND.DEFAULT,
)
def maximum(a: TensorLikeType, b: TensorLikeType) -> TensorLikeType:
    return prims.maximum(a, b)


# TODO: add docstring
@_make_elementwise_binary_reference(
    type_promotion_kind=ELEMENTWISE_TYPE_PROMOTION_KIND.DEFAULT,
)
def minimum(a: TensorLikeType, b: TensorLikeType) -> TensorLikeType:
    return prims.minimum(a, b)


# TODO: add docstring
@_make_elementwise_binary_reference(
    type_promotion_kind=ELEMENTWISE_TYPE_PROMOTION_KIND.DEFAULT,
    supports_two_python_scalars=True,
)
def mul(a: TensorLikeType, b: TensorLikeType) -> TensorLikeType:
    return prims.mul(a, b)


# TODO: add docstring
@_make_elementwise_binary_reference(
    type_promotion_kind=ELEMENTWISE_TYPE_PROMOTION_KIND.ALWAYS_BOOL,
    supports_lhs_python_scalar=False,
)
def ne(a: TensorLikeType, b: TensorLikeType) -> TensorLikeType:
    return prims.ne(a, b)


# TODO: add docstring
@_make_elementwise_binary_reference(
    type_promotion_kind=ELEMENTWISE_TYPE_PROMOTION_KIND.NO_OPMATH,
    supports_lhs_python_scalar=False,
    supports_rhs_python_scalar=False,
)
def nextafter(a: TensorLikeType, b: TensorLikeType) -> TensorLikeType:
    return prims.nextafter(a, b)


# TODO: add docstring
@_make_elementwise_binary_reference(
    type_promotion_kind=ELEMENTWISE_TYPE_PROMOTION_KIND.DEFAULT,
)
def remainder(a: TensorLikeType, b: TensorLikeType) -> TensorLikeType:
    return prims.remainder(a, b)


# reverse sub
def rsub(
    a: Union[TensorLikeType, NumberType],
    b: Union[TensorLikeType, NumberType],
    *,
    alpha: Optional[NumberType] = None,
):
    if isinstance(a, Number):
        msg = "Received a Number for the first argument, but expected a Tensor"
        raise ValueError(msg)
    return sub(b, a, alpha=alpha)


# TODO: add docstring
# TODO: consider refactoring this with add impl
# sub has its own implementation because it has an alpha argument
@register_decomposition(aten.sub)
@out_wrapper()
@elementwise_type_promotion_wrapper(
    type_promoting_args=("a", "b"),
    type_promotion_kind=ELEMENTWISE_TYPE_PROMOTION_KIND.DEFAULT,
)
def sub(
    a: Union[TensorLikeType, NumberType],
    b: Union[TensorLikeType, NumberType],
    *,
    alpha: Optional[NumberType] = None,
):
    """
    Reference implementation of torch.sub
    """

    a, b = _maybe_broadcast(a, b)

    if alpha is not None:
        dtype = a.dtype if isinstance(a, TensorLike) else b.dtype  # type: ignore[union-attr]
        python_type = utils.dtype_to_type(dtype)
        if not utils.is_weakly_lesser_type(type(alpha), python_type):
            msg = (
                "alpha argument of type {0} cannot be safely cast to type {1}!".format(
                    type(alpha), python_type
                )
            )
            raise ValueError(msg)
        if isinstance(b, torch.Tensor):
            b = prims.mul(b, alpha)
        else:
            # Carefully not to use prims.mul if b is a scalar / symint.
            # prims.mul always returns a tensor,
            # which will mess with type promotion.
            b = b * alpha

    return prims.sub(a, b)


# TODO: add docstring
@_make_elementwise_binary_reference(
    type_promotion_kind=ELEMENTWISE_TYPE_PROMOTION_KIND.INT_TO_FLOAT,
    name="true_divide",
    aten_op=None,  # CompositeImplicitAutograd
    supports_two_python_scalars=True,
)
def true_divide(a: TensorLikeType, b: TensorLikeType) -> TensorLikeType:
    return prims.div(a, b)


@register_decomposition(aten.xlogy)
@out_wrapper()
@elementwise_type_promotion_wrapper(
    type_promoting_args=("a", "b"),
    type_promotion_kind=ELEMENTWISE_TYPE_PROMOTION_KIND.INT_TO_FLOAT,
)
def xlogy(a: Union[TensorLikeType, NumberType], b: Union[TensorLikeType, NumberType]):
    utils.check(
        isinstance(a, TensorLike) or isinstance(b, TensorLike),
        lambda: 'Expected either argument a or b to be a Tensor"',
    )

    # Operations like eq and log do not handle scalar values, so we convert them to scalar_tensors.
    if isinstance(b, TensorLike) and isinstance(a, Number):
        a = scalar_tensor(a, dtype=b.dtype, device=b.device)
    elif isinstance(a, TensorLike) and isinstance(b, Number):
        b = scalar_tensor(b, dtype=a.dtype, device=a.device)

    # mypy: expected "Tensor"
    assert isinstance(a, TensorLike)
    assert isinstance(b, TensorLike)
    rhs = torch.where(torch.eq(a, 0), 0, torch.mul(a, torch.log(b)))
    return torch.where(torch.isnan(b), float("nan"), rhs)


# TODO: add docstring
@_make_elementwise_binary_reference(
    type_promotion_kind=utils.ELEMENTWISE_TYPE_PROMOTION_KIND.DEFAULT,
    aten_op=None,  # CompositeImplicitAutograd
    supports_two_python_scalars=True,
)
def trunc_divide(
    a: Union[TensorLikeType, NumberType], b: Union[TensorLikeType, NumberType]
):
    dtype = utils.get_dtype(a)
    if utils.is_integer_dtype(dtype):
        return prims.div(a, b)

    return trunc(prims.div(a, b))


#
# Elementwise Ternary References
#


@register_decomposition(aten.addcdiv)
@out_wrapper()
@elementwise_type_promotion_wrapper(
    type_promoting_args=("self", "tensor1", "tensor2"),
    type_promotion_kind=ELEMENTWISE_TYPE_PROMOTION_KIND.INT_TO_FLOAT,
)
def addcdiv(
    self: TensorLikeType,
    tensor1: TensorLikeType,
    tensor2: TensorLikeType,
    *,
    value: NumberType = 1,
) -> TensorLikeType:
    """
    Reference implementation of torch.addcdiv
    """
    if value is not None:
        dtype = self.dtype  # no scalars allowed, see add
        python_type = utils.dtype_to_type(dtype)
        check(
            utils.is_weakly_lesser_type(type(value), python_type),
            lambda: "value argument of type {0} cannot be safely cast to type {1}!".format(
                type(value), python_type
            ),
            exc_type=ValueError,
        )

    return self + value * tensor1 / tensor2


@register_decomposition(aten.addcmul)
@out_wrapper()
@elementwise_type_promotion_wrapper(
    type_promoting_args=("self", "tensor1", "tensor2"),
    type_promotion_kind=ELEMENTWISE_TYPE_PROMOTION_KIND.DEFAULT,
)
def addcmul(
    self: TensorLikeType,
    tensor1: TensorLikeType,
    tensor2: TensorLikeType,
    *,
    value: NumberType = 1,
) -> TensorLikeType:
    """
    Reference implementation of torch.addcmul
    """
    if value is not None:
        dtype = self.dtype  # no scalars allowed, see add
        python_type = utils.dtype_to_type(dtype)
        check(
            utils.is_weakly_lesser_type(type(value), python_type),
            lambda: "value argument of type {0} cannot be safely cast to type {1}!".format(
                type(value), python_type
            ),
            exc_type=ValueError,
        )

    return self + value * tensor1 * tensor2


@register_decomposition(aten.clamp)
@out_wrapper()
@elementwise_type_promotion_wrapper(
    type_promoting_args=("a", "min", "max"),
    type_promotion_kind=ELEMENTWISE_TYPE_PROMOTION_KIND.DEFAULT,
)
def clamp(
    a: TensorLikeType,
    min: Optional[TensorOrNumberLikeType] = None,
    max: Optional[TensorOrNumberLikeType] = None,
) -> TensorLikeType:
    # NOTE: grad behavior with implementation `where` is not consistent on `nan`
    if min is None and max is None:
        msg = "clamp called but both min and max are none!"
        raise ValueError(msg)
    if min is not None:
        a_isnan = torch.isnan(a)
        condition = torch.bitwise_or(torch.ge(a, min), a_isnan)  # type: ignore[arg-type]
        # we should also propagate `nan` coming from boundaries. However, that's
        # not necessary since `ge` would already `False` when either operands has
        # a `nan`. So this line below is redundant
        #   `condition = bitwise_and(condition, bitwise_not(isnan(min)))`
        a = torch.where(condition, a, min)  # type: ignore[arg-type]
    if max is not None:
        a_isnan = torch.isnan(a)
        # same as above, no need to adjust `nan` from `max`
        condition = torch.bitwise_or(torch.le(a, max), a_isnan)  # type: ignore[arg-type]
        a = torch.where(condition, a, max)  # type: ignore[arg-type]

    return a


@register_decomposition(aten.clamp_min)
@out_wrapper()
def clamp_min(
    self: TensorLikeType,
    min: TensorOrNumberLikeType = None,
) -> TensorLikeType:
    return torch.clamp(self, min=min)  # type: ignore[arg-type]


@register_decomposition(aten.clamp_max)
@out_wrapper()
def clamp_max(
    self: TensorLikeType,
    max: TensorOrNumberLikeType = None,
) -> TensorLikeType:
    return torch.clamp(self, max=max)  # type: ignore[arg-type]


#
# Conditional references
#


# https://pytorch.org/docs/stable/generated/torch.where.html
# TODO: implement alternate where
@register_decomposition(aten.where)
@out_wrapper()
@elementwise_type_promotion_wrapper(
    type_promoting_args=("a", "b"),
    type_promotion_kind=ELEMENTWISE_TYPE_PROMOTION_KIND.NO_OPMATH,
)
def where(
    pred: Tensor,
    a: Optional[TensorOrNumberLikeType] = None,
    b: Optional[TensorOrNumberLikeType] = None,
):
    """ """

    if a is None or b is None:
        raise NotImplementedError

    utils.check_same_device(pred, a, b, allow_cpu_scalar_tensors=True)
    check(
        pred.dtype is torch.bool,
        lambda: f"expected predicate to be bool, got {pred.dtype}",
    )

    pred, a, b = _maybe_broadcast(pred, a, b)
    return prims.where(pred, a, b)


#
# Data Movement References
#
@register_decomposition(aten.clone)
def clone(
    a: TensorLikeType, *, memory_format: torch.memory_format = torch.preserve_format
) -> TensorLikeType:
    result = prims.clone(a, memory_format=memory_format)
    return result


def copy_to(a: Tensor, b: Tensor, *, allow_cross_device=True):
    if not allow_cross_device and a.device != b.device:
        msg = "Attempting to copy from device {0} to device {1}, but cross-device copies are not allowed!".format(
            b.device, a.device
        )
        raise RuntimeError(msg)

    return prims.copy_to(a, b)


@register_decomposition(aten.item)
def item(a: TensorLikeType) -> NumberType:
    if a.numel() != 1:
        msg = f"Can't convert a tensor with {a.numel()} elements to a number!"
        raise ValueError(msg)

    # NOTE: explicit conversion is necessary for bool!
    # See https://github.com/pytorch/pytorch/issues/78071
    number_type = utils.dtype_to_type(a.dtype)
    return number_type(prims.item(a))


# fast path when `to` returns an alias to input. This mimics the same function in aten
def _to_will_alias(
    a: TensorLikeType,
    device: Optional[torch.device] = None,
    dtype: Optional[torch.dtype] = None,
    copy: Optional[bool] = None,
    layout: Optional[torch.layout] = None,
    memory_format: Optional[torch.memory_format] = None,
    pin_memory: Optional[bool] = False,
    non_blocking: bool = False,  # not using non_blocking
) -> bool:
    return (
        not copy
        and (device is None or a.device == device)
        and (dtype is None or a.dtype == dtype)
        and (layout is None or a.layout == layout)
        # is_pinned issue #84925
        # and (pin_memory is None or pin_memory == a.is_pinned())
        and (
            memory_format is None
            or memory_format == torch.preserve_format
            or utils.is_contiguous_for_memory_format(a, memory_format=memory_format)
        )
    )


@singledispatch
def _to_dispatch(*args, **kwargs):
    raise NotImplementedError


@_to_dispatch.register
def _to_device(
    device: torch.device,
    dtype: torch.dtype,
    non_blocking: bool = False,
    copy: bool = False,
    memory_format: Optional[torch.memory_format] = None,
):
    kwargs = {
        "device": device,
        "dtype": dtype,
        "non_blocking": non_blocking,
        "copy": copy,
        "memory_format": memory_format,
    }
    return kwargs


@_to_dispatch.register
def _to_device_str(
    device: str,
    dtype: torch.dtype,
    non_blocking: bool = False,
    copy: bool = False,
    memory_format: Optional[torch.memory_format] = None,
):
    kwargs = {
        "device": torch.device(device),
        "dtype": dtype,
        "non_blocking": non_blocking,
        "copy": copy,
        "memory_format": memory_format,
    }
    return kwargs


@_to_dispatch.register
def _to_dtype(
    dtype: torch.dtype,
    non_blocking: bool = False,
    copy: bool = False,
    memory_format: Optional[torch.memory_format] = None,
):
    kwargs = {
        "dtype": dtype,
        "non_blocking": non_blocking,
        "copy": copy,
        "memory_format": memory_format,
    }
    return kwargs


@_to_dispatch.register
def _to_other(
    other: Tensor,
    non_blocking: bool = False,
    copy: bool = False,
    memory_format: Optional[torch.memory_format] = None,
):
    device = other.device
    dtype = other.dtype
    layout = other.layout
    # is_pinned issue #84925
    # pin_memory = other.is_pinned()
    kwargs = {
        "device": device,
        "dtype": dtype,
        "layout": layout,
        "non_blocking": non_blocking,
        "copy": copy,
        "memory_format": memory_format,
    }
    return kwargs


# remove to_kwargs that is already present in `a`
def _canonicalize_to_arguments(a: Tensor, to_kwargs: dict):
    options_to_check = ["dtype", "device", "layout", "memory_format"]
    # "device" option could be passed a str instead torch.device
    if "device" in to_kwargs and isinstance(to_kwargs["device"], str):
        to_kwargs["device"] = torch.device(to_kwargs["device"])

    for kw in options_to_check:
        if kw in to_kwargs:
            if (
                (kw == "memory_format" and to_kwargs[kw] is torch.preserve_format)
                or (
                    kw == "device"
                    and to_kwargs[kw].type == a.device.type
                    and (
                        not to_kwargs[kw].index or to_kwargs[kw].index == a.device.index
                    )
                )
                or (
                    getattr(a, kw, None) == to_kwargs[kw]
                )  # this also handles {"memory_format": None}
            ):
                to_kwargs.pop(kw)


def to(a: TensorLikeType, *args, **kwargs) -> TensorLikeType:
    # handled dispatch via positional arguments
    if len(args) != 0:
        kwargs = _to_dispatch(*args, **kwargs)

    # TODO: is_pinned is not currently supported in refs or fake_tensor
    # https://github.com/pytorch/pytorch/issues/84925
    assert "pin_memory" not in kwargs
    _canonicalize_to_arguments(a, kwargs)

    if _to_will_alias(a, **kwargs):
        return a

    copy = kwargs.pop("copy") if "copy" in kwargs else False
    non_blocking = kwargs.pop("non_blocking") if "non_blocking" in kwargs else False

    # short-circuit to `prims.convert_element_type` when `to` is just a dtype change
    if (
        (copy or (kwargs.get("dtype", a.dtype) != a.dtype))
        and (not non_blocking)
        and ("memory_format" not in kwargs)
        and ("device" not in kwargs)
        and ("layout" not in kwargs)
        # is_pinned issue #84925
        # and ("pin_memory" not in kwargs)
    ):
        return prims.convert_element_type(a, kwargs.get("dtype", a.dtype))

    result = torch.empty_like(a, **kwargs)
    # TODO: non_blocking should be handled by `copy_to`
    copy_to(result, a)
    return result


#
# Reduction references
#


def _reduction(
    a: TensorLikeType,
    prim: Callable,
    *,
    has_identity: bool = True,
    accepts_dim_tuple: bool = True,  # to handle min/argmin that accept single dim only
    dims: Optional[DimsType] = None,
    keepdims: bool = False,
    dtype: Optional[torch.dtype] = None,  # should be specified for ops that support it
    out: Optional[Tensor] = None,
    output_dtype_kind: REDUCTION_OUTPUT_TYPE_KIND,
) -> TensorLikeType:  # it is usually SAME, but I want
    # ref writers to actually think about what to put here
    assert isinstance(a, TensorLike)
    if a.ndim > 64:
        raise RuntimeError(
            "Received a tensor with {0} dimensions, but only tensors with up to 64 dims are supported!".format(
                a.ndim
            )
        )

    if out is not None:
        assert isinstance(out, TensorLike)
        if dtype is not None:
            # TODO - this is true for eager mode currently, but it's wrong behavior for complex norms
            if dtype != out.dtype:
                raise RuntimeError(
                    "dtype argument and out dtype must match in reduction"
                )
    if not accepts_dim_tuple:
        assert dims is None or isinstance(dims, Dim)
    if isinstance(dims, Dim):
        dims = (dims,)  # type: ignore[assignment]
    dims = utils.reduction_dims(a.shape, dims)
    if not has_identity:
        valid_shape = a.ndim == 0 or py_all(a.shape[i] for i in dims)
        if not valid_shape:
            raise RuntimeError(
                "reducing over zero-size dimension for reduction operation without identity"
            )
    computation_dtype, result_dtype = utils.reduction_dtypes(
        a, output_dtype_kind, dtype
    )
    a = _maybe_convert_to_dtype(a, computation_dtype)  # type: ignore[assignment]
    result = prim(a, dims)
    if keepdims:
        output_shape = [a.shape[i] if i not in dims else 1 for i in range(a.ndim)]
        broadcast_dims = [i for i in range(a.ndim) if i not in dims]
        result = prims.broadcast_in_dim(result, output_shape, broadcast_dims)

    if out is not None:
        assert result_dtype is not None
        if dtype is not None and result_dtype != out.dtype:
            raise RuntimeError(
                "Expected the dtype of reduction result and out to match"
            )
        out = _maybe_resize_out(out, result.shape)
        return _safe_copy_out(copy_from=result, copy_to=out)  # type: ignore[arg-type]

    if result.dtype != result_dtype and result_dtype is not None:
        result = prims.convert_element_type(result, result_dtype)

    return result


def _make_copy_from_view(fn):
    """
    Given a view function (e.g. torch.diagonal) generates its copy variant (e.g. torch.diagonal_copy)
    """
    name = fn.__name__
    fn = out_wrapper()(fn)

    def _fn(*args, out=None, **kwargs):
        result = fn(*args, out=out, **kwargs)
        if out is None:
            return result.clone(memory_format=torch.contiguous_format)
        return result

    copy_name = f"{name}_copy"
    _fn.__name__ = copy_name
    _fn = register_decomposition(getattr(aten, copy_name))(_fn)
    return _fn


# Saves Python all
py_all = all


@register_decomposition(aten.all)
@out_wrapper()
def all(
    a: TensorLikeType,
    dim: Optional[DimsType] = None,
    keepdim: bool = False,
) -> TensorLikeType:
    # Computes nelem
    if isinstance(dim, Dim):
        dim = (dim,)  # type: ignore[assignment]

    a_ = _maybe_convert_to_dtype(a, torch.bool)
    # avoid comparison with symbolic number of elements to make this op symint friendly
    result = eq(sum(logical_not(a_), dim=dim, keepdim=keepdim), 0)

    # Preserves uint8 -- probably a legacy mask thing
    if a.dtype is torch.uint8:
        return prims.convert_element_type(result, torch.uint8)

    return result


# Saves Python any
py_any = any


@register_decomposition(aten.any)
@out_wrapper()
def any(
    a: TensorLikeType,
    dim: Optional[DimsType] = None,
    keepdim: bool = False,
) -> TensorLikeType:
    a_ = _maybe_convert_to_dtype(a, torch.bool)
    result = ne(sum(a_, dim=dim, keepdim=keepdim), False)  # type: ignore[arg-type]

    # Preserves uint8 -- probably a legacy mask thing
    if a.dtype is torch.uint8:
        return prims.convert_element_type(result, torch.uint8)

    return result


@register_decomposition(aten.sum)
def sum(
    a: TensorLikeType,
    dim: Union[Optional[int], Optional[List[int]]] = None,
    keepdim: bool = False,
    *,
    dtype: Optional[torch.dtype] = None,
    out: Optional[Tensor] = None,
) -> TensorLikeType:
    if dtype is None:
        if out is not None:
            dtype = out.dtype
        elif utils.is_boolean_dtype(a.dtype) or utils.is_integer_dtype(a.dtype):
            dtype = torch.int64
        else:
            dtype = a.dtype
    # reduces over all dimensions if dim=() is passed
    if dim == () or dim == []:
        dim = None
    return _reduction(
        a,
        prims.sum,
        dims=dim,
        keepdims=keepdim,
        dtype=dtype,
        out=out,
        output_dtype_kind=REDUCTION_OUTPUT_TYPE_KIND.SAME,
    )


def sum_to_size(
    a: Tensor,
    *shape,
) -> Tensor:
    shape = utils.extract_shape_from_varargs(shape, validate=False)
    utils.check(
        utils.is_expandable_to(shape, a.shape),
        lambda: f'sum_to_size: size "{shape}" is not expandable to size "{a.shape}"',
    )
    # In ATen scalar tensors are sent through sum and the result is returned as
    # type promoted
    if utils.is_same_shape(shape, a.shape) and len(shape) > 0:
        return prims.view_of(a)
    leading_dims = a.ndim - len(shape)
    reduce_dims = tuple(range(leading_dims)) + tuple(
        i
        for i in range(leading_dims, len(shape))
        if shape[i - leading_dims] == 1 and a.shape[i] != 1
    )
    return torch.sum(a, dim=reduce_dims, keepdim=True, dtype=None)


@register_decomposition(aten.prod)
def prod(
    a: TensorLikeType,
    dim: Union[Optional[int], Optional[List[int]]] = None,
    keepdim: bool = False,
    *,
    dtype=None,
    out: Optional[Tensor] = None,
) -> TensorLikeType:
    if dtype is None:
        if out is not None:
            dtype = out.dtype
        elif utils.is_boolean_dtype(a.dtype) or utils.is_integer_dtype(a.dtype):
            dtype = torch.int64
        else:
            dtype = a.dtype
    # reduces over all dimensions if dim=() is passed
    if dim == () or dim == []:
        dim = None
    return _reduction(
        a,
        prims.prod,
        dims=dim,
        keepdims=keepdim,
        dtype=dtype,
        out=out,
        output_dtype_kind=REDUCTION_OUTPUT_TYPE_KIND.SAME,
    )


@register_decomposition(aten.amin)
def amin(
    a: TensorLikeType,
    dim: Optional[DimsType] = None,
    keepdim: bool = False,
    *,
    out: Optional[Tensor] = None,
) -> TensorLikeType:
    # reduces over all dimensions if dim=() is passed
    if dim == () or dim == []:
        dim = None

    return _reduction(
        a,
        prims.amin,
        dims=dim,
        keepdims=keepdim,
        dtype=None,
        out=out,
        has_identity=False,
        output_dtype_kind=REDUCTION_OUTPUT_TYPE_KIND.SAME,
    )


@register_decomposition(aten.amax)
def amax(
    a: TensorLikeType,
    dim: Optional[DimsType] = None,
    keepdim: bool = False,
    *,
    out: Optional[Tensor] = None,
) -> TensorLikeType:
    # reduces over all dimensions if dim=() is passed
    if dim == () or dim == []:
        dim = None

    return _reduction(
        a,
        prims.amax,
        dims=dim,
        keepdims=keepdim,
        dtype=None,
        out=out,
        has_identity=False,
        output_dtype_kind=REDUCTION_OUTPUT_TYPE_KIND.SAME,
    )


def _dim_var_dispatch(dim=None, unbiased=None):
    # There's the following overload of torch.var:
    # var(Tensor self, bool unbiased=True) -> (Tensor, Tensor)
    # We need to explicitly convert bool dims to unbiased arg
    if unbiased is None and isinstance(dim, bool):
        unbiased = dim
        dim = None
    return dim, unbiased


@register_decomposition(aten.var)
@out_wrapper()
def var(
    a: TensorLikeType,
    dim: Optional[DimsType] = None,
    unbiased: Optional[bool] = None,
    keepdim: bool = False,
    *,
    correction: Optional[NumberType] = None,
) -> TensorLikeType:
    dim, unbiased = _dim_var_dispatch(dim, unbiased)
    correction = utils.set_correction(unbiased, correction)
    # reduces over all dimensions if dim=() is passed
    if dim == () or dim == []:
        dim = None

    result = _reduction(
        a,
        partial(prims.var, correction=correction),
        dims=dim,
        keepdims=keepdim,
        dtype=None,
        out=None,
        has_identity=True,
        output_dtype_kind=REDUCTION_OUTPUT_TYPE_KIND.COMPLEX_TO_FLOAT,
    )
    return result


@register_decomposition(aten.std)
@out_wrapper()
def std(
    a: TensorLikeType,
    dim: Union[Optional[int], Optional[List[int]]] = None,
    unbiased: Optional[bool] = None,
    keepdim: bool = False,
    *,
    correction: Optional[NumberType] = None,
) -> TensorLikeType:
    dim, unbiased = _dim_var_dispatch(dim, unbiased)
    correction = utils.set_correction(unbiased, correction)

    opmath_dtype, dtype = utils.reduction_dtypes(
        a, REDUCTION_OUTPUT_TYPE_KIND.COMPLEX_TO_FLOAT
    )
    a = _maybe_convert_to_dtype(a, opmath_dtype)
    a_var = torch.var(a, dim, correction=correction, keepdim=keepdim)
    a_std = torch.sqrt(a_var)
    assert dtype is not None
    return _maybe_convert_to_dtype(a_std, dtype)


@register_decomposition(aten.mean)
def mean(
    a: TensorLikeType,
    dim: Optional[DimsType] = None,
    keepdim: bool = False,
    *,
    dtype=None,
    out=None,
) -> TensorLikeType:
    # reduces over all dimensions if dim=() is passed
    if dim == () or dim == []:
        dim = None
    orig_dtype = dtype
    if dtype is None:
        dtype = a.dtype
    # can't use out wrapper because of this argument
    check(
        out is None or out.dtype == dtype,
        lambda: f"Expected out tensor to have dtype {dtype}, but got {out.dtype} instead",
    )
    result = _reduction(
        a,
        prims.sum,
        dims=dim,
        keepdims=keepdim,
        dtype=dtype,
        out=None,
        output_dtype_kind=REDUCTION_OUTPUT_TYPE_KIND.KEEP_PROMOTED_TYPE,
    )
    check(
        utils.is_float_dtype(dtype) or utils.is_complex_dtype(dtype),
        lambda: (
            f"mean(): could not infer output dtype. "
            f"{'Input' if orig_dtype is None else 'Optional'} dtype must be either "
            f"a floating point or complex dtype. Got: {dtype}"
        ),
    )
    if isinstance(dim, Dim):
        dim = (dim,)  # type: ignore[assignment]
    dims = utils.reduction_dims(a.shape, dim)  # type: ignore[arg-type]
    nelem = 1 if a.ndim == 0 else reduce(operator.mul, (a.shape[i] for i in dims), 1)
    result = true_divide(result, nelem)
    result_dtype = a.dtype if dtype is None else dtype
    result = _maybe_convert_to_dtype(result, result_dtype)  # type: ignore[assignment]
    if out is not None:
        assert isinstance(out, TensorLike)
        out = _maybe_resize_out(out, result.shape)
        return _safe_copy_out(copy_from=result, copy_to=out)  # type: ignore[arg-type]
    return result


@register_decomposition(aten.std_mean.correction)
def std_mean(
    a: TensorLikeType,
    dim: Optional[DimsType] = None,
    *,
    unbiased: Optional[bool] = None,
    keepdim: bool = False,
    correction: Optional[NumberType] = None,
):
    dim, unbiased = _dim_var_dispatch(dim, unbiased)
    correction = utils.set_correction(unbiased, correction)
    opmath_dtype, dtype = utils.reduction_dtypes(
        a, REDUCTION_OUTPUT_TYPE_KIND.COMPLEX_TO_FLOAT
    )
    original_dtype = a.dtype
    a = _maybe_convert_to_dtype(a, opmath_dtype)
    a_var, a_mean = torch.var_mean(a, dim, correction=correction, keepdim=keepdim)
    a_std = torch.sqrt(a_var)
    assert dtype is not None
    return (
        _maybe_convert_to_dtype(a_std, dtype),
        _maybe_convert_to_dtype(a_mean, original_dtype),
    )


@register_decomposition(aten.var_mean)
def var_mean(
    a: TensorLikeType,
    dim: Optional[DimsType] = None,
    unbiased: Optional[bool] = None,
    keepdim: bool = False,
    *,
    correction: Optional[NumberType] = None,
):
    dim, unbiased = _dim_var_dispatch(dim, unbiased)
    v = var(a, dim, unbiased, keepdim, correction=correction)
    m = mean(a, dim, keepdim)
    return v, m


@register_decomposition(aten.addr)
@out_wrapper()
@elementwise_type_promotion_wrapper(
    type_promoting_args=("self", "vec1", "vec2"),
    type_promotion_kind=ELEMENTWISE_TYPE_PROMOTION_KIND.DEFAULT,
)
def addr(
    self: TensorLikeType,
    vec1: TensorLikeType,
    vec2: TensorLikeType,
    *,
    beta: NumberType = 1,
    alpha: NumberType = 1,
) -> TensorLikeType:
    check(
        vec1.ndim == 1,
        lambda: f"addr: Expected 1-D argument vec1, but got {vec1.ndim}-D",
    )
    check(
        vec2.ndim == 1,
        lambda: f"addr: Expected 1-D argument vec2, but got {vec2.ndim}-D",
    )
    self = self.expand(vec1.shape[0], vec2.shape[0])
    if utils.is_boolean_dtype(self.dtype):
        # Integers are accepted for booleans
        check(
            is_weakly_lesser_type(type(beta), int),
            lambda: f"expected bool/int beta but got {type(beta)}",
        )
        check(
            is_weakly_lesser_type(type(alpha), int),
            lambda: f"expected bool/int alpha but got {type(beta)}",
        )
        if not beta:
            return torch.outer(vec1, vec2) if alpha else torch.full_like(self, False)
        else:
            return torch.logical_or(
                self,
                torch.outer(vec1, vec2) if alpha else torch.full_like(self, False),
            )
    else:
        check(
            is_weakly_lesser_type(type(beta), dtype_to_type(self.dtype)),
            lambda: f"cannot safely convert {type(beta)} to {self.dtype}",
        )
        check(
            is_weakly_lesser_type(type(alpha), dtype_to_type(self.dtype)),
            lambda: f"cannot safely convert {type(alpha)} to {self.dtype}",
        )
        if beta == 0:
            # This means NaNs from self are dropped if beta is zero
            return alpha * torch.outer(vec1, vec2)
        else:
            return beta * self + alpha * torch.outer(vec1, vec2)


# CompositeImplicitAutograd - don't register decomp
def atleast_1d(
    arg: Union[TensorLikeType, Sequence[TensorLikeType]], *args: TensorLikeType
) -> Union[TensorLikeType, Tuple[TensorLikeType, ...]]:
    """Reference implementation of :func:`torch.atleast_1d`."""
    if not args and isinstance(arg, collections.abc.Sequence):
        args_ = arg
    else:
        assert not isinstance(arg, collections.abc.Sequence)
        args_ = (arg,) + args
    res = tuple(a if a.ndim >= 1 else unsqueeze(a, 0) for a in args_)
    return res if len(res) > 1 else res[0]


# Helper function with assert to avoid MyPy error
# of incompatible type passed to unsqueeze
def _unsqueeze_atleast(
    at_least_fn: Callable, dim: int, arg: TensorLikeType
) -> TensorLikeType:
    arg_ = at_least_fn(arg)
    assert isinstance(arg_, TensorLike)
    return unsqueeze(arg_, dim)


# CompositeImplicitAutograd - don't register decomp
def atleast_2d(
    arg: Union[TensorLikeType, Sequence[TensorLikeType]], *args: TensorLikeType
) -> Union[TensorLikeType, Tuple[TensorLikeType, ...]]:
    """Reference implementation of :func:`torch.atleast_2d`."""
    if not args and isinstance(arg, collections.abc.Sequence):
        args_ = arg
    else:
        assert not isinstance(arg, collections.abc.Sequence)
        args_ = (arg,) + args
    unsqueeze_atleast_1d = partial(_unsqueeze_atleast, atleast_1d, 0)
    res = tuple(a if a.ndim >= 2 else unsqueeze_atleast_1d(a) for a in args_)
    return res if len(res) > 1 else res[0]


# CompositeImplicitAutograd - don't register decomp
def atleast_3d(
    arg: Union[TensorLikeType, Sequence[TensorLikeType]], *args: TensorLikeType
) -> Union[TensorLikeType, Tuple[TensorLikeType, ...]]:
    """Reference implementation of :func:`torch.atleast_3d`."""
    if not args and isinstance(arg, collections.abc.Sequence):
        args_ = arg
    else:
        assert not isinstance(arg, collections.abc.Sequence)
        args_ = (arg,) + args
    unsqueeze_atleast_2d = partial(_unsqueeze_atleast, atleast_2d, -1)
    res = tuple(a if a.ndim >= 3 else unsqueeze_atleast_2d(a) for a in args_)
    return res if len(res) > 1 else res[0]


def as_strided(
    a: TensorLikeType,
    size: ShapeType,
    stride: StrideType,
    storage_offset: Optional[int] = None,
) -> TensorLikeType:
    storage_offset_int = (
        storage_offset if storage_offset is not None else a.storage_offset()
    )
    return prims.as_strided(a, size, stride, storage_offset_int)


@register_decomposition(aten.as_strided_scatter)
def as_strided_scatter(
    input: TensorLikeType,
    src: TensorLikeType,
    size: ShapeType,
    stride: StrideType,
    storage_offset: Optional[int] = None,
) -> TensorLikeType:
    storage_offset_int = 0 if storage_offset is None else storage_offset
    return prims.as_strided_scatter(input, src, size, stride, storage_offset_int)


def broadcast_shapes(*shapes) -> ShapeType:
    return torch.Size(_broadcast_shapes(*shapes))


@aten.broadcast_tensors.default.py_impl(DispatchKey.CompositeImplicitAutograd)
@aten.broadcast_tensors.default.py_impl(DispatchKey.Meta)
def broadcast_tensors(*tensors) -> List[TensorLikeType]:
    if len(tensors) == 1 and not isinstance(tensors[0], Tensor):
        tensors = tensors[0]
    return list(_maybe_broadcast(*tensors, preserve_cpu_scalar_tensors=False))


# CompositeImplicitAutograd - don't register decomp
def broadcast_to(a: TensorLikeType, size: ShapeType) -> TensorLikeType:
    start = len(size) - len(a.shape)
    dims = tuple(range(start, len(a.shape) + start))
    return prims.broadcast_in_dim(a, size, dims)


@register_decomposition(aten.cat)
@out_wrapper()
@elementwise_type_promotion_wrapper(
    type_promoting_args=("tensors",),
    type_promotion_kind=ELEMENTWISE_TYPE_PROMOTION_KIND.NO_OPMATH,
)
def cat(tensors: TensorSequenceType, dim: int = 0) -> TensorLikeType:
    def cat_compute_output_memory_format(inputs):
        format = None
        for t in inputs:
            f = utils.suggest_memory_format(t)
            if f == torch.contiguous_format:
                return f
            if format is not None and format != f:
                return torch.contiguous_format
            format = f
        assert format is not None
        return format

    if len(tensors) == 0:
        msg = "cat expects at least one tensor, but received zero!"
        raise ValueError(msg)

    for tensor in tensors:
        assert isinstance(tensor, TensorLike)

    utils.check_same_device(*tensors, allow_cpu_scalar_tensors=False)

    for t in tensors:
        # match logic in legacy_cat_wrap_dim
        if t.ndim == 1 and t.size(0) == 0:
            continue
        dim = utils.canonicalize_dim(t.ndim, dim)
        utils.validate_idx(t.ndim, dim)
        break

    memory_format = cat_compute_output_memory_format(tensors)

    # Filters tensors with one dimension of length zero
    filtered = tuple(x for x in tensors if not (x.ndim == 1 and x.numel() == 0))
    if len(filtered) == 0:
        t = tensors[0]

        # TODO: fix this to work with meta tensors
        try:
            requires_grad = any(x.requires_grad for x in tensors)
        except Exception:
            requires_grad = False

        return empty(
            (0,),
            dtype=t.dtype,
            device=t.device,
            requires_grad=requires_grad,
            memory_format=memory_format,
        )

    return prims.cat(filtered, dim).clone(memory_format=memory_format)


# CompositeImplicitAutograd - don't register decomp
@out_wrapper()
def column_stack(tensors: TensorSequenceType) -> TensorLikeType:
    aligned_tensors = tuple(
        x if x.ndim > 1 else x.reshape((x.numel(), 1)) for x in tensors
    )
    return cat(aligned_tensors, 1)


def conj(input: TensorLikeType) -> TensorLikeType:
    if not utils.is_complex_dtype(input.dtype):
        return input
    if input.is_sparse:
        return torch.conj_physical(input)
    return prims.conj(input)


# This replicates at::constant_pad_nd, defined in ATen/native/PadNd.cpp
@register_decomposition(aten.constant_pad_nd)
def constant_pad_nd(
    input: TensorLikeType, pad: List[int], value: NumberType = 0
) -> TensorLikeType:
    check(
        len(pad) % 2 == 0,
        lambda: f"Length of pad must be even but instead it equals {len(pad)}",
    )

    input_sizes = input.shape
    l_inp = len(input_sizes)

    l_pad = len(pad) // 2
    l_diff = l_inp - l_pad

    check(
        l_inp >= l_pad,
        lambda: "Length of pad should be no more than twice the number of "
        f"dimensions of the input. Pad length is {len(pad)} while the input has "
        f"{l_inp} dimensions.",
    )

    c_input = input
    for i in range(l_diff, l_inp):
        pad_idx = 2 * (l_inp - i - 1)
        if pad[pad_idx] < 0:
            c_input = c_input.narrow(i, -pad[pad_idx], c_input.shape[i] + pad[pad_idx])

        if pad[pad_idx + 1] < 0:
            c_input = c_input.narrow(i, 0, c_input.shape[i] + pad[pad_idx + 1])

    # if none of the pads are positive we can just return the result
    if builtins.all(p <= 0 for p in pad):
        return c_input.clone()

    new_shape = list(input_sizes[:l_diff])

    for i in range(l_pad):
        pad_idx = len(pad) - ((i + 1) * 2)
        new_dim = input_sizes[l_diff + i] + pad[pad_idx] + pad[pad_idx + 1]
        check(
            new_dim > 0,
            lambda: f"The input size {input_sizes[l_diff + i]}, plus negative padding "
            f"{pad[pad_idx]} and {pad[pad_idx + 1]} resulted in a negative output size, "
            f"which is invalid. Check dimension {l_diff + i} of your input.",
        )
        new_shape.append(new_dim)

    memory_format = utils.suggest_memory_format(input)
    output = torch.empty(
        new_shape,
        dtype=input.dtype,
        device=input.device,
        requires_grad=input.requires_grad,
        memory_format=memory_format,
    )

    if value == 0 and input.dtype == torch.bool:
        value = False
    # torch.fill isn't typed to allow complex values
    output = torch.fill(output, value)  # type: ignore[arg-type]

    c_output = output
    for i in range(l_diff, l_inp):
        pad_idx = 2 * (l_inp - i - 1)
        if pad[pad_idx] > 0:
            c_output = c_output.narrow(
                i, pad[pad_idx], c_output.shape[i] - pad[pad_idx]
            )
        if pad[pad_idx + 1] > 0:
            c_output = c_output.narrow(i, 0, c_output.shape[i] - pad[pad_idx + 1])

    prims.copy_to(c_output, c_input)
    return output


def contiguous(
    a: Tensor, *, memory_format: torch.memory_format = torch.contiguous_format
) -> Tensor:
    check(
        memory_format != torch.preserve_format,
        lambda: "preserve memory format is unsupported by the contiguous operator",
    )

    if utils.is_contiguous_for_memory_format(a, memory_format=memory_format):
        return a

    return torch.clone(a, memory_format=memory_format)


@out_wrapper()
def dstack(tensors: TensorSequenceType) -> TensorLikeType:
    check(len(tensors) > 0, lambda: "dstack expects a non-empty TensorList")
    aligned_tensors = atleast_3d(*tensors)
    return cat(aligned_tensors, 2)


@register_decomposition(aten.expand)
def expand(a: Tensor, *shape) -> Tensor:
    # NOTE: cannot use utils.extract_shape_from_varargs here
    # because that also validates the shape, but the shape
    # given to expand may be "invalid"
    if len(shape) == 1 and isinstance(shape[0], Sequence):
        shape = tuple(shape[0])

    check(
        len(shape) >= len(a.shape),
        lambda: "expand: the requested shape has too few dimensions!",
    )

    offset = len(shape) - len(a.shape)
    shape_ = list(shape)
    for idx, x in enumerate(a.shape):
        offset_idx = idx + offset
        requested_length = shape[offset_idx]
        check(
            requested_length == x or x == 1 or requested_length == -1,
            lambda: f"expand: attempting to expand a dimension of length {x}!",
        )

        shape_[offset_idx] = requested_length if requested_length != -1 else x

    # At this point shape must be valid
    utils.validate_shape(shape_)

    return prims.broadcast_in_dim(
        a, shape_, tuple(range(offset, len(a.shape) + offset))
    )


# CompositeImplicitAutograd - don't register decomp
def expand_as(a: Tensor, b: Tensor) -> Tensor:
    return a.expand(b.shape)


def chunk(a: TensorLikeType, chunks: int, dim: int = 0) -> Tuple[TensorLikeType, ...]:
    if chunks <= 0:
        msg = "Expected at least one chunk, but got {0}!".format(chunks)
        raise ValueError(msg)

    dim = utils.canonicalize_dim(a.ndim, dim)
    length = a.shape[dim]
    chunk_size = math.ceil(length / chunks)
    full_chunks = math.floor(length / chunk_size)
    tail_chunk_size = length % chunk_size

    result = []
    for i in range(full_chunks):
        result.append(narrow(a, dim, i * chunk_size, chunk_size))

    if tail_chunk_size != 0:
        result.append(narrow(a, dim, full_chunks * chunk_size, tail_chunk_size))

    return tuple(result)


# Note: flatten, unlike other shape operators, returns the input tensor on a no-op (unless
# a 0D tensor is flattened, in which case it's returned in 1D)
# CompositeImplicitAutograd - don't register decomp
def flatten(a: TensorLikeType, start_dim: int = 0, end_dim: int = -1) -> TensorLikeType:
    start_dim = utils.canonicalize_dim(a.ndim, start_dim)
    end_dim = utils.canonicalize_dim(a.ndim, end_dim)

    # Short-circuits on no-op
    if start_dim == end_dim and a.ndim != 0:
        return a

    # Tries to take a view
    # TODO: we could look at directing collapse_view to skip its meta function here (unsafe_collapse_view)
    new_shape, new_strides = prims._collapse_view_helper(a, start_dim, end_dim)
    if new_shape is not None:
        return prims.collapse_view(a, start_dim, end_dim)

    # Makes a copy if it can't make a view
    return prims.collapse(a, start_dim, end_dim)


@register_decomposition(aten.flip)
def flip(a: TensorLikeType, dims: DimsSequenceType) -> TensorLikeType:
    if not isinstance(dims, tuple) and not isinstance(dims, list):
        raise ValueError("dims has to be a sequence of ints")
    dims = utils.canonicalize_dims(a.ndim, dims)  # type: ignore[assignment]
    utils.validate_no_repeating_dims(dims)
    return prims.rev(a, dims)


# CompositeImplicitAutograd - don't register decomp
def fliplr(a: TensorLikeType) -> TensorLikeType:
    if a.ndim < 2:
        raise RuntimeError("Input must be >= 2-d.")

    return flip(a, (1,))


# CompositeImplicitAutograd - don't register decomp
def flipud(a: TensorLikeType) -> TensorLikeType:
    if a.ndim < 1:
        raise RuntimeError("Input must be >= 1-d.")

    return flip(a, (0,))


# CompositeImplicitAutograd - don't register decomp
def narrow(
    a: TensorLikeType, dim: int, start: Union[int, TensorLikeType], length: int
) -> TensorLikeType:
    # Supports Tensor overload that was added for XLA:
    # https://github.com/pytorch/pytorch/issues/31558
    if isinstance(start, TensorLike):
        check(
            start.dim() == 0 and utils.is_integer_dtype(start.dtype),
            lambda: "start must be an 0-dim integral Tensor.",
        )
        start = start.item()  # type: ignore[assignment]
    check(a.dim() > 0, lambda: "narrow() cannot be applied to a 0-dim tensor.")
    check(length >= 0, lambda: "narrow(): length must be non-negative.")
    dim = utils.canonicalize_dim(a.ndim, dim)
    dim_length = a.size(dim)
    # Start being the end is usually invalid since it's out of bounds. So it's
    # not allowed by canonicalize_dim. But for narrow it's valid as long as
    # the length is 0, which is handled by the check below.
    if start != dim_length:
        # Negative start means indexing from the end of dim.
        # Note: a dimension isn't being canonicalized here, this reuses
        # canonicalize_dim because the semantics are similar.
        start = utils.canonicalize_dim(dim_length, start)  # type: ignore[arg-type]
    check(
        start <= dim_length - length,  # type: ignore[arg-type]
        lambda: f"start ({start}) + length ({length}) exceeds dimension size ({dim_length}).",
    )
    return prims.slice_in_dim(a, start, start + length, axis=dim)


# TODO: This must return a sparse tensor if the input is sparse, but refs have
# no sparse support. See narrow_copy_sparse in core.
narrow_copy = _make_copy_from_view(narrow)


def _normalize(
    a: Tensor, norm_dims: DimsType, eps: float
) -> Tuple[Tensor, Tensor, Tensor]:
    """Computes mean and 1/std of a tensor along norm_dims.

    Used as a helper function for normalization layers.

    Args:
        a (Tensor): input tensor
        norm_dims (DimsType): dimensions to normalize over
        eps (float): epsilon for numerical stability

    Returns:
        out (Tensor): normalized tensor.
        mean (Tensor): mean of the tensor along norm_dims.
        rstd (Tensor): 1/std of the tensor along norm_dims.
    """
    norm_dims = utils.canonicalize_dims(a.ndim, norm_dims)
    computation_dtype = utils.get_computation_dtype(a.dtype)
    a_acc = _maybe_convert_to_dtype(a, computation_dtype)
    assert isinstance(a_acc, TensorLike)  # to avoid mypy error for var_mean
    biased_var, mean = torch.var_mean(
        a_acc, dim=norm_dims, unbiased=False, keepdim=True
    )
    rstd = torch.rsqrt(biased_var + eps)
    out = (a - mean) * rstd
    return out, mean, rstd


# add all specified dimensions
def _unsqueeze_multiple(x: TensorLikeType, dimensions: List[int]) -> TensorLikeType:
    for dim in sorted(dimensions):
        x = torch.unsqueeze(x, dim)
    return x


@register_decomposition(aten.native_group_norm.default)
def native_group_norm(
    input: Tensor,
    weight: Optional[Tensor],
    bias: Optional[Tensor],
    batch_size: int,
    num_channels: int,
    flattened_inner_size: int,
    num_groups: int,
    eps: float,
) -> Tuple[Tensor, Tensor, Tensor]:
    utils.check(
        input.ndim >= 2,
        lambda: f"Expected at least 2 dimensions for input tensor but received {input.ndim}",
    )
    utils.check(
        num_channels % num_groups == 0,
        lambda: "Expected number of channels in input to be divisible by num_groups, "
        + f"but got input of shape {input.shape} and num_groups = {num_groups}",
    )

    # num_channels / num_groups and flattened inner dimension are the reduction axes
    reduction_dims = [2, 3]
    input_reshaped = torch.reshape(
        input,
        [batch_size, num_groups, num_channels // num_groups, flattened_inner_size],
    )
    out, mean, rstd = _normalize(input_reshaped, reduction_dims, eps)
    out = out.view(input.shape)

    broadcast_dims = [0] + list(range(2, input.ndim))
    unsqueeze_bias = None
    if bias is not None:
        unsqueeze_bias = _unsqueeze_multiple(bias, broadcast_dims)
    unsqueeze_weight = None
    if weight is not None:
        unsqueeze_weight = _unsqueeze_multiple(weight, broadcast_dims)

    if unsqueeze_weight is not None:
        out = out * unsqueeze_weight
    if unsqueeze_bias is not None:
        out = out + unsqueeze_bias

    out = _maybe_convert_to_dtype(out, input.dtype)  # type: ignore[assignment]
    mean = _maybe_convert_to_dtype(mean, input.dtype)  # type: ignore[assignment]
    rstd = _maybe_convert_to_dtype(rstd, input.dtype)  # type: ignore[assignment]

    # remove broadcast dimensions from mean and rstd
    mean = torch.squeeze(mean, reduction_dims)
    rstd = torch.squeeze(rstd, reduction_dims)
    return (out, mean, rstd)


@register_decomposition(aten.native_layer_norm)
def native_layer_norm(
    input: Tensor,
    normalized_shape: ShapeType,
    weight: Optional[Tensor],
    bias: Optional[Tensor],
    eps: float,
) -> Tuple[Tensor, Tensor, Tensor]:
    normalized_ndim = len(normalized_shape)
    utils.check(
        normalized_ndim >= 1,
        lambda: "Expected normalized_shape to be at least 1-dimensional, i.e., "
        + "containing at least one element, but got normalized_shape = "
        + str(normalized_shape),
    )
    # torch.Size([1, 2, 3]) == [1, 2, 3] evaluates to False
    # while torch.Size([1, 2, 3]) == (1, 2, 3) is True
    # therefore we use tuple(normalized_shape)
    utils.check(
        weight is None or weight.shape == tuple(normalized_shape),
        lambda: "Expected weight to be of same shape as normalized_shape, but got "
        + "weight of shape "
        + str(weight.shape)  # type: ignore[union-attr]
        + " and normalized_shape = "
        + str(normalized_shape),
    )
    utils.check(
        bias is None or bias.shape == tuple(normalized_shape),
        lambda: "Expected bias to be of same shape as normalized_shape, but got "
        + "bias of shape "
        + str(bias.shape)  # type: ignore[union-attr]
        + " and normalized_shape = "
        + str(normalized_shape),
    )
    utils.check(
        input.ndim >= normalized_ndim
        and input.shape[(input.ndim - normalized_ndim) :] == tuple(normalized_shape),
        lambda: "Given normalized_shape="
        + str(normalized_shape)
        + ", expected input with shape "
        + str(normalized_shape)
        + ", but got input of size "
        + str(input.shape),
    )

    input = input.contiguous()
    if weight is not None:
        weight = weight.contiguous()
    if bias is not None:
        bias = bias.contiguous()

    axis = input.ndim - normalized_ndim
    reduction_dims = list(range(axis, input.ndim))
    out, mean, rstd = _normalize(input, reduction_dims, eps)

    if weight is None and bias is not None:
        out = out + bias
    elif weight is not None and bias is None:
        out = out * weight
    elif weight is not None and bias is not None:
        out = out * weight + bias

    out = _maybe_convert_to_dtype(out, input.dtype)  # type: ignore[assignment]
    if input.device.type == "cpu":
        mean = _maybe_convert_to_dtype(mean, input.dtype)  # type: ignore[assignment]
        rstd = _maybe_convert_to_dtype(rstd, input.dtype)  # type: ignore[assignment]
    return (out, mean, rstd)


# TODO: Adding this as a meta function causes functorch tests to fail when compiled with debug mode.
# test/test_eager_transforms.py::TestFunctionalizeCPU::test_functionalize_fx_transpose_simple_cpu
@register_decomposition(aten.permute)
def permute(a: TensorLikeType, *dims) -> TensorLikeType:
    _permutation = utils.canonicalize_dims(
        a.ndim, utils.extract_dims_from_varargs(dims)
    )
    return prims.transpose(a, _permutation)


# Get the new shape and stride after applying unfold to an input tensor
def _get_unfold_shape_stride(
    a_shape: ShapeType, a_stride: StrideType, dimension: int, size: int, step: int
):
    a_ndim = len(a_shape)
    dim = utils.canonicalize_dim(a_ndim, dimension, wrap_scalar=True)
    max_size = 1 if a_ndim == 0 else a_shape[dim]
    last_stride = 1 if a_ndim == 0 else a_stride[dim]

    utils.check(
        size <= max_size,
        lambda: f"Maximum size for tensor at dimension {dim} is {max_size} but size is {size}",
    )

    utils.check(
        step > 0,
        lambda: f"Step is {step} but must be > 0",
    )

    shape = list(a_shape)
    strides = list(a_stride)
    shape.append(size)
    strides.append(last_stride)
    if dim < a_ndim:
        shape[dim] = (shape[dim] - size) // step + 1
        strides[dim] *= step
    return shape, strides


@register_decomposition(aten.repeat)
def repeat(a: Tensor, *repeat_shape) -> Tensor:
    repeat_shape = utils.extract_shape_from_varargs(repeat_shape, validate=False)
    utils.check(
        len(repeat_shape) >= len(a.shape),
        lambda: "repeat: Number of dimensions of repeat dims can not be smaller than number of dimensions of tensor",
    )

    if len(repeat_shape) == 0:
        return torch.clone(a)

    num_new_dimensions = len(repeat_shape) - a.ndim
    padded_shape = [1] * num_new_dimensions
    for dim_size in a.shape:
        padded_shape.append(dim_size)

    target_shape = tuple(
        padded_size * repeat_size
        for padded_size, repeat_size in zip(padded_shape, repeat_shape)
    )

    # return an empty tensor if one of the repeat_shape dimensions is zero
    if 0 in repeat_shape:
        return torch.empty(
            target_shape,
            dtype=a.dtype,
            device=a.device,
            requires_grad=a.requires_grad,
            memory_format=utils.suggest_memory_format(a),
        )

    urtensor_shape = target_shape
    urtensor_stride = utils.make_contiguous_strides_for(target_shape)
    for dim, dim_size in enumerate(padded_shape):
        # repeat each dimension by using unfold_copy operation
        urtensor_shape, urtensor_stride = _get_unfold_shape_stride(
            urtensor_shape, urtensor_stride, dim, dim_size, max(dim_size, 1)
        )

    # derive permute order by sorting urtensor strides
    enumerated_stride = list(enumerate(urtensor_stride))
    enumerated_stride.sort(key=lambda item: item[1], reverse=True)
    permute_order, sorted_stride = zip(*enumerated_stride)

    # add new and expand dimensions according to urtensor
    repeat_xtensor = a.expand(urtensor_shape)

    # clone tensor to concretize expanded dimensions
    cloned_result = torch.clone(repeat_xtensor)

    # transpose axis so strides are in sorted order
    permuted_result = cloned_result.permute(permute_order)

    # reshape to get contiguous tensor with correct target shape
    return permuted_result.reshape(target_shape)


def _reshape_view_helper(a: TensorLikeType, *shape, allow_copy: bool) -> TensorLikeType:
    # Creates a valid shape
    shape = utils.extract_shape_from_varargs(shape, validate=False)
    # Reshape may be given a shape with a -1 length
    # This indicates that the dimension's length should be inferred
    shape = utils.infer_size(shape, a.numel())

    # Short-circuits if shape is the same
    if tuple(a.shape) == tuple(shape):
        return prims.view_of(a)

    # Special-cases tensors with no elements
    if a.numel() == 0:
        return as_strided(a, shape, utils.make_contiguous_strides_for(shape))

    # Special-cases reshaping zero dim tensors
    if a.ndim == 0:
        _a = a
        for length in shape:
            assert length == 1
            _a = unsqueeze(_a, -1)
        return _a

    # Special-cases reshaping to zero dim tensors
    if len(shape) == 0:
        _a = a
        for length in a.shape:
            assert length == 1
            _a = squeeze(_a, -1)
        return _a

    # Handles general case: a 1+D tensor reshaped into a distinct 1+D shape

    # NOTE [Reshape Algorithm]
    # This algorithm works by attempting to greedily construct the desired dimensions in
    # the output shape, left to right. It does this by, conceptually, accumulating
    # dimensions of the original tensor, also left to right, until the dimension
    # can be constructed using prims.split_dim.
    # The algorithm also has special handling for tail squeezes/unsqueezes, like
    # if a reshape from (5, 5) to (5, 5, 1) or vice versa.
    #
    # This algorithm does not flatten the original tensor and then split dims as appropriate
    # because that would create copies more often than this algorithm. flatten is the only
    # operation below which can create a view or a copy, and while it prefers creating
    # views it may sometimes create a copy if the tensor's strides do not permit a view.
    # As a result, this algorithm tries to minimize flattening.
    #
    # Note that a better version of this algorithm may exist. Regions which could be
    # flattened without creating a copy can be identified in advance, and that might
    # allow fewer flatten calls or faster short-circuiting to make a copy.
    idx = 0
    a_ = a
    for length in shape:
        # Handles tail unsqueezes
        if idx >= a_.ndim:
            assert length == 1
            last_dim = a_.ndim - 1
            # NOTE: using split_dim instead of unsqueeze may seem silly here,
            # but it's necessary to get the strides correct
            a_ = prims.split_dim(a_, last_dim, a_.shape[last_dim])
            idx = idx + 1
            continue

        # Skips dimensions that are already the correct length
        if length == a_.shape[idx]:
            idx = idx + 1
            continue

        # Gathers enough original dimensions such that this new dimension can be created
        # Note that this accumulation will terminate because we've verified a and the shape
        # specify the same number of elements above
        accum = a_.shape[idx]
        end = idx
        while accum % length != 0:
            end = end + 1
            accum = accum * a_.shape[end]
        if end != idx:
            # NOTE: in this case multiple dimensions must be flatten to create the desired dimension
            # This flattening is why reshape sometimes creates a copy -- because flattening
            # may return a view of a copy

            # Checks if collapse can be a view and short-circuits to copying reshape if it can't
            new_shape, new_strides = prims._collapse_view_helper(a_, idx, end)
            if new_shape is None:
                if allow_copy:
                    return prims.reshape(a, shape)

                msg = "Cannot view a tensor with shape {0} and strides {1} as a tensor with shape {2}!".format(
                    a.shape, a.stride(), shape
                )
                raise ValueError(msg)

            a_ = flatten(a_, idx, end)

        # Splits the (possibly flattened) dimension to create the desired dim length
        if accum != length:
            a_ = prims.split_dim(a_, idx, length)

        idx = idx + 1

    # Squeezes tail
    while idx < a_.ndim:
        assert a_.shape[idx] == 1
        a_ = squeeze(a_, idx)

    return a_


# CompositeImplicitAutograd - don't register decomp
# NOTE: shape is a vararg because Tensor.reshape can be called with as
# Tensor.reshape(a, b, c) or Tensor.reshape((a, b, c)) Function call
# torch.reshape doesn't support unpacked shapes
def reshape(a: TensorLikeType, *shape: ShapeType) -> TensorLikeType:
    return _reshape_view_helper(a, *shape, allow_copy=True)


# CompositeImplicitAutograd - don't register decomp
def reshape_as(self: TensorLikeType, other: TensorLikeType) -> TensorLikeType:
    return self.reshape(other.size())


@register_decomposition(aten.roll)
def roll(
    a: TensorLikeType, shifts: DimsType, dims: DimsType = tuple()
) -> TensorLikeType:
    """Reference implementation of :func:`torch.roll`."""
    dims = utils.canonicalize_dims(a.ndim, dims)
    # ATen specifies int[1] type for shifts and dims which expands integers to tuples of length 1
    if not isinstance(shifts, Iterable):
        shifts = (shifts,)
    if not isinstance(dims, Iterable):
        dims = (dims,)

    # Avoid modulo by zero
    if a.numel() == 0:
        # Keeping this as ref for now as FakeTensor runs into some issues with complex tensors
        return clone(a)

    if a.dim() == 0 and len(dims) > 0:
        raise IndexError(
            f"Dimension specified as {dims[0]} but tensor has no dimensions"
        )

    len_shifts = len(shifts)
    len_dims = len(dims)
    if len_shifts != 1 or len_dims != 1:
        if len_shifts == 0:
            raise RuntimeError("`shifts` required")
        # Takes care of the case when dims is not specified (default)
        # By default, the tensor is flattened before shifting, after which the original shape is restored
        if len_dims == 0 and len_shifts == 1:
            return torch.roll(torch.flatten(a), shifts, 0).view(a.shape)
        if len_shifts != len_dims:
            raise RuntimeError(
                f"shifts and dimensions must align. shifts: {len_shifts}, dims: {len_dims}"
            )
        assert len_dims > 1
        tail_shifts = shifts[1:]
        tail_dims = dims[1:]
        first_dim_rolled = torch.roll(a, (shifts[0],), dims[0])
        return torch.roll(first_dim_rolled, tail_shifts, tail_dims)

    # This path is taken when only one dimension is rolled
    # For example to get `first_dim_rolled` above
    dim = dims[0]
    size = a.shape[dim]
    start = (size - shifts[0]) % size
    t0 = torch.narrow(a, dim, start, size - start)
    t1 = torch.narrow(a, dim, 0, start)
    return torch.cat((t0, t1), dim)


@register_decomposition(aten.rot90)
def rot90(
    a: TensorLikeType, k: int = 1, dims: DimsSequenceType = (0, 1)
) -> TensorLikeType:
    """Reference implementation of :func:`torch.rot90`."""
    if len(dims) != 2:
        raise RuntimeError(
            f"expected total rotation dims == 2, but got dims = {len(dims)}"
        )
    if a.ndim < 2:
        raise RuntimeError(f"expected total dims >= 2, but got total dims = {a.ndim}")

    # Do this after the initial checks to be compatible with the behavior in
    # core.
    dims = utils.canonicalize_dims(a.ndim, dims)

    if dims[0] == dims[1]:
        raise RuntimeError(
            f"expected rotation dims to be different, but got dim0 = {dims[0]} and dim1 = {dims[1]}"
        )
    k = k % 4  # Rotation direction is from the second towards the first axis for k < 0
    if k == 1:
        return torch.transpose(torch.flip(a, (dims[1],)), dims[0], dims[1])
    elif k == 2:
        return torch.flip(a, dims)
    elif k == 3:
        return torch.transpose(torch.flip(a, (dims[0],)), dims[0], dims[1])
    else:
        return clone(a, memory_format=torch.contiguous_format)


def _check_stack_inputs(tensors: TensorSequenceType) -> None:
    entry_shape = tensors[0].shape
    for i in range(1, len(tensors)):
        assert tensors[i].shape == entry_shape, (
            f"stack expects each tensor to be equal size, but got {entry_shape} at entry 0"
            f"and {tensors[i].shape} at entry {i}"
        )


@register_decomposition(aten.stack)
@out_wrapper()
def stack(tensors: TensorSequenceType, dim: int = 0) -> TensorLikeType:
    assert len(tensors) > 0, "stack expects a non-empty TensorList"
    wrapped_dim = utils.canonicalize_dim(tensors[0].ndim + 1, dim)
    # Refs need sparse support to check other condition
    if wrapped_dim < tensors[0].ndim:  # and not tensors[0].is_sparse:
        _check_stack_inputs(tensors)
        result_sizes = list(tensors[0].shape)
        result_sizes.insert(wrapped_dim, len(tensors))
        out = torch.cat(tensors, wrapped_dim)
        return out.view(result_sizes)

    # If dim == tensors[0].ndim, view cannot efficiently handle it
    return torch.cat([t.unsqueeze(wrapped_dim) for t in tensors], dim)


# CompositeImplicitAutograd - don't register decomp
@out_wrapper()
def softmax(
    a: TensorLikeType,
    dim: int,
    dtype: Optional[torch.dtype] = None,
) -> TensorLikeType:
    result_dtype = dtype or a.dtype
    computation_dtype = utils.get_computation_dtype(result_dtype)
    a_ = _maybe_convert_to_dtype(a, computation_dtype)
    if a.numel() == 0:
        a_exp = exp(a_)
    else:
        a_max = amax(a_, dim, keepdim=True)
        a_exp = exp(a_ - a_max)
    return _maybe_convert_to_dtype(
        true_divide(a_exp, sum(a_exp, dim, keepdim=True)), result_dtype
    )  # type: ignore[return-value]


# CompositeImplicitAutograd - don't register decomp
@out_wrapper()
def hstack(tensors: TensorSequenceType) -> TensorLikeType:
    check(len(tensors) > 0, lambda: "hstack expects a non-empty TensorList")
    aligned_tensors = atleast_1d(*tensors)
    if aligned_tensors[0].ndim == 1:
        return cat(aligned_tensors, 0)
    return cat(aligned_tensors, 1)


# CompositeImplicitAutograd - don't register decomp
@out_wrapper()
def vstack(tensors: TensorSequenceType) -> TensorLikeType:
    check(len(tensors) > 0, lambda: "vstack expects a non-empty TensorList")
    aligned_tensors = atleast_2d(*tensors)
    return cat(aligned_tensors, 0)


# CompositeImplicitAutograd - don't register decomp
def unflatten(a: TensorLikeType, dim: int, sizes: ShapeType) -> TensorLikeType:
    dim = utils.canonicalize_dim(a.ndim, dim)
    utils.check(len(sizes) != 0, lambda: "unflatten: sizes must be non-empty")
    return a.view(tuple(a.shape[:dim]) + tuple(sizes) + tuple(a.shape[dim + 1 :]))


@register_decomposition(aten.unbind)
def unbind(t: TensorLikeType, dim: int = 0) -> TensorSequenceType:
    dim = utils.canonicalize_dim(t.ndim, dim)
    check(
        len(t.shape) > 0,
        lambda: "Dimension specified as 0 but tensor has no dimensions",
        IndexError,
    )
    if t.shape[dim] == 0:
        return tuple()
    else:
        return tuple(
            torch.squeeze(s, dim) for s in torch.tensor_split(t, t.shape[dim], dim)
        )


@out_wrapper()
def index_copy(x: TensorLike, dim: int, index: TensorLike, tensor: TensorLike):
    return x.clone(memory_format=torch.contiguous_format).index_copy_(
        dim, index, tensor
    )


def index_copy_(x: TensorLike, dim: int, index: TensorLike, tensor: TensorLike):
    dim = utils.canonicalize_dims(x.ndim, dim)
    utils.check(
        index.ndim <= 1,
        lambda: f"Index should have dimension 1 or 0 (got {index.ndim})",
    )
    # Treat scalars as elements of \R^1
    y = x.unsqueeze(0) if x.ndim == 0 else x
    idx = (slice(None),) * dim + (index,)
    y[idx] = tensor
    return x


@register_decomposition(aten.index_fill)
def index_fill(
    x: TensorLike, dim: int, index: TensorLike, value: Union[NumberType, TensorLike]
):
    return _index_fill(x, dim, index, value, inplace=False)


@register_decomposition(aten.index_fill_)
def index_fill_(
    x: TensorLike, dim: int, index: TensorLike, value: Union[NumberType, TensorLike]
):
    return _index_fill(x, dim, index, value, inplace=True)


def _index_fill(
    x: TensorLike,
    dim: int,
    index: TensorLike,
    value: Union[NumberType, TensorLike],
    *,
    inplace: bool,
):
    utils.check(
        index.ndim <= 1,
        lambda: f"Index should have dimension 1 or 0 (got {index.ndim})",
    )
    if isinstance(value, TensorLike):
        utils.check(
            value.ndim == 0,
            lambda: "Only supports 0-dimensional value tensor. "  # type: ignore[union-attr]
            f"Got a tensor with {value.ndim} dimensions.",
        )  # type: ignore[arg-type]
    else:
        value = torch.scalar_tensor(
            value, dtype=x.dtype, layout=x.layout, device=x.device  # type: ignore[arg-type]
        )

    # index_copy has some unnecessary preconditions when x is a scalar. We do this to work through them
    zero_dim = x.ndim == 0
    y = x.unsqueeze(0) if zero_dim else x
    # index_copy does not broadcast on value so we have to do it manually
    shape = list(y.shape)
    shape[dim] = index.numel()
    value = value.expand(shape)
    index_copy = Tensor.index_copy_ if inplace else torch.index_copy
    out = index_copy(y, dim, index, value)  # type: ignore[operator]
    if inplace:
        return x
    else:
        if zero_dim:
            # The clone is necessary so that it returns a fresh tensor rather than a view
            out = out.squeeze(0).clone()
        # index_fill preserves the strides. index_copy always returns contiguous tensors
        if out.stride() != x.stride():
            new_out = torch.empty_like(x)
            new_out.copy_(out)
            out = new_out
        return out


@out_wrapper()
def index_add(
    x: TensorLike,
    dim: int,
    index: TensorLike,
    tensor: TensorLike,
    *,
    alpha: NumberType = 1,
):
    # index_add always returns a new contiguous tensor
    return x.clone(memory_format=torch.contiguous_format).index_add_(
        dim, index, tensor, alpha=alpha  # type: ignore[arg-type]
    )


@register_decomposition(aten.index_select)
@out_wrapper()
def index_select(x: TensorLike, dim: int, index: TensorLike):
    dim = utils.canonicalize_dims(x.ndim, dim)
    utils.check(
        index.ndim <= 1,
        lambda: f"Index should have dimension 1 or 0 (got {index.ndim})",
    )
    if index.ndim == 0:
        index = index.unsqueeze(0)
    if x.ndim == 0:
        # Treat scalars as elements of \R^1
        # We cannot use x[idx] here as it accesses item() (??), hence this awkward construction
        return torch.empty_like(x).index_copy(0, index, x.expand_as(index))

    idx = (slice(None),) * dim + (index,)
    return x[idx]


@register_decomposition(aten.squeeze)
def squeeze(a: TensorLikeType, dim: Optional[DimsType] = None) -> TensorLikeType:
    if dim is None:
        dims = tuple(idx for idx, size in enumerate(a.shape) if size == 1)
        return prims.squeeze(a, dims) if dims else prims.view_of(a)

    ndim = a.ndim
    dim = utils.canonicalize_dims(ndim, dim)
    dims = (dim,) if isinstance(dim, Dim) else dim
    # Short-circuits if the tensor has no dimensions
    if ndim == 0:
        assert len(dims) == 0 or dims == (0,)
        return prims.view_of(a)

    # Note: squeeze does not modify tensors when the given dim is not a dimension of length 1
    dims = tuple(d for d in dims if a.shape[d] == 1)
    if len(dims) == 0:
        return prims.view_of(a)
    if len(dims) == 1:
        return prims.squeeze(a, dims)
    dims_list = list(dims)
    dims_list = sorted(dims_list, reverse=True)
    for i in dims_list:
        a = squeeze(a, i)
    return a


# Note: does not work with TensorMetas because of data-dependent control-flow
# CompositeImplicitAutograd - don't register decomp
def tensor_split(
    a: TensorLikeType,
    indices_or_sections: Union[Tensor, DimsType],
    dim: int = 0,
) -> Tuple[TensorLikeType, ...]:
    _dim = utils.canonicalize_dim(a.ndim, dim)
    if a.ndim == 0:
        msg = "tensor_split: received a rank zero tensor, but expected a tensor of rank one or greater!"
        raise ValueError(msg)

    # If indices_or_sections is a tensor, it must be a CPU Long tensor
    if isinstance(indices_or_sections, TensorLike):
        if not indices_or_sections.device.type == "cpu":
            msg = "tensor_split: if indices_or_sections is a tensor it must be on the CPU, but received one on {0}".format(
                indices_or_sections.device
            )
            raise ValueError(msg)
        if indices_or_sections.dtype != torch.long:
            msg = "tensor_split: if indices_or_sections is a tensor it must have long dtype, "
            " but received one with dtype {0}".format(indices_or_sections.dtype)
            raise ValueError(msg)

    # Case 0 -- indices_or_sections is an integer or a scalar tensor n and a is split along dim into n parts of equal-ish length
    if isinstance(indices_or_sections, IntLike) or (
        isinstance(indices_or_sections, TensorLike) and indices_or_sections.ndim == 0
    ):
        sections: int = (
            indices_or_sections  # type: ignore[assignment]
            if isinstance(indices_or_sections, Number)
            else indices_or_sections.item()
        )

        if sections <= 0:
            msg = "tensor_split: number of sections must be greater than 0, but was {0}".format(
                sections
            )
            raise ValueError(msg)

        splits = []
        dim_size = a.shape[_dim]
        min_split_size = math.floor(dim_size / sections)
        num_splits_one_extra = dim_size % sections
        start_idx = 0
        for split_idx in range(sections):
            split_size = (
                min_split_size + 1
                if (split_idx < num_splits_one_extra)
                else min_split_size
            )
            s = prims.slice_in_dim(a, start_idx, start_idx + split_size, axis=_dim)
            splits.append(s)
            start_idx = start_idx + split_size

        return tuple(splits)
    # Case 1 -- indices_or_sections is a sequence of integers or a 1D tensor describing the splits
    else:
        indices = indices_or_sections
        if isinstance(indices_or_sections, TensorLike):
            if indices_or_sections.ndim != 1:
                msg = "tensor_split: non-scalar indices_or_sections tensors must have only one dimension, "
                "but received a tensor with {0} dimensions".format(
                    indices_or_sections.ndim
                )
                raise ValueError(msg)

            indices = indices_or_sections.tolist()

        splits = []
        start_idx = 0
        for x in indices:
            splits.append(prims.slice_in_dim(a, start_idx, x, axis=_dim))
            start_idx = x
        splits.append(prims.slice_in_dim(a, start_idx, a.shape[_dim], axis=_dim))
        return tuple(splits)


# CompositeImplicitAutograd - don't register decomp
def hsplit(
    a: TensorLikeType, indices_or_sections: DimsType
) -> Tuple[TensorLikeType, ...]:
    check(
        a.ndim >= 1,
        lambda: (
            "torch.hsplit requires a tensor with at least 1 dimension, but got a tensor with "
            + str(a.ndim)
            + " dimensions!"
        ),
    )
    dim = 0 if a.ndim == 1 else 1
    if isinstance(indices_or_sections, IntLike):
        split_size = indices_or_sections
        check(
            (split_size != 0 and a.shape[dim] % split_size == 0),
            lambda: (
                "torch.hsplit attempted to split along dimension "
                + str(dim)
                + ", but the size of the dimension "
                + str(a.shape[dim])
                + " is not divisible by the split_size "
                + str(split_size)
                + "!"
            ),
        )
        return tensor_split(a, split_size, dim)

    check(
        isinstance(indices_or_sections, (list, tuple)),
        lambda: (
            "hsplit(): received an invalid combination of arguments. "
            "Expected indices_or_sections to be of type int, list of ints or tuple of ints "
            f"but got type {type(indices_or_sections)}"
        ),
        exc_type=TypeError,
    )

    split_sizes = indices_or_sections
    return tensor_split(a, split_sizes, dim)


# CompositeImplicitAutograd - don't register decomp
def vsplit(
    a: TensorLikeType, indices_or_sections: DimsType
) -> Tuple[TensorLikeType, ...]:
    check(
        a.ndim >= 2,
        lambda: (
            "torch.vsplit requires a tensor with at least 2 dimension, but got a tensor with "
            + str(a.ndim)
            + " dimensions!"
        ),
    )
    if isinstance(indices_or_sections, IntLike):
        split_size = indices_or_sections
        check(
            (split_size != 0 and a.shape[0] % split_size == 0),
            lambda: (
                f"torch.vsplit attempted to split along dimension 0"
                f", but the size of the dimension "
                f"{a.shape[0]}"
                f" is not divisible by the split_size "
                f"{split_size}"
                f"!"
            ),
        )
        return tensor_split(a, split_size, 0)

    check(
        isinstance(indices_or_sections, (list, tuple)),
        lambda: (
            "vsplit(): received an invalid combination of arguments. "
            "Expected indices_or_sections to be of type int, list of ints or tuple of ints "
            f"but got type {type(indices_or_sections)}"
        ),
        exc_type=TypeError,
    )

    split_sizes = indices_or_sections
    return tensor_split(a, split_sizes, 0)


@register_decomposition(aten.diag.out)
@out_wrapper()
def diag(
    self: TensorLikeType,
    offset: int = 0,
) -> TensorLikeType:
    ndim = self.dim()
    utils.check(
        ndim in (1, 2), lambda: f"diag(): Supports 1D or 2D tensors. Got {ndim}D"
    )
    if ndim == 1:
        return torch.diag_embed(self, offset)
    else:
        return torch.diagonal_copy(self, offset)


@register_decomposition(aten.diagonal_scatter)
@out_wrapper()
def diagonal_scatter(
    input: TensorLikeType,
    src: TensorLikeType,
    offset: int = 0,
    dim1: int = 0,
    dim2: int = 1,
) -> TensorLikeType:
    out = utils.clone_preserve_strides(input)
    diag = out.diagonal(offset, dim1, dim2)
    check(
        diag.shape == src.shape,
        lambda: "expected src to have a size equal to the diagonal of the input."
        f"Got {src.shape} for a diagonal of shape {diag.shape}",
    )
    copy_to(diag, src)
    return out


@register_decomposition(aten.diagonal)
def diagonal(
    self: TensorLikeType,
    offset: int = 0,
    dim1: int = 0,
    dim2: int = 1,
) -> TensorLikeType:
    """
    Reference implementation of torch.diagonal
    """
    num_dims = self.dim()
    dim1 = utils.canonicalize_dim(idx=dim1, rank=num_dims)
    dim2 = utils.canonicalize_dim(idx=dim2, rank=num_dims)

    check(
        dim1 != dim2, lambda: f"diagonal dimensions cannot be identical {dim1}, {dim2}"
    )

    storage_offset = self.storage_offset()

    if offset >= 0:
        diag_size = max(min(self.size()[dim1], self.size()[dim2] - offset), 0)
    else:
        diag_size = max(min(self.size()[dim1] + offset, self.size()[dim2]), 0)

    if diag_size > 0:
        if offset >= 0:
            storage_offset += offset * self.stride()[dim2]
        else:
            storage_offset -= offset * self.stride()[dim1]

    sizes = [s for i, s in enumerate(self.size()) if i not in (dim1, dim2)]
    sizes.append(diag_size)

    strides = [s for i, s in enumerate(self.stride()) if i not in (dim1, dim2)]
    strides.append(self.stride()[dim1] + self.stride()[dim2])

    result = self.as_strided(size=sizes, stride=strides, storage_offset=storage_offset)

    return result


diagonal_copy = _make_copy_from_view(diagonal)


@register_decomposition(aten.diag_embed)
@out_wrapper()
def diag_embed(
    t: TensorLikeType,
    offset: int = 0,
    dim1: int = -2,
    dim2: int = -1,
) -> TensorLikeType:
    """
    Reference implementation of torch.diag_embed
    """
    # as per the docs, exchanging dims is equivalent to changing the sign of
    # offset
    if dim1 > dim2:
        dim1, dim2 = dim2, dim1
        offset = -offset

    # convert from negative dims
    rank = t.ndim + 1
    dim1 = utils.canonicalize_dim(rank=rank, idx=dim1)
    dim2 = utils.canonicalize_dim(rank=rank, idx=dim2)

    check(
        dim1 != dim2, lambda: f"diagonal dimensions cannot be identical {dim1}, {dim2}"
    )

    # as per the docs, the size of last dim is placed at dim1 and dim2
    last_dim = t.size(-1)

    if offset != 0:
        # add padding to match the new size
        t_shape = list(t.shape)
        t_shape[-1] = builtins.abs(offset)
        z = torch.zeros(t_shape, dtype=t.dtype, device=t.device, requires_grad=False)
        pair = (z, t) if offset > 0 else (t, z)
        t = torch.cat(pair, dim=-1)
        # make sure the diagonal always has the same size
        last_dim += builtins.abs(offset)

    # preserve original data, but place 1 at dim1 and move last dim to dim2
    t = t.unsqueeze(dim1).movedim(-1, dim2)

    # generate ranges shifting indices based on offset
    a_range = torch.arange(last_dim, device=t.device, dtype=torch.int64)
    b_range = torch.arange(
        offset, last_dim + offset, device=t.device, dtype=torch.int64
    )

    # broadcast
    cond = a_range == b_range.unsqueeze(-1)
    cond_shape = [last_dim if i in (dim1, dim2) else 1 for i in range(len(t.shape))]
    cond = cond.reshape(cond_shape)

    # aten.diag_embed always returns a new contiguous tensor
    # contiguous() is needed to correctly model the output stride
    return utils.mask_tensor(cond, t).contiguous()


# CompositeImplicitAutograd - don't register decomp
def dsplit(a: TensorLikeType, sections: DimsType) -> TensorSequenceType:
    if a.ndim < 3:
        raise RuntimeError(
            f"torch.dsplit requires a tensor with at least 3 dimension, but got a tensor with {a.ndim} dimensions!"
        )
    if isinstance(sections, IntLike) and (sections == 0 or a.shape[2] % sections != 0):
        raise RuntimeError(
            "torch.dsplit attempted to split along dimension 2, "
            + f"but the size of the dimension {a.shape[2]} is not divisible by the split_size {sections}!"
        )
    return tensor_split(a, sections, 2)


@register_decomposition(aten.t.default)
def t(a: TensorLikeType):
    # TODO: Add sparse support
    # if a.is_sparse:
    #     sparse_dim = a.sparse_dim()
    #     dense_dim = a.dense_dim()
    #     if not (sparse_dim <= 2 and dense_dim == 0):
    #         raise RuntimeError(
    #             f"t() expects a tensor with <= 2 sparse and 0 dense dimensions, but got {sparse_dim} sparse and"
    #             f"{dense_dim} dense dimensions"
    #         )
    if a.ndim > 2:
        raise RuntimeError(
            f"t() expects a tensor with <= 2 dimensions, but self is {a.ndim}D"
        )
    return torch.transpose(a, 0, 0 if a.ndim < 2 else 1)


# CompositeImplicitAutograd - don't register decomp
def T(a: TensorLikeType) -> TensorLikeType:
    # n != 2 && n != 0 is deprecated in regular PyTorch.
    check(
        a.ndim in (0, 2),
        lambda: (
            "The use of `x.T` on tensors of dimension other than 0 or 2 "
            "to reverse their shape is not supported."
        ),
    )
    return a.t()


@register_decomposition(aten.alias)
def alias(a: TensorLikeType) -> TensorLikeType:
    return prims.view_of(a)


@register_decomposition(aten.transpose)
def transpose(a: TensorLikeType, dim0: int, dim1: int) -> TensorLikeType:
    _dim0, _dim1 = utils.canonicalize_dims(a.ndim, (dim0, dim1))  # type: ignore[misc]

    if a.ndim <= 1 or dim0 == dim1:
        return aten.alias.default(a)

    _permutation = list(range(0, a.ndim))
    _permutation[_dim0] = _dim1
    _permutation[_dim1] = _dim0
    return torch.permute(a, _permutation)


# Aliases for transpose
swap_axes = transpose


@register_decomposition(aten.unfold)
def unfold(
    self: TensorLikeType, dimension: int, size: int, step: int
) -> TensorLikeType:
    shape, strides = _get_unfold_shape_stride(
        self.shape, self.stride(), dimension, size, step
    )
    return self.as_strided(shape, strides)


@register_decomposition(aten.unfold_copy)
@out_wrapper()
def unfold_copy(self: TensorLikeType, dimension: int, size: int, step: int):
    return self.unfold(dimension, size, step).clone(
        memory_format=torch.contiguous_format
    )


def _cumsumprod_common(
    func,
    init,
    a: TensorLikeType,
    dim: int,
    *,
    dtype: Optional[torch.dtype] = None,
    out: Optional[Tensor] = None,
) -> TensorLikeType:
    # We implement all the kwargs of a reduction. ATen just handles dtype
    # nb. This decomposition may not be as efficient as a backend-specific implementation
    ndim = a.ndim
    dim = utils.canonicalize_dim(ndim, dim)
    if ndim == 0:
        return func(a.unsqueeze(0), dim=0, dtype=dtype, out=out)
    a = a.unsqueeze(dim + 1)
    rg = torch.arange(a.shape[dim], device=a.device)
    mask = rg.unsqueeze(1) <= rg
    for _ in range(ndim - dim - 1):
        mask = mask.unsqueeze(-1)
    masked_a = torch.where(mask, a, init)
    return func(masked_a, dim=dim, dtype=dtype, out=out)


@register_decomposition(aten.cumsum)
def cumsum(
    a: TensorLikeType,
    dim: int,
    *,
    dtype: Optional[torch.dtype] = None,
    out: Optional[Tensor] = None,
) -> TensorLikeType:
    return _cumsumprod_common(func=sum, init=0, a=a, dim=dim, dtype=dtype, out=out)


@register_decomposition(aten.cumprod)
def cumprod(
    a: TensorLikeType,
    dim: int,
    *,
    dtype: Optional[torch.dtype] = None,
    out: Optional[Tensor] = None,
) -> TensorLikeType:
    return _cumsumprod_common(func=prod, init=1, a=a, dim=dim, dtype=dtype, out=out)


# Note: although squeeze is documented as having the out= kwarg it doesn't
@register_decomposition(aten.unsqueeze)
def unsqueeze(a: TensorLikeType, dim: int) -> TensorLikeType:
    # Note that unsqueeze canonicalizes with rank + 1 because it allows
    # a new innermost dimension to be specified
    ndim = a.ndim + 1
    dim = utils.canonicalize_dim(ndim, dim)
    return prims.expand_dims(a, (dim,), ndim=ndim)


# NOTE: shape is a vararg because Tensor.reshape can be called with as
# Tensor.view(a, b, c) or Tensor.view((a, b, c)) Function call torch.view
# doesn't support unpacked shapes
# TODO: Turn this into a decomposition (currently fails on reshape meta tests)
@register_decomposition(aten.view.default)
def view(a: TensorLikeType, *shape: ShapeType) -> TensorLikeType:
    return _reshape_view_helper(a, *shape, allow_copy=False)


# CompositeImplicitAutograd - don't register decomp
def view_as(self: TensorLikeType, other: TensorLikeType) -> TensorLikeType:
    return self.view(other.size())


# CompositeImplicitAutograd - don't register decomp
def ravel(a: TensorLikeType) -> TensorLikeType:
    return reshape(a, (-1,))


@out_wrapper()
def empty(
    *shape,
    dtype: Optional[torch.dtype] = None,
    layout: torch.layout = torch.strided,
    device: Optional[torch.device] = None,
    requires_grad: bool = False,
    pin_memory: bool = False,
    memory_format: torch.memory_format = torch.contiguous_format,
) -> TensorLikeType:
    check(
        memory_format != torch.preserve_format,
        lambda: "torch.empty: the Preserve memory format is not supported",
    )

    shape = utils.extract_shape_from_varargs(shape)

    if memory_format == torch.contiguous_format:
        strides = utils.make_contiguous_strides_for(shape)
    elif memory_format == torch.channels_last_3d:
        strides = utils.make_channels_last_3d_strides_for(shape)
    else:  # memory_format == torch.channels_last
        check(
            memory_format == torch.channels_last,
            lambda: f"torch.empty: received an unknown memory format {memory_format}!",
        )
        strides = utils.make_channels_last_2d_strides_for(shape)

    return torch.empty_strided(
        shape,
        strides,
        dtype=dtype,
        layout=layout,
        device=device,
        pin_memory=pin_memory,
        requires_grad=requires_grad,
    )


@out_wrapper()
def empty_permuted(
    shape,
    physical_layout,
    dtype: Optional[torch.dtype] = None,
    layout: torch.layout = torch.strided,
    device: Optional[torch.device] = None,
    requires_grad: bool = False,
    pin_memory: bool = False,
) -> TensorLikeType:
    return prims.empty_permuted(
        shape,
        physical_layout,
        dtype=dtype,
        device=device,
        requires_grad=requires_grad,
    )


@register_decomposition(aten.new_empty)
def new_empty(
    a: TensorLikeType,
    size: ShapeType,
    *,
    dtype: Optional[torch.dtype] = None,
    layout: Optional[torch.layout] = None,
    device: Optional[torch.device] = None,
    pin_memory: bool = False,
) -> TensorLikeType:
    dtype = a.dtype if dtype is None else dtype
    layout = a.layout if layout is None else layout
    device = a.device if device is None else device

    return torch.empty(
        size,
        dtype=dtype,
        device=device,
        pin_memory=pin_memory,
        layout=layout,
    )


@register_decomposition(aten.new_empty_strided)
def new_empty_strided(
    a: TensorLikeType,
    size: ShapeType,
    stride: StrideType,
    *,
    dtype: Optional[torch.dtype] = None,
    layout: Optional[torch.layout] = None,
    device: Optional[torch.device] = None,
    pin_memory: bool = False,
) -> TensorLikeType:
    """
    Reference implementation of torch.Tensor.new_empty_strided
    """

    dtype = a.dtype if dtype is None else dtype
    layout = a.layout if layout is None else layout
    device = a.device if device is None else device

    return torch.empty_strided(
        size,
        stride,
        dtype=dtype,
        device=device,
        pin_memory=pin_memory,
        layout=layout,
    )


@register_decomposition(aten.zeros.default)
@out_wrapper()
def zeros(
    *size,
    dtype: Optional[torch.dtype] = None,
    layout: torch.layout = torch.strided,
    device: Optional[torch.device] = None,
    pin_memory: bool = False,
    requires_grad: bool = False,
) -> TensorLikeType:
    size = utils.extract_shape_from_varargs(size)

    if dtype is None:
        dtype = torch.get_default_dtype()

    return torch.full(
        size,
        False if dtype == torch.bool else 0,
        dtype=dtype,
        layout=layout,
        device=device,
        pin_memory=pin_memory,
        requires_grad=requires_grad,
    )


@register_decomposition(aten.new_zeros)
def new_zeros(
    a: TensorLikeType,
    size: ShapeType,
    *,
    dtype: Optional[torch.dtype] = None,
    layout: Optional[torch.layout] = None,
    device: Optional[torch.device] = None,
    pin_memory: bool = False,
    requires_grad: bool = False,
) -> TensorLikeType:
    dtype = a.dtype if dtype is None else dtype
    layout = a.layout if layout is None else layout
    device = a.device if device is None else device

    return torch.full(
        size,
        False if (dtype or a.dtype) == torch.bool else 0,
        dtype=dtype,
        layout=layout,
        device=device,
        pin_memory=pin_memory,
        requires_grad=requires_grad,
    )


@register_decomposition(aten.ones.default)
@out_wrapper()
def ones(
    *size,
    dtype: Optional[torch.dtype] = None,
    layout: torch.layout = torch.strided,
    device: Optional[torch.device] = None,
    pin_memory: bool = False,
    requires_grad: bool = False,
) -> TensorLikeType:
    size = utils.extract_shape_from_varargs(size)

    if dtype is None:
        dtype = torch.get_default_dtype()

    return torch.full(
        size,
        True if dtype == torch.bool else 1,
        dtype=dtype,
        layout=layout,
        device=device,
        pin_memory=pin_memory,
        requires_grad=requires_grad,
    )


@register_decomposition(aten.new_ones)
def new_ones(
    a: TensorLikeType,
    size: ShapeType,
    *,
    dtype: Optional[torch.dtype] = None,
    layout: Optional[torch.layout] = None,
    device: Optional[torch.device] = None,
    pin_memory: bool = False,
    requires_grad: bool = False,
) -> TensorLikeType:
    dtype = a.dtype if dtype is None else dtype
    layout = a.layout if layout is None else layout
    device = a.device if device is None else device

    return torch.full(
        size,
        True if (dtype or a.dtype) == torch.bool else 1,
        dtype=dtype,
        layout=layout,
        device=device,
        pin_memory=pin_memory,
        requires_grad=requires_grad,
    )


@register_decomposition(aten.new_full)
def new_full(
    a: TensorLikeType,
    size: ShapeType,
    fill_value: NumberType,
    *,
    dtype: Optional[torch.dtype] = None,
    layout: Optional[torch.layout] = None,
    device: Optional[torch.device] = None,
    pin_memory: bool = False,
) -> TensorLikeType:
    dtype = a.dtype if dtype is None else dtype
    layout = a.layout if layout is None else layout
    device = a.device if device is None else device

    return torch.full(
        size,
        fill_value,
        dtype=dtype,
        layout=layout,
        device=device,
        pin_memory=pin_memory,
    )


@register_decomposition(aten.empty_like)
def empty_like(
    a: TensorLikeType,
    *,
    dtype: Optional[torch.dtype] = None,
    device: Optional[torch.device] = None,
    layout: Optional[torch.layout] = None,
    pin_memory: bool = False,
    requires_grad: bool = False,
    memory_format: torch.memory_format = torch.preserve_format,
) -> TensorLikeType:
    dtype = a.dtype if dtype is None else dtype
    layout = a.layout if layout is None else layout
    device = a.device if device is None else device

    if memory_format != torch.preserve_format:
        return torch.empty(
            a.shape,
            dtype=dtype,
            layout=layout,
            device=device,
            requires_grad=requires_grad,
            pin_memory=pin_memory,
            memory_format=memory_format,
        )

    # memory_format == torch.preserve_format
    logical_to_physical_perm = (
        utils.compute_elementwise_output_logical_to_physical_perm(a)
    )
    # identity perm is [2, 1, 0]
    return torch.empty_permuted(
        a.shape,
        logical_to_physical_perm,
        dtype=dtype,
        layout=layout,
        device=device,
        pin_memory=pin_memory,
        requires_grad=requires_grad,
    )


@register_decomposition([aten.arange.start_step, aten.arange.start_out])
@out_wrapper()
def arange(
    start: NumberType = 0,
    end: Optional[NumberType] = None,
    step: NumberType = 1,
    *,
    dtype: Optional[torch.dtype] = None,
    layout: torch.layout = torch.strided,
    device: Optional[torch.device] = None,
    pin_memory: bool = False,
    requires_grad: bool = False,
) -> TensorLikeType:
    utils.check_layout(layout)
    utils.check_pin_memory(pin_memory)
    device = torch.device(utils.device_or_default(device))

    assert not isinstance(start, complex)
    assert not isinstance(end, complex)
    assert not isinstance(step, complex)

    # Case: torch.arange(5)
    if end is None:
        end = start
        start = 0
    utils.check(step != 0, lambda: "step must be nonzero")
    utils.check(
        (step > 0 and end >= start) or (step < 0 and end <= start),
        lambda: "upper bound and lower bound inconsistent with step sign",
    )

    def is_finite(x):
        return not isinstance(x, FloatWithoutSymFloat) or math.isfinite(x)

    utils.check(
        is_finite(start) and is_finite(end),
        lambda: f"unsupported range: {start} -> {end}",
    )
    utils.check(
        is_finite(step),
        lambda: f"step must be finite but got {step}",
    )

    if dtype is None:
        args = (start, end, step)
        integer_args = builtins.all(isinstance(arg, IntLike) for arg in args)
        dtype = torch.int64 if integer_args else torch.get_default_dtype()

    is_integer = utils.is_integer_dtype(dtype)
    if is_integer:
        xstart = sym_int(start)
        xend = sym_int(end)
        xstep = sym_int(step)

    # For int64 we truncate arguments to int before calculating length, but
    # other integral dtypes we don't. Weird... but needed to match ATen shapes.
    if dtype == torch.int64:
        # Uses floordiv to avoid ceil in inductor.
        sgn = bool(xstep > 0) - bool(xstep < 0)
        length = (xend - xstart + xstep - sgn) // xstep
    else:
        length = math.ceil((end - start) / step)

    if is_integer:
        return prims.iota(
            length,
            start=xstart,
            step=xstep,
            dtype=dtype,
            device=device,
            requires_grad=requires_grad,
        )

    computation_dtype = utils.get_acc_type(dtype, device)
    index = prims.iota(
        length,
        start=0,
        step=1,
        dtype=torch.int64,
        device=device,
        requires_grad=False,
    )
    index = _maybe_convert_to_dtype(index, computation_dtype)
    result = start + step * index
    result = _maybe_convert_to_dtype(result, dtype)

    if requires_grad:
        result.requires_grad_(True)
    return result


@register_decomposition(aten.lerp)
@out_wrapper()
@elementwise_type_promotion_wrapper(
    type_promoting_args=("start", "end", "weight"),
    type_promotion_kind=ELEMENTWISE_TYPE_PROMOTION_KIND.DEFAULT,
)
def lerp(start: Tensor, end: Tensor, weight: Union[Tensor, NumberType]):
    inputs = [start, end]
    if isinstance(weight, Number):
        weight = start.new_full((), weight)  # type: ignore[arg-type]
    else:
        inputs.append(weight)
    assert isinstance(weight, Tensor)  # mypy
    # We implement it this way for numerical stability. We assume (in the stability optimisation)
    # that 0 <= weight <= 1. We take the abs to deal with complex numbers
    # We want to perform operations near zero, which is where floating points are most precise
    # thus, we perform the following optimisation:
    # If weight.abs() >= 0.5:
    #    return (1 - weight) * (start - end) + end
    mask = weight.abs() >= 0.5
    coeff = torch.where(mask, weight - 1, weight)
    base = torch.where(mask, end, start)
    output = coeff * (end - start) + base
    # make sure the decomposition output's stride is same as non-decomposition path.
    stride = utils.compute_elementwise_output_strides(*_maybe_broadcast(*inputs))
    if output.stride() != stride:
        return prims.copy_strided(output, stride)
    return output


@register_decomposition(aten.linspace)
@out_wrapper()
def linspace(
    start: NumberType,
    end: NumberType,
    steps: NumberType,
    *,
    dtype: Optional[torch.dtype] = None,
    device: Optional[torch.device] = None,
    layout: torch.layout = torch.strided,
    pin_memory: bool = False,
    requires_grad: bool = False,
) -> TensorLikeType:
    if py_any(isinstance(arg, complex) for arg in (start, end, steps)):
        default_complex_dtype = utils.corresponding_complex_dtype(
            torch.get_default_dtype()
        )
        if dtype is None:
            dtype = default_complex_dtype
        else:
            check(
                utils.is_complex_dtype(dtype),
                lambda: f"linspace(): inferred dtype {default_complex_dtype} can't be safely cast to passed dtype {dtype}",
            )
    else:
        dtype = dtype or torch.get_default_dtype()
    assert isinstance(dtype, torch.dtype)

    # steps does not participate in the computation of the dtype
    check(
        isinstance(steps, IntLike),
        lambda: "steps must be int, not float",
        exc_type=TypeError,
    )
    assert isinstance(steps, IntLike)  # for mypy
    check(steps >= 0, lambda: "number of steps must be non-negative")

    factory_kwargs = {
        "layout": layout,
        "device": device,
        "pin_memory": pin_memory,
        "requires_grad": requires_grad,
    }
    if steps == 0:
        return torch.full((0,), 0, dtype=dtype, **factory_kwargs)  # type: ignore[arg-type]
    if steps == 1:
        return torch.full((1,), start, dtype=dtype, **factory_kwargs)  # type: ignore[arg-type]
    if start == end:
        return torch.full((steps,), start, dtype=dtype, **factory_kwargs)  # type: ignore[arg-type]

    # Perform in arange in int because some backends like ATen or Triton do not support all the dtypes
    rg = torch.arange(0, steps, **factory_kwargs)  # type: ignore[arg-type]

    # Small types need to be computed in higher precision as this is, at heart, an associative scan
    dtype_red = (
        torch.int64
        if (utils.is_boolean_dtype(dtype) or utils.is_integer_dtype(dtype))
        else dtype
    )
    computation_dtype, _ = utils.reduction_dtypes(
        rg, REDUCTION_OUTPUT_TYPE_KIND.SAME, dtype_red
    )
    cast_rg = partial(_maybe_convert_to_dtype, dtype=computation_dtype)

    # We implement torch.lerp without performing rg / (steps - 1) explicitly
    # With this we get out[0] == start, out[-1] == end
    step = (end - start) / (steps - 1)
    out = torch.where(
        rg < steps / 2,
        start + step * cast_rg(rg),  # type: ignore[arg-type,operator]
        end - step * cast_rg((steps - 1) - rg),  # type: ignore[arg-type,operator]
    )
    return _maybe_convert_to_dtype(out, dtype)  # type: ignore[return-value]


@register_decomposition(aten.logspace)
@out_wrapper()
def logspace(
    start: NumberType,
    end: NumberType,
    steps: NumberType,
    base: NumberType = 10,
    *,
    dtype: Optional[torch.dtype] = None,
    device: Optional[torch.device] = None,
    layout: torch.layout = torch.strided,
    pin_memory: bool = False,
    requires_grad: bool = False,
) -> TensorLikeType:
    if dtype is None:
        dtype = torch.get_default_dtype()

    # NB: NumPy doesn't have this cast
    if prims.utils.is_integer_dtype(dtype):
        if isinstance(start, FloatLike):
            start = sym_int(start)
        if isinstance(end, FloatLike):
            end = sym_int(end)

    assert not isinstance(base, complex)  # for mypy
    if base < 0:
        raise NotImplementedError
    ret = torch.linspace(
        start,
        end,
        steps,
        dtype=torch.float64,
        layout=layout,
        device=device,
        pin_memory=pin_memory,
        requires_grad=requires_grad,
    )
    return _maybe_convert_to_dtype(torch.pow(base, ret), dtype)


@overload
def meshgrid(tensors: Sequence[TensorLikeType], indexing: str):
    pass


@overload
def meshgrid(*tensors: TensorLikeType, indexing: str):
    pass


@register_decomposition(aten.meshgrid)
def meshgrid(
    *tensors: Union[TensorLikeType, List[TensorLikeType], Tuple[TensorLikeType]],
    indexing: str,
) -> List[TensorLikeType]:
    # This ref simultaneously handles two overloads (see stubs above)
    # The `indexing` argument is currently optional for torch.meshgrid, but we
    # plan to make the argument required: https://github.com/pytorch/pytorch/issues/50276
    if isinstance(tensors[0], (list, tuple)):
        assert len(tensors) == 1
        tensors = tuple(tensors[0])

    check(
        py_all(isinstance(a, TensorLike) for a in tensors),
        lambda: "meshgrid expects its inputs to be tensors",
    )

    check(len(tensors) > 0, lambda: "meshgrid expects a non-empty TensorList")

    for i in range(len(tensors) - 1):
        check(
            tensors[i].dtype == tensors[i + 1].dtype,  # type: ignore[union-attr]
            lambda: "meshgrid expects all tensors to have the same dtype",
        )
        check(
            tensors[i].device == tensors[i + 1].device,  # type: ignore[union-attr]
            lambda: "meshgrid expects all tensors to have the same device",
        )

    swap_first_and_second_tensors = False
    if indexing == "xy":
        swap_first_and_second_tensors = len(tensors) >= 2
        if swap_first_and_second_tensors:
            tensors = (tensors[1], tensors[0], *tensors[2:])
    else:
        check(
            indexing == "ij",
            lambda: (
                'torch.meshgrid: indexing must be one of "xy" or "ij", '
                f"but received: {indexing}"
            ),
        )

    result_shape: List[int] = []
    for t in tensors:
        assert isinstance(t, TensorLike)  # mypy
        check(
            t.ndim == 0 or t.ndim == 1,
            lambda: f"torch.meshgrid: Expected 0D or 1D tensor in the tensor list but got: {t}",
        )
        result_shape.append(t.numel())

    grids: List[TensorLikeType] = []
    for i, t in enumerate(tensors):
        assert isinstance(t, TensorLike)  # mypy
        if t.ndim == 0:
            t = t.view((1,))
        grids.append(prims.broadcast_in_dim(t, result_shape, (i,)))

    if swap_first_and_second_tensors:
        # Swap outputs if we originally swapped at the beginning
        grids[0], grids[1] = grids[1], grids[0]

    return grids


# CompositeImplicitAutograd - don't register decomp
def movedim(
    input: TensorLikeType,
    source: Union[int, DimsSequenceType],
    destination: Union[int, DimsSequenceType],
) -> TensorLikeType:
    """
    Reference implementation of torch.movedim
    """
    if type(source) is int:
        source = (source,)
    if type(destination) is int:
        destination = (destination,)

    # Converts to list to produce a compatible error message with core PyTorch,
    # which prints sequences in square brackets.
    utils.check(
        len(source) == len(destination),  # type: ignore[arg-type]
        lambda: (
            "movedim: Invalid source or destination dims: source "  # type: ignore[arg-type]
            f"({list(source)} dims) should contain the same number "  # type: ignore[arg-type]
            f"of dims as destination ({list(destination)} dims)"  # type: ignore[arg-type]
        ),
    )

    rank = input.ndim
    ss = tuple(utils.canonicalize_dims(rank=rank, indices=source))  # type: ignore[arg-type]
    ds = tuple(utils.canonicalize_dims(rank=rank, indices=destination))  # type: ignore[arg-type]

    sss = set(ss)
    dss = set(ds)

    # See above on why this converts to list in error messages.
    utils.check(
        len(ss) == len(sss),
        lambda: f"movedim: repeated dim in `source` ({list(source)})",  # type: ignore[arg-type]
    )
    utils.check(
        len(ds) == len(dss),
        lambda: f"movedim: repeated dim in `destination` ({list(destination)})",  # type: ignore[arg-type]
    )

    m = dict(zip(ds, ss))
    dims = []
    si = 0  # source index
    for di in range(rank):
        # check if the destination index is in the mapping
        s = m.get(di)
        if s is not None:
            # insert source index if found
            dims.append(s)
        else:
            # insert source index sequentially, skipping indices from the mapping
            while si in sss:
                si += 1
            dims.append(si)
            si += 1

    result = torch.permute(input, tuple(dims))

    return result


# NOTE: for convenience, shape can be a tuple of ints or a tuple containing a tuple of ints
@register_decomposition(aten.empty_strided)
def empty_strided(
    shape: Union[ShapeType, Tuple[ShapeType]],
    strides: StrideType,
    *,
    dtype: Optional[torch.dtype] = None,
    device: Optional[torch.device] = None,
    layout: torch.layout = torch.strided,
    requires_grad: bool = False,
    pin_memory: bool = False,
) -> TensorLikeType:
    # Layout == strided, pin_memory is False
    utils.check_layout(layout)
    utils.check_pin_memory(pin_memory)

    shape = utils.extract_shape_from_varargs(shape)
    dtype = torch.get_default_dtype() if dtype is None else dtype
    device = torch.device("cpu") if device is None else device

    return prims.empty_strided(
        shape,
        strides,
        dtype=dtype,
        device=device,
        requires_grad=requires_grad,
    )


@register_decomposition(aten.eye)
@out_wrapper()
def eye(
    n: int,
    m: Optional[int] = None,
    *,
    dtype: Optional[torch.dtype] = None,
    layout: torch.layout = torch.strided,
    device: Optional[torch.device] = None,
    pin_memory: bool = False,
    requires_grad: bool = False,  # TODO: unused
) -> TensorLikeType:
    """
    Reference implementation of torch.eye
    """
    if m is None:
        m = n

    check(n >= 0, lambda: f"n must be greater or equal to 0, got {n}")
    check(m >= 0, lambda: f"m must be greater or equal to 0, got {m}")

    range_n = torch.arange(n, dtype=torch.int64, device=device, requires_grad=False)
    range_m = torch.arange(m, dtype=torch.int64, device=device, requires_grad=False)

    cond = range_n.unsqueeze(-1) == range_m
    if dtype is torch.bool:
        return cond
    else:
        one = torch.ones(
            (1,),
            dtype=dtype,
            layout=layout,
            device=device,
            pin_memory=pin_memory,
            requires_grad=False,
        )
        return torch.where(cond, one, 0)
    # TODO: Use requires_grad.  All refs taking the requires_grad kwarg must
    # return a leaf tensor.
    # result.requires_grad_(requires_grad)


@register_decomposition(aten.full)
@out_wrapper()
def full(
    shape: ShapeType,
    fill_value: NumberType,
    *,
    dtype: Optional[torch.dtype] = None,
    layout: torch.layout = torch.strided,
    device: Optional[torch.device] = None,
    pin_memory: bool = False,
    requires_grad: bool = False,
) -> TensorLikeType:
    utils.check_layout(layout)
    utils.check_pin_memory(pin_memory)

    dtype = dtype if dtype is not None else utils.type_to_dtype(type(fill_value))
    device = device if device is not None else torch.device("cpu")

    e = empty(
        shape,
        dtype=dtype,
        layout=layout,
        device=device,
        pin_memory=pin_memory,
        requires_grad=requires_grad,
    )
    return torch.fill(e, fill_value)  # type: ignore[arg-type]


def full_like(
    a: TensorLikeType,
    fill_value: NumberType,
    *,
    dtype: Optional[torch.dtype] = None,
    layout: Optional[torch.layout] = None,
    device: Optional[torch.device] = None,
    pin_memory: bool = False,
    requires_grad: bool = False,
    memory_format: torch.memory_format = torch.preserve_format,
) -> TensorLikeType:
    e = torch.empty_like(
        a,
        dtype=dtype,
        layout=layout,
        device=device,
        pin_memory=pin_memory,
        requires_grad=requires_grad,
        memory_format=memory_format,
    )
    return fill(e, fill_value)


@register_decomposition(aten.zeros_like)
def zeros_like(
    a: TensorLikeType,
    *,
    dtype: Optional[torch.dtype] = None,
    layout: Optional[torch.layout] = None,
    device: Optional[torch.device] = None,
    pin_memory: bool = False,
    requires_grad: bool = False,
    memory_format: torch.memory_format = torch.preserve_format,
) -> TensorLikeType:
    return torch.full_like(
        a,
        False if (dtype or a.dtype) == torch.bool else 0,
        dtype=dtype,
        layout=layout,
        device=device,
        pin_memory=pin_memory,
        requires_grad=requires_grad,
        memory_format=memory_format,
    )


@register_decomposition(aten.ones_like)
def ones_like(
    a: TensorLikeType,
    *,
    dtype: Optional[torch.dtype] = None,
    layout: Optional[torch.layout] = None,
    device: Optional[torch.device] = None,
    pin_memory: bool = False,
    requires_grad: bool = False,
    memory_format: torch.memory_format = torch.preserve_format,
) -> TensorLikeType:
    return torch.full_like(
        a,
        True if (dtype or a.dtype) == torch.bool else 1,
        dtype=dtype,
        layout=layout,
        device=device,
        pin_memory=pin_memory,
        requires_grad=requires_grad,
        memory_format=memory_format,
    )


@register_decomposition(aten.randn.default)
@out_wrapper()
def randn(
    *shape,
    dtype: Optional[torch.dtype] = None,
    device: Optional[torch.device] = None,
    layout: Optional[torch.layout] = None,
    requires_grad: bool = False,
    pin_memory: bool = False,
) -> TensorLikeType:
    utils.check_pin_memory(pin_memory)

    shape_ = utils.extract_shape_from_varargs(shape)

    dtype = utils.dtype_or_default(dtype)
    device = utils.device_or_default(device)

    return prims.normal(
        shape_,
        mean=0.0,
        std=1.0,
        dtype=dtype,
        device=device,
        requires_grad=requires_grad,
    )


def scalar_tensor(
    a: NumberType,
    *,
    dtype: Optional[torch.dtype] = None,
    layout: torch.layout = torch.strided,
    device: Optional[torch.device] = None,
    pin_memory: bool = False,
) -> TensorLikeType:
    utils.check_layout(layout)
    utils.check_pin_memory(pin_memory)
    dtype = dtype if dtype is not None else utils.type_to_dtype(type(a))
    device = device if device is not None else torch.device("cpu")
    return prims.scalar_tensor(a, dtype=dtype, device=device)


#
# Randomness References
#


def _uniform_helper(
    shape: ShapeType,
    low: Union[bool, int, float] = 0.0,
    high: Union[bool, int, float] = 1.0,
    *,
    dtype: torch.dtype,
    device: DeviceLikeType,
) -> TensorLikeType:
    utils.validate_shape(shape)

    assert isinstance(low, Number)
    assert isinstance(high, Number)
    low = sym_float(low)
    high = sym_float(high)

    assert isinstance(dtype, torch.dtype)
    device = utils.canonicalize_device(device)

    return prims._uniform_helper(shape, low=low, high=high, dtype=dtype, device=device)


@register_decomposition(aten.masked_fill)
def masked_fill(a: TensorLikeType, mask: TensorLikeType, value: TensorOrNumberLikeType):
    python_type = utils.dtype_to_type(a.dtype)
    if isinstance(value, Number):
        value_type = type(value)
    else:
        # NOTE: Could not use value = item(value) as it resulted in
        # RuntimeError: Cannot cast FakeTensor(cpu) to number
        value_ndim = value.ndim
        check(
            value_ndim == 0,
            lambda: f"only supports a 0-dimensional value tensor, but got tensor with {value_ndim} dimension",
        )
        # `masked_fill` allows cpu scalar to be moved to cuda and xpu but not otherwise.
        is_cpu_scalar = a.device.type in ["cuda", "xpu"] and value.device.type == "cpu"
        check(
            is_cpu_scalar or value.device == a.device,
            lambda: "Expected `value` to be on same device as `a`",
        )
        value_type = utils.dtype_to_type(value.dtype)

    if value_type is complex:
        # only downcasting from complex to lower type is not allowed.
        # We allow casting `value` to lower type for other case
        # Eg. float -> int.
        # Ref: https://github.com/pytorch/pytorch/issues/79195
        check(
            utils.is_weakly_lesser_type(value_type, python_type),
            lambda: f"could not convert to type {python_type} without overflow",
        )

    # Since `where` allows type-promotion,
    # cast value to correct type before passing to `where`
    value = _maybe_convert_to_dtype(value, a.dtype)
    r = torch.where(mask, value, a)  # type: ignore[arg-type]

    # aten.mask_fill always return a new contiguous tensor
    # contiguous() is needed to correctly model the output stride
    return r.contiguous()


@register_decomposition(aten.masked_fill_)
def masked_fill_(
    a: TensorLikeType, mask: TensorLikeType, value: TensorOrNumberLikeType
) -> TensorLikeType:
    b = torch.masked_fill(a, mask, value)  # type: ignore[arg-type]
    a.copy_(b)
    return a


# CompositeImplicitAutograd - don't register decomp
def allclose(
    a: TensorLikeType,
    b: TensorLikeType,
    rtol: float = 1e-05,
    atol: float = 1e-08,
    equal_nan: bool = False,
) -> bool:
    """
    Reference implementation of torch.allclose
    """
    _check_close_args(name="torch.allclose", a=a, b=b, rtol=rtol, atol=atol)

    return bool(
        torch.all(torch.isclose(a, b, rtol=rtol, atol=atol, equal_nan=equal_nan)).item()
    )


def equal(a: TensorLikeType, b: TensorLikeType) -> bool:
    utils.check_same_device(a, b, allow_cpu_scalar_tensors=False)
    utils.check_same_dtype(a, b)

    # Shape check
    if a.ndim != b.ndim:
        return False

    for x, y in zip(a.shape, b.shape):
        if x != y:
            return False

    # Short-circuits if there are no elements to validate
    if a.numel() == 0:
        return True

    return item(all(eq(a, b)))  # type: ignore[return-value]


@register_decomposition(aten.norm)
@out_wrapper(exact_dtype=True)
def norm(
    input: TensorLikeType,
    p: Optional[Union[float, str]] = "fro",
    dim: Optional[DimsType] = None,
    keepdim: bool = False,
    *,
    dtype: Optional[torch.dtype] = None,
) -> TensorLikeType:
    # In these cases we compute the "Frobenius norm"
    if (
        p == "fro" and (dim is None or isinstance(dim, Dim) or len(dim) <= 2)
    ) or p is None:
        p = 2
    if isinstance(dim, Dim):
        dim = [dim]
    if isinstance(p, str):
        # Here we either call the nuclear norm, or we call matrix_norm with some arguments
        # that will throw an error
        if dim is None:
            dim = tuple(range(input.ndim))
        return torch.linalg.matrix_norm(input, p, dim, keepdim, dtype=dtype)
    else:
        return torch.linalg.vector_norm(input, p, dim, keepdim, dtype=dtype)


@register_decomposition(aten.trace)
def trace(self: TensorLikeType) -> TensorLikeType:
    utils.check(
        self.ndim == 2, lambda: "expected a matrix, but got tensor with dim {self.ndim}"
    )
    return torch.sum(torch.diag(self, 0))


def _make_r_binary_op(base_op):
    def rop(
        a: Union[TensorLikeType, NumberType],
        b: Union[TensorLikeType, NumberType],
    ) -> TensorLikeType:
        return base_op(b, a)

    return rop


rtruediv = _make_r_binary_op(true_divide)
rfloordiv = _make_r_binary_op(floor_divide)
rpow = _make_r_binary_op(pow)


@register_decomposition(aten.triu)
@out_wrapper()
def triu(a: TensorLikeType, diagonal: int = 0) -> TensorLikeType:
    utils.check(
        a.ndim >= 2, lambda: "triu: input tensor must have at least 2 dimensions"
    )
    h, w = a.shape[-2:]
    mask = (
        torch.arange(w, device=a.device).unsqueeze(-2)
        - torch.arange(h, device=a.device).unsqueeze(-1)
    ) >= diagonal

    # aten.triu always returns a new contiguous tensor
    # contiguous() is needed to correctly model the output stride
    return utils.mask_tensor(mask, a).contiguous()


@register_decomposition(aten.tril)
@out_wrapper()
def tril(a: TensorLikeType, diagonal: int = 0) -> TensorLikeType:
    utils.check(
        a.ndim >= 2, lambda: "tril: input tensor must have at least 2 dimensions"
    )
    h, w = a.shape[-2:]
    mask = (
        torch.arange(w, device=a.device).unsqueeze(-2)
        - torch.arange(h, device=a.device).unsqueeze(-1)
    ) <= diagonal

    # aten.tril always returns a new contiguous tensor
    # contiguous() is needed to correctly model the output stride
    return utils.mask_tensor(mask, a).contiguous()


# This is based on get_tril_size in aten/src/ATen/native/TensorFactories.h
# The components of the matrix that belong to the lower triangle with offset
# form a pentagon that can be broken down into a top trapezoid and a bottom
# rectangle. For the implementation of tril_indices, we need the sizes of
# both of these, as well as the length of the top side of the trapezoid.
def _get_tril_sizes(row: int, col: int, offset: int) -> Tuple[int, int, int]:
    if row == 0 or col == 0:
        return 0, 0, 0

    m_first_row = min(col, 1 + offset) if offset > 0 else int(row + offset > 0)
    m_last_row = max(0, min(col, row + offset))
    n_row_all = max(0, min(row, row + offset))
    n_row_trapezoid = m_last_row - m_first_row + 1

    # Number of elements in top trapezoid
    trapezoid_size = (m_first_row + m_last_row) * n_row_trapezoid // 2
    # Number of elements in bottom rectangle
    diff_row = n_row_all - n_row_trapezoid
    rectangle_size = max(0, diff_row * col)

    return trapezoid_size, rectangle_size, m_first_row


def _trilu_checks(
    name: str,
    row: int,
    col: int,
    dtype: torch.dtype,
    layout: torch.layout,
    pin_memory: bool,
):
    check(row >= 0, lambda: f"row must be non-negative, got {row}")
    check(col >= 0, lambda: f"col must be non-negative, got {col}")
    check(
        dtype in (torch.int32, torch.int64),
        lambda: f"\"{name}\" not implemented for '{dtype}'",
    )


# This is based on tril_indices_cuda in aten/src/ATen/native/cuda/TensorFactories.cu
@register_decomposition(aten.tril_indices)
def tril_indices(
    row: int,
    col: int,
    offset: int = 0,
    *,
    dtype: torch.dtype = torch.long,
    layout: torch.layout = torch.strided,
    device: DeviceLikeType = "cpu",
    pin_memory: bool = False,
) -> TensorLikeType:
    _trilu_checks("tril_indices", row, col, dtype, layout, pin_memory)

    trapezoid_size, rectangle_size, m_first_row = _get_tril_sizes(row, col, offset)
    row_offset = max(0, -offset)

    arange_kw = partial(
        torch.arange, layout=layout, device=device, pin_memory=pin_memory
    )

    # first we do the indices for top trapezoid
    xs1 = arange_kw(0, trapezoid_size, dtype=torch.float64)
    b = m_first_row - 0.5
    row_inds1 = torch.floor(-b + torch.sqrt(b * b + 2 * xs1))
    col_inds1 = torch.floor(xs1 - (2 * m_first_row - 1 + row_inds1) * row_inds1 * 0.5)
    row_inds1 = _maybe_convert_to_dtype(row_inds1 + row_offset, dtype)
    col_inds1 = _maybe_convert_to_dtype(col_inds1, dtype)

    # then bottom rectangle
    xs2 = arange_kw(0, rectangle_size, dtype=dtype)
    row_inds2 = xs2 // col + (col - m_first_row + 1 + row_offset)
    col_inds2 = xs2 % col

    return torch.stack(
        (torch.cat((row_inds1, row_inds2)), torch.cat((col_inds1, col_inds2)))
    )


# Similar to _get_tril_sizes above, but here there is a top trapezoid and
# a bottom rectangle instead. Note that you can't reduce this to
# _get_tril_sizes(col, row, -offset) because that would correspond to
# decomposing into a left trapezoid and right rectangle.
def _get_triu_sizes(row: int, col: int, offset: int) -> Tuple[int, int, int]:
    if row == 0 or col == 0:
        return 0, 0, 0

    m_first_row = max(0, col - offset) if offset > 0 else col

    # Number of elements in top rectangle
    rectangle_size = max(0, min(row, -offset) * col)

    # Number of elements in bottom trapezoid
    trapezoid_size_tril, rectangle_size_tril, _ = _get_tril_sizes(row, col, offset - 1)
    triu_size = row * col - (trapezoid_size_tril + rectangle_size_tril)
    trapezoid_size = triu_size - rectangle_size

    return trapezoid_size, rectangle_size, m_first_row


@register_decomposition(aten.triu_indices)
def triu_indices(
    row: int,
    col: int,
    offset: int = 0,
    *,
    dtype: torch.dtype = torch.long,
    layout: torch.layout = torch.strided,
    device: DeviceLikeType = "cpu",
    pin_memory: bool = False,
) -> TensorLikeType:
    _trilu_checks("triu_indices", row, col, dtype, layout, pin_memory)

    trapezoid_size, rectangle_size, m_first_row = _get_triu_sizes(row, col, offset)
    col_offset = max(0, offset)

    arange_kw = partial(
        torch.arange, layout=layout, device=device, pin_memory=pin_memory
    )

    # indices for top rectangle
    xs2 = arange_kw(0, rectangle_size, dtype=dtype)
    row_inds2 = xs2 // col
    col_inds2 = xs2 % col

    # bottom trapezoid
    xs1 = arange_kw(0, trapezoid_size, dtype=torch.float64)
    b = -0.5 - m_first_row
    row_inds1 = torch.floor(-b - torch.sqrt(b * b - 2 * xs1))
    col_inds1 = torch.floor(xs1 - ((2 * m_first_row - 1 - row_inds1) * row_inds1) * 0.5)
    row_inds1 = _maybe_convert_to_dtype(row_inds1, dtype)
    col_inds1 = _maybe_convert_to_dtype(col_inds1, dtype)

    if col:
        row_inds1 = row_inds1 + (rectangle_size // col)
    col_inds1 = col_inds1 + col_offset

    return torch.stack(
        (torch.cat((row_inds2, row_inds1)), torch.cat((col_inds2, col_inds1)))
    )


@register_decomposition(aten.bucketize)
@out_wrapper(exact_dtype=True)
def bucketize(
    a: TensorLikeType,
    boundaries: TensorLikeType,
    *,
    out_int32: bool = False,
    right: bool = False,
):
    utils.check(
        boundaries.dim() == 1,
        lambda: f"boundaries tensor must be 1 dimension but got dim({boundaries.dim()})",
    )

    out_dtype = torch.int32 if out_int32 else torch.int64
    n_boundaries = boundaries.shape[-1]
    if n_boundaries == 0:
        return torch.zeros_like(a)
    # We are trying to find the bucket (defined by pairs of consecutive elements of `boundaries`)
    # each element of `a` belongs to. We use binary search to achieve logarithimic complexity,
    # but each step of the search is done "in parallel" over all elements of `a`
    # can't use int32 as indexes, so we have to do all computations with int64 and convert at the end
    start = torch.zeros(a.shape, device=a.device, dtype=torch.int64)
    end = start + n_boundaries
    # Max depth of the binary search
    # Since we can't break out of the loop at different points for different elements of a,
    # we just do the max amount of iterations that binary search requires and add condition
    # tensor (cond_update below) to stop updating once the search terminates

    # For first iteration through loop we can skip some checks, we have separate implementation
    mid = start + (end - start) // 2
    mid_val = boundaries[mid]
    if right:
        cond_mid = mid_val > a
    else:
        cond_mid = mid_val >= a
    start = torch.where(cond_mid, start, mid + 1)

    if n_boundaries > 1:
        cond_update = torch.ones_like(a, dtype=torch.bool)
        niters = int(math.log2(n_boundaries))
        for _ in range(niters):
            end = torch.where(cond_mid & cond_update, mid, end)
            cond_update = start < end
            # start might end up pointing to 1 past the end, we guard against that
            mid = torch.where(cond_update, start + (end - start) // 2, 0)
            mid_val = boundaries[mid]
            # If right is true, the buckets are closed on the *left*
            # (i.e., we are doing the equivalent of std::upper_bound in C++)
            # Otherwise they are closed on the right (std::lower_bound)
            if right:
                cond_mid = mid_val > a
            else:
                cond_mid = mid_val >= a
            start = torch.where((~cond_mid) & cond_update, mid + 1, start)

    return start.to(dtype=out_dtype)


@register_decomposition(aten.cauchy)
@out_wrapper()
@elementwise_type_promotion_wrapper(
    type_promoting_args=("self",),
    type_promotion_kind=ELEMENTWISE_TYPE_PROMOTION_KIND.DEFAULT,
)
def cauchy(self, median=0, sigma=1, generator=None):
    assert generator is None
    utils.check(
        not utils.is_complex_dtype(self.dtype)
        and not utils.is_integer_dtype(self.dtype)
        and not utils.is_boolean_dtype(self.dtype),
        lambda: f"Cauchy distribution is a continuous probability distribution. \
        dtype must be a floating point but you specified {self.dtype}",
    )
    utils.check(
        sigma > 0.0,
        lambda: f"cauchy_ expects sigma > 0.0, but found sigma={sigma}",
    )
    return median + sigma * torch.tan(math.pi * (torch.rand_like(self) - 0.5))


@register_decomposition(aten.exponential)
@out_wrapper()
@elementwise_type_promotion_wrapper(
    type_promoting_args=("self",),
    type_promotion_kind=ELEMENTWISE_TYPE_PROMOTION_KIND.DEFAULT,
)
def exponential(self, rate=1, generator=None):
    assert generator is None
    utils.check(
        not utils.is_complex_dtype(self.dtype)
        and not utils.is_integer_dtype(self.dtype)
        and not utils.is_boolean_dtype(self.dtype),
        lambda: f"Exponential distribution is a continuous probability distribution. \
        dtype must be a floating point but you specified {self.dtype}",
    )
    utils.check(
        rate > 0.0,
        lambda: f"exponential_ expects lambda > 0.0, but found lambda={rate}",
    )
    return -1 / rate * torch.log1p(-torch.rand_like(self))


@register_decomposition(aten.geometric)
@out_wrapper()
@elementwise_type_promotion_wrapper(
    type_promoting_args=("self",),
    type_promotion_kind=ELEMENTWISE_TYPE_PROMOTION_KIND.DEFAULT,
)
def geometric(self, p, generator=None):
    assert generator is None
    # TODO: fix inductor rand_like for integer, bool dtypes
    utils.check(
        not utils.is_complex_dtype(self.dtype)
        and not utils.is_boolean_dtype(self.dtype),
        lambda: f"geometric not implemented for {self.dtype}",
    )
    utils.check(
        0 < p and p < 1,
        lambda: f"geometric_ expects p to be in (0, 1), but got p={p}",
    )
    return torch.floor(torch.log1p(-torch.rand_like(self)) / math.log1p(-p)) + 1


@register_decomposition(aten.log_normal)
@out_wrapper()
@elementwise_type_promotion_wrapper(
    type_promoting_args=("self",),
    type_promotion_kind=ELEMENTWISE_TYPE_PROMOTION_KIND.DEFAULT,
)
def log_normal(self, mean=1, std=2, generator=None):
    assert generator is None
    utils.check(
        not utils.is_complex_dtype(self.dtype)
        and not utils.is_integer_dtype(self.dtype)
        and not utils.is_boolean_dtype(self.dtype),
        lambda: f"log_normal not implemented for {self.dtype}",
    )
    utils.check(
        0 < std,
        lambda: f"log_normal_ expects std > 0.0, but found std={std}",
    )
    return torch.exp(std * torch.randn_like(self) + mean)


# TODO: add support for functionalization aten.normal_functional
@register_decomposition(aten.normal)
@out_wrapper()
@elementwise_type_promotion_wrapper(
    type_promoting_args=("self",),
    type_promotion_kind=ELEMENTWISE_TYPE_PROMOTION_KIND.DEFAULT,
)
def normal(self, mean=0, std=1, generator=None):
    assert generator is None
    utils.check(std >= 0, lambda: f"normal expects std >= 0.0, but found std {std}")
    normal_samples = prims.normal(
        self.shape,
        mean=0.0,
        std=1.0,
        dtype=self.dtype,
        device=self.device,
        requires_grad=False,
    )
    return std * normal_samples + mean


@_make_elementwise_unary_reference(ELEMENTWISE_TYPE_PROMOTION_KIND.INT_TO_FLOAT)
def rad2deg(self: TensorLikeType):
    utils.check(
        not utils.is_complex_dtype(self.dtype),
        lambda: "rad2deg is not supported for complex tensors.",
    )
    M_180_PI = 57.295779513082320876798154814105170332405472466564
    return self * M_180_PI


@_make_elementwise_unary_reference(ELEMENTWISE_TYPE_PROMOTION_KIND.INT_TO_FLOAT)
def deg2rad(self: TensorLikeType):
    utils.check(
        not utils.is_complex_dtype(self.dtype),
        lambda: "deg2rad is not supported for complex tensors.",
    )
    M_PI_180 = 0.017453292519943295769236907684886127134428718885417
    return self * M_PI_180


@register_decomposition(aten.count_nonzero)
def count_nonzero(self, dim: Optional[DimsType] = None):
    return (self != 0).sum(dim)


# inplace
abs_ = _make_inplace(abs)
acos_ = _make_inplace(acos)
acosh_ = _make_inplace(acosh)
add_ = _make_inplace(add)
addcmul_ = _make_inplace(addcmul)
addcdiv_ = _make_inplace(addcdiv)
asin_ = _make_inplace(asin)
asinh_ = _make_inplace(asinh)
atan_ = _make_inplace(atan)
atanh_ = _make_inplace(atanh)
atan2_ = _make_inplace(atan2)
bitwise_and_ = _make_inplace(bitwise_and)
bitwise_left_shift_ = _make_inplace(bitwise_left_shift)
bitwise_not_ = _make_inplace(bitwise_not)
bitwise_or_ = _make_inplace(bitwise_or)
bitwise_right_shift_ = _make_inplace(bitwise_right_shift)
bitwise_xor_ = _make_inplace(bitwise_xor)
ceil_ = _make_inplace(ceil)
clamp_ = _make_inplace(clamp)
clamp_min_ = _make_inplace(clamp_min)
clamp_max_ = _make_inplace(clamp_max)
conj_physical_ = _make_inplace(conj_physical)
copysign_ = _make_inplace(copysign)
cos_ = _make_inplace(cos)
cosh_ = _make_inplace(cosh)
cumsum_ = _make_inplace(cumsum)
cumprod_ = _make_inplace(cumprod)
deg2rad_ = _make_inplace(deg2rad)
digamma_ = _make_inplace(digamma)
div_ = _make_inplace(div)
eq_ = _make_inplace(eq)
erf_ = _make_inplace(erf)
erfc_ = _make_inplace(erfc)
erfinv_ = _make_inplace(erfinv)
exp_ = _make_inplace(exp)
exp2_ = _make_inplace(exp2)
expm1_ = _make_inplace(expm1)
float_power_ = _make_inplace(float_power)
floor_ = _make_inplace(floor)
floor_divide_ = _make_inplace(floor_divide)
fmod_ = _make_inplace(fmod)
frac_ = _make_inplace(frac)
gcd_ = _make_inplace(gcd)
ge_ = _make_inplace(ge)
gt_ = _make_inplace(gt)
heaviside_ = _make_inplace(heaviside)
hypot_ = _make_inplace(hypot)
igamma_ = _make_inplace(igamma)
igammac_ = _make_inplace(igammac)
i0_ = _make_inplace(i0)
lcm_ = _make_inplace(lcm)
le_ = _make_inplace(le)
lerp_ = _make_inplace(lerp)
lgamma_ = _make_inplace(lgamma)
log10_ = _make_inplace(log10)
log1p_ = _make_inplace(log1p)
log2_ = _make_inplace(log2)
log_ = _make_inplace(log)
logical_and_ = _make_inplace(logical_and)
logical_not_ = _make_inplace(logical_not)
logical_or_ = _make_inplace(logical_or)
logical_xor_ = _make_inplace(logical_xor)
lt_ = _make_inplace(lt)
mul_ = _make_inplace(mul)
mvlgamma_ = _make_inplace(mvlgamma)
nan_to_num_ = _make_inplace(nan_to_num)
ne_ = _make_inplace(ne)
neg_ = _make_inplace(neg)
nextafter_ = _make_inplace(nextafter)
pow_ = _make_inplace(pow)
rad2deg_ = _make_inplace(rad2deg)
reciprocal_ = _make_inplace(reciprocal)
remainder_ = _make_inplace(remainder)
rsqrt_ = _make_inplace(rsqrt)
sgn_ = _make_inplace(sgn)
sigmoid_ = _make_inplace(sigmoid)
sign_ = _make_inplace(sign)
sin_ = _make_inplace(sin)
sinc_ = _make_inplace(sinc)
sinh_ = _make_inplace(sinh)
sqrt_ = _make_inplace(sqrt)
square_ = _make_inplace(square)
sub_ = _make_inplace(sub)
tan_ = _make_inplace(tan)
tanh_ = _make_inplace(tanh)
tril_ = _make_inplace(tril)
triu_ = _make_inplace(triu)
true_divide_ = _make_inplace(true_divide)
trunc_ = _make_inplace(trunc)
xlogy_ = _make_inplace(xlogy)
cauchy_ = _make_inplace(cauchy)
exponential_ = _make_inplace(exponential)
geometric_ = _make_inplace(geometric)
normal_ = _make_inplace(normal)
log_normal_ = _make_inplace(log_normal)
zero_ = _make_inplace(zero)

# Views
# We can't model these as above, as the pattern of doing `op(a, out=a)` does not work for a view function
# given that it does not reshape the input (it just copies the result into it)

# squeeze_ = _make_inplace(squeeze)
# t_ = _make_inplace(t)
# transpose_ = _make_inplace(transpose)
# unsqueeze_ = _make_inplace(unsqueeze)


import torch._refs._conversions
import torch._refs.fft
import torch._refs.linalg
import torch._refs.nn.functional
import torch._refs.special<|MERGE_RESOLUTION|>--- conflicted
+++ resolved
@@ -102,13 +102,10 @@
     "log10",
     "log_normal",
     "log_softmax",
-<<<<<<< HEAD
     "logcumsumexp",
-=======
     "mvlgamma",
     "norm",
     "normal",
->>>>>>> bab21d20
     "nan_to_num",
     "neg",
     "positive",
