--- conflicted
+++ resolved
@@ -83,14 +83,6 @@
         from .mkldnn_fusion import _mkldnn_fusion_init
 
         _mkldnn_fusion_init()
-
-<<<<<<< HEAD
-    register_addmm_activation_replacement()
-=======
-    from .quantization import register_quantization_lowerings
-
-    register_quantization_lowerings()
->>>>>>> 608afe80
 
 
 def reorder_for_locality(graph: torch.fx.Graph):
