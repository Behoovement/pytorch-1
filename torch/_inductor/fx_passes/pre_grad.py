import copy
import logging
from typing import List, Optional

import torch
import torch.nn as nn
from torch._dynamo.utils import detect_fake_mode
from torch.fx.experimental.optimization import (
    matches_module_pattern,
    replace_node_module,
)
from torch.fx.passes.shape_prop import ShapeProp
from torch.nn import functional as F
from torch.nn.utils.fusion import fuse_conv_bn_eval, fuse_conv_bn_weights

from .. import config, overrides

from ..fx_utils import matches_module_function_pattern
from ..mkldnn import mkldnn_fuse_fx
from ..pattern_matcher import init_once_fakemode, PatternMatcherPass
from ..utils import is_cpu_device

log = logging.getLogger(__name__)

normalize_split_pass = PatternMatcherPass()
merge_splits_pass = PatternMatcherPass()

pattern_matcher_passes: List[PatternMatcherPass] = [
    normalize_split_pass,
    merge_splits_pass,
]

<<<<<<< HEAD
=======

>>>>>>> 9035b6a6
@init_once_fakemode
def lazy_init():
    from .split_cat import _split_cat_init

    _split_cat_init()

    if config.is_fbcode():
        from .fb.split_cat import _split_cat_init as _fb_split_cat_init

        _fb_split_cat_init()


def pre_grad_passes(gm, example_inputs):
    """
    Apply passes on the input FX graph using Torch IR.

    WARNING:
    The IR before grad is not functional or normalized, so it is harder
    to write passes on this IR.  Passes must be safe with respect to
    aliasing and mutation and need to handle all possible arg schemas.

    Consider adding a new pass to post_grad.py or joint_graph.py which
    are after functionalization and normalization.
    """

    # used to implement low memory dropout
    gm = overrides.replace_fx(gm, example_inputs)

    if config.pattern_matcher:
        lazy_init()
        gm = fuse_fx(gm, example_inputs)
        for pattern_matcher_pass in pattern_matcher_passes:
            pattern_matcher_pass.apply(gm.graph)

    gm.graph.lint()
    gm.recompile()

    return gm


def fuse_fx(gm: torch.fx.GraphModule, example_inputs):
    is_cpu = is_cpu_device(example_inputs)

    fake_mode = detect_fake_mode(example_inputs)

    gm = sink_cat_after_pointwise(gm)
    if config.permute_fusion and not is_cpu:
        # For linear permute fusion, we need to check input info to identify
        # and perform proper permutation/transpose
        ShapeProp(gm, fake_mode=fake_mode).propagate(*example_inputs)
        gm = linear_permute_fusion(gm)
        gm = permute_linear_fusion(gm)
        gm = permute_matmul_fusion(gm)

    # make sure the autograd is disabled.
    if torch.is_grad_enabled():
        return gm
    if not is_cpu:
        return gm
    gm = remove_identity(gm)
    gm = fuse_conv_bn(gm)
    gm = mkldnn_fuse_fx(gm, example_inputs)
    return gm


def fetch_attr(target: str, mod):
    target_atoms = target.split(".")
    attr_itr = mod
    for i, atom in enumerate(target_atoms):
        if not hasattr(attr_itr, atom):
            raise RuntimeError(
                f"Node referenced nonexistant target {'.'.join(target_atoms[:i])}"
            )
        attr_itr = getattr(attr_itr, atom)
    return attr_itr


def remove_identity(gm: torch.fx.GraphModule):
    """
    Removes all identity layers from the module.
    """

    class IdentityRemover(torch.fx.Transformer):
        def call_module(self, target, args, kwargs):
            if isinstance(self.submodules[target], nn.Identity):
                assert len(args) == 1
                return args[0]
            else:
                return super().call_module(target, args, kwargs)

    return IdentityRemover(gm).transform()


def fuse_conv_bn(gm: torch.fx.GraphModule, inplace=False):
    """
    Fuses Convolution/BN layers for inference purposes.
    """
    modules_patterns = [
        (torch.nn.Conv1d, torch.nn.BatchNorm1d),
        (torch.nn.Conv2d, torch.nn.BatchNorm2d),
        (torch.nn.Conv3d, torch.nn.BatchNorm3d),
    ]
    module_function_patterns = [
        (torch.nn.Conv1d, F.batch_norm),
        (torch.nn.Conv2d, F.batch_norm),
        (torch.nn.Conv3d, F.batch_norm),
    ]
    modules = dict(gm.named_modules())
    for pattern in modules_patterns:
        for node in gm.graph.nodes:
            if matches_module_pattern(pattern, node, modules):
                if len(node.args[0].users) > 1:  # Output of conv is used by other nodes
                    continue
                conv = modules[node.args[0].target]
                bn = modules[node.target]
                eval_mode = all(not n.training for n in [conv, bn])
                if not eval_mode:
                    continue
                if not bn.track_running_stats:
                    continue
                fused_conv = fuse_conv_bn_eval(conv, bn)
                replace_node_module(node.args[0], modules, fused_conv)
                node.replace_all_uses_with(node.args[0])
                gm.graph.erase_node(node)
    gm.graph.lint()
    for pattern in module_function_patterns:
        for node in gm.graph.nodes:
            if matches_module_function_pattern(pattern, node, modules):
                # TODO: support kwargs.
                if len(node.args) != 8:
                    continue
                conv = modules[node.args[0].target]
                bn_training = node.args[5]
                bn_eps = node.args[7]
                if conv.training or bn_training:
                    continue
                if type(bn_eps) is not float:
                    continue
                bn_args_is_constant = all(
                    n.op == "get_attr" and len(n.users) == 1 for n in node.args[1:5]
                )
                if not bn_args_is_constant:
                    continue
                bn_running_mean = fetch_attr(node.args[1].target, gm)
                bn_running_var = fetch_attr(node.args[2].target, gm)
                bn_weight = fetch_attr(node.args[3].target, gm)
                bn_bias = fetch_attr(node.args[4].target, gm)
                if bn_running_mean is None or bn_running_var is None:
                    continue
                fused_conv = copy.deepcopy(conv)
                fused_conv.weight, fused_conv.bias = fuse_conv_bn_weights(
                    fused_conv.weight,
                    fused_conv.bias,
                    bn_running_mean,
                    bn_running_var,
                    bn_eps,
                    bn_weight,
                    bn_bias,
                )
                replace_node_module(node.args[0], modules, fused_conv)
                node.replace_all_uses_with(node.args[0])
                gm.graph.erase_node(node)
    gm.graph.lint()
    gm.recompile()

    return gm


class NormalizedLinearNode:
    def __init__(self, node: torch.fx.Node) -> None:
        assert node.op == "call_function"
        assert node.target in [torch.nn.functional.linear]
        self.node: torch.fx.Node = node

    def get_input(self) -> torch.fx.Node:
        if len(self.node.args) > 0:
            return self.node.args[0]
        else:
            return self.node.kwargs["input"]

    def get_weight(self) -> torch.fx.Node:
        if len(self.node.args) > 1:
            return self.node.args[1]
        else:
            return self.node.kwargs["weight"]

    def get_bias(self) -> torch.fx.Node:
        if len(self.node.args) > 2:
            return self.node.args[2]
        else:
            return self.node.kwargs["bias"] if "bias" in self.node.kwargs else None


class NormalizedMatmulNode:
    def __init__(self, node: torch.fx.Node) -> None:
        assert node.op == "call_function"
        assert node.target in [torch.bmm, torch.matmul]
        self.node: torch.fx.Node = node

    def get_input(self) -> torch.fx.Node:
        if len(self.node.args) > 0:
            return self.node.args[0]
        else:
            return self.node.kwargs["input"]

    def get_other(self) -> torch.fx.Node:
        if len(self.node.args) > 1:
            return self.node.args[1]
        else:
            return self.node.kwargs["other"]


def check_permute(node: torch.fx.Node):
    ranks = len(node.meta["tensor_meta"].shape)
    if len(node.args) > 3:
        permutation = [node.args[i] % ranks for i in range(1, ranks + 1)]
    elif (
        "permutation" in node.kwargs
        and node.kwargs["permutation"] is not None
        and len(node.kwargs["permutation"]) > 2
    ):
        permutation = [i % ranks for i in node.kwargs["permutation"]]
    else:
        return False
    allowed_permutation = list(range(ranks))
    allowed_permutation[-1] = ranks - 2
    allowed_permutation[-2] = ranks - 1
    return permutation == allowed_permutation


def sink_cat_after_pointwise(module: torch.fx.GraphModule) -> torch.fx.GraphModule:
    def one_user(node):
        users = list(node.users)
        return users[0] if len(users) == 1 else None

    def is_view(node):
        view = {"view"}
        return node.op == "call_method" and node.target in view

    def is_pointwise_unary(node):
        pointwise = {torch.relu, torch.tanh, "relu", "tanh"}
        return node.op in {"call_function", "call_method"} and node.target in pointwise

    g = module.graph
    for node in g.nodes:
        if node.op != "call_function" or node.target != torch.cat:
            continue

        cat_or_view = node
        while True:
            user = one_user(cat_or_view)
            if not user or not is_view(user):
                break
            cat_or_view = user

        if user and is_pointwise_unary(user):
            with g.inserting_before(node):

                def cat_args(tensors, dim=0):
                    return tensors, dim

                tensors, dim = cat_args(*node.args, **node.kwargs)
                new_tensors = [
                    g.create_node(user.op, user.target, args=(arg,), kwargs=user.kwargs)
                    for arg in tensors
                ]
                new_cat = g.create_node(
                    "call_function", torch.cat, args=(new_tensors, dim)
                )
                user.replace_all_uses_with(cat_or_view)
                node.replace_all_uses_with(new_cat)
                g.erase_node(user)
                g.erase_node(node)
    g.lint()
    module.recompile()
    return module


def linear_permute_fusion(module: torch.fx.GraphModule) -> torch.fx.GraphModule:
    for node in module.graph.nodes:
        if (
            node.op == "call_method"
            and node.target == "permute"
            and check_permute(node)
        ):
            if len(node.args) > 0:
                input_node = node.args[0]
            else:
                input_node = node.kwargs["input"]
            if (
                input_node.op == "call_function"
                and input_node.target == torch.nn.functional.linear
            ):
                normalized = NormalizedLinearNode(input_node)
                input = normalized.get_input()
                weight = normalized.get_weight()
                bias = normalized.get_bias()
                with module.graph.inserting_before(node):
                    fused_node = module.graph.call_function(
                        linear_transpose, args=(input, weight, bias)
                    )
                    node.replace_all_uses_with(fused_node)
                    module.graph.erase_node(node)
                    if len(input_node.users) == 0:
                        module.graph.erase_node(input_node)

    module.graph.lint()
    module.recompile()
    return module


# Y1 = X * W^T + bias
# Y2 = Y1.permute(0, 2, 1)
# ---->
# Y2 = (W * X^T + bias.unsqueeze(-1))^T
def linear_transpose(
    input: torch.Tensor, weight: torch.Tensor, bias: Optional[torch.Tensor]
) -> torch.Tensor:
    if bias is None:
        return torch.matmul(weight, input.transpose(-1, -2))
    return torch.matmul(weight, input.transpose(-1, -2)) + bias.unsqueeze(-1)


def permute_linear_fusion(module: torch.fx.GraphModule) -> torch.fx.GraphModule:
    for node in module.graph.nodes:
        if node.op == "call_function" and node.target == torch.nn.functional.linear:
            if len(node.args) > 0:
                input_node = node.args[0]
            else:
                input_node = node.kwargs["input"]
            if (
                input_node.op == "call_method"
                and input_node.target == "permute"
                and check_permute(input_node)
            ):
                normalized = NormalizedLinearNode(node)
                if len(input_node.args) > 0:
                    input = input_node.args[0]
                else:
                    input = input_node.kwargs["input"]
                weight = normalized.get_weight()
                bias = normalized.get_bias()
                with module.graph.inserting_before(node):
                    fused_node = module.graph.call_function(
                        transpose_linear, args=(input, weight, bias)
                    )
                    node.replace_all_uses_with(fused_node)
                    module.graph.erase_node(node)
                    if len(input_node.users) == 0:
                        module.graph.erase_node(input_node)

    module.graph.lint()
    module.recompile()
    return module


def permute_matmul_fusion(module: torch.fx.GraphModule) -> torch.fx.GraphModule:
    for node in module.graph.nodes:
        if node.op == "call_function" and (
            node.target == torch.bmm or node.target == torch.matmul
        ):
            normalized = NormalizedMatmulNode(node)
            input_A_node = normalized.get_input()
            input_B_node = normalized.get_other()
            input_A = input_A_node
            input_B = input_B_node
            Atrans = Btrans = False
            if (
                input_A_node.op == "call_method"
                and input_A_node.target == "permute"
                and check_permute(input_A_node)
            ):
                Atrans = True
                if len(input_A_node.args) > 0:
                    input_A = input_A_node.args[0]
                else:
                    input_A = input_A_node.kwargs["input"]

            if (
                input_B_node.op == "call_method"
                and input_B_node.target == "permute"
                and check_permute(input_B_node)
            ):
                Btrans = True
                if len(input_B_node.args) > 0:
                    input_B = input_B_node.args[0]
                else:
                    input_B = input_B_node.kwargs["input"]

            if Atrans or Btrans:
                with module.graph.inserting_before(node):
                    fused_node = module.graph.call_function(
                        transpose_matmul,
                        args=(input_A, input_B, Atrans, Btrans),
                    )
                node.replace_all_uses_with(fused_node)
                module.graph.erase_node(node)
                if Atrans and len(input_A_node.users) == 0:
                    module.graph.erase_node(input_A_node)
                if Btrans and len(input_B_node.users) == 0:
                    module.graph.erase_node(input_B_node)

    module.graph.lint()
    module.recompile()
    return module


# X1 = X.permute(0, 2, 1)
# Y1 = X1 * W1^T + bias1
# ---->
# Y2 = X1.transpose(-1, -2) * W1^T + bias1
def transpose_linear(
    input: torch.Tensor, weight: torch.Tensor, bias: Optional[torch.Tensor]
) -> torch.Tensor:
    if bias is None:
        return torch.matmul(input.transpose(-1, -2), weight.t())
    return torch.matmul(input.transpose(-1, -2), weight.t()) + bias


def transpose_matmul(A: torch.Tensor, B: torch.Tensor, Atrans: bool, Btrans: bool):
    if Atrans:
        A = A.transpose(-1, -2)
    if Btrans:
        B = B.transpose(-1, -2)
    return torch.matmul(A, B)<|MERGE_RESOLUTION|>--- conflicted
+++ resolved
@@ -30,10 +30,7 @@
     merge_splits_pass,
 ]
 
-<<<<<<< HEAD
-=======
-
->>>>>>> 9035b6a6
+
 @init_once_fakemode
 def lazy_init():
     from .split_cat import _split_cat_init
