--- conflicted
+++ resolved
@@ -457,32 +457,6 @@
         return intermediate
 
 
-<<<<<<< HEAD
-@register_decomposition(aten.masked_fill_)
-def masked_fill_(x, mask, value):
-    return x.copy_(aten.masked_fill(x, mask, value))
-=======
-@register_decomposition(aten.hardswish_)
-def hardswish_(x):
-    return x.copy_(aten.hardswish(x))
-
-
-@register_decomposition(aten.hardtanh_)
-def hardtanh_(x, min_val=-1, max_val=1):
-    return x.copy_(aten.hardtanh(x, min_val, max_val))
-
-
-@register_decomposition(aten.leaky_relu_)
-def leaky_relu_(x, negative_slope=0.01):
-    return x.copy_(aten.leaky_relu(x, negative_slope))
-
-
-@register_decomposition(aten.silu_)
-def silu_(x):
-    return x.copy_(aten.silu(x))
->>>>>>> a4616b32
-
-
 @register_decomposition([aten.baddbmm])
 def baddbmm(self, batch1, batch2, beta=1, alpha=1):
     result = torch.bmm(batch1, batch2)
