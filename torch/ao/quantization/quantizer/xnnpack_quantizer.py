from __future__ import annotations

import copy
import functools
import itertools

from typing import Any, Callable, Dict, List, Optional, Set

import torch
import torch._dynamo as torchdynamo
import torch.nn.functional as F
from torch.ao.quantization.fake_quantize import FusedMovingAvgObsFakeQuantize
from torch.ao.quantization.observer import (
    HistogramObserver,
    MinMaxObserver,
    MovingAverageMinMaxObserver,
    MovingAveragePerChannelMinMaxObserver,
    PerChannelMinMaxObserver,
    PlaceholderObserver,
)

from torch.ao.quantization.qconfig import _ObserverOrFakeQuantizeConstructor

from torch.fx import Node
from torch.fx.passes.utils.source_matcher_utils import get_source_partitions

from .quantizer import (
    OperatorConfig,
    OperatorPatternType,
    QuantizationAnnotation,
    QuantizationConfig,
    QuantizationSpec,
    Quantizer,
    SharedQuantizationSpec,
)

from .xnnpack_quantizer_utils import _is_annotated, OP_TO_ANNOTATOR


__all__ = [
    "XNNPACKQuantizer",
    "get_symmetric_quantization_config",
]


def _get_dynamo_graph(function: Callable, inputs) -> torch.fx.Graph:
    gm, _ = torchdynamo.export(function, aten_graph=True)(*inputs)
    gm.graph.eliminate_dead_code()
    return gm.graph


def _get_linear_patterns(input_size: List[int]):
    in_channels = input_size[-1]
    out_channels = 8  # hard coding but this should not matter
    weight = torch.ones((out_channels, in_channels))
    bias = torch.ones((out_channels,))
    act = torch.ones(input_size)

    def linear_op(act, weight, bias=None):
        return F.linear(act, weight, bias)

    pattern_w_bias = _get_dynamo_graph(linear_op, (act, weight, bias))
    pattern_wo_bias = _get_dynamo_graph(linear_op, (act, weight))
    return [pattern_w_bias, pattern_wo_bias]


def _supported_symmetric_quantized_operators() -> Dict[str, List[OperatorPatternType]]:
    supported_operators: Dict[str, List[OperatorPatternType]] = {
        # Both conv and linear should be able to handle relu + hardtanh fusion since
        # those are clamp ops
        "conv2d": [
            [torch.nn.Conv2d, torch.nn.ReLU],
            [torch.nn.Conv2d, F.relu],
            [F.conv2d, torch.nn.ReLU],
            [F.conv2d, F.relu],
        ],
        "linear": [[torch.nn.Linear], [F.linear]],
        "add": [[torch.add]],
        "max_pool2d": [[torch.nn.MaxPool2d], [F.max_pool2d]],
        "adaptive_avg_pool2d": [
            [torch.nn.AdaptiveAvgPool2d],
            [F.adaptive_avg_pool2d],
        ],
    }
    return copy.deepcopy(supported_operators)


def _get_supported_symmetric_config_and_operators() -> List[OperatorConfig]:
    supported_config_and_operators: List[OperatorConfig] = []
    for quantization_config in [
        get_symmetric_quantization_config(),
        get_symmetric_quantization_config(is_qat=True),
        get_symmetric_quantization_config(is_per_channel=True),
        get_symmetric_quantization_config(is_per_channel=True, is_qat=True),
    ]:
        ops = _supported_symmetric_quantized_operators()
        for pattern_list in ops.values():
            supported_config_and_operators.append(
                OperatorConfig(quantization_config, pattern_list)
            )
    return copy.deepcopy(supported_config_and_operators)


@functools.lru_cache
def get_symmetric_quantization_config(
    is_per_channel: bool = False,
    is_qat: bool = False,
    is_dynamic: bool = False,
):
    if is_qat:
        if is_dynamic:
            raise NotImplementedError(
                "dynamic quantization for qat is not yet implemented."
            )
        act_observer_or_fake_quant_ctr = FusedMovingAvgObsFakeQuantize
    else:
        if is_dynamic:
            act_observer_or_fake_quant_ctr = PlaceholderObserver  # type: ignore[assignment]
        else:
            act_observer_or_fake_quant_ctr = HistogramObserver  # type: ignore[assignment]

    act_quantization_spec = QuantizationSpec(
        dtype=torch.int8,
        quant_min=-128,
        quant_max=127,
        qscheme=torch.per_tensor_affine,
        is_dynamic=is_dynamic,
        observer_or_fake_quant_ctr=act_observer_or_fake_quant_ctr.with_args(
            eps=2**-12
        ),
    )
    qscheme = (
        torch.per_channel_symmetric if is_per_channel else torch.per_tensor_symmetric
    )
    weight_observer_or_fake_quant_ctr: _ObserverOrFakeQuantizeConstructor = (
        MinMaxObserver
    )
    if is_qat:
        weight_observer_or_fake_quant_ctr = FusedMovingAvgObsFakeQuantize
    elif is_per_channel:
        weight_observer_or_fake_quant_ctr = PerChannelMinMaxObserver

    extra_args: Dict[str, Any] = {"eps": 2**-12}
    if is_qat:
        if qscheme == torch.per_tensor_symmetric:
            extra_args["observer"] = MovingAverageMinMaxObserver
        else:
            extra_args["observer"] = MovingAveragePerChannelMinMaxObserver  # type: ignore[dict-item]
    weight_quantization_spec = QuantizationSpec(
        dtype=torch.int8,
        quant_min=-127,
        quant_max=127,
        qscheme=qscheme,
        ch_axis=0,
        is_dynamic=False,
        observer_or_fake_quant_ctr=weight_observer_or_fake_quant_ctr.with_args(
            **extra_args
        ),
    )

    bias_observer_or_fake_quant_ctr: _ObserverOrFakeQuantizeConstructor = (
        PlaceholderObserver
    )
    bias_quantization_spec = QuantizationSpec(
        dtype=torch.float, observer_or_fake_quant_ctr=bias_observer_or_fake_quant_ctr
    )
    if is_dynamic:
        quantization_config = QuantizationConfig(
            act_quantization_spec,
            None,
            weight_quantization_spec,
            bias_quantization_spec,
            is_qat,
        )
    else:
        quantization_config = QuantizationConfig(
            act_quantization_spec,
            act_quantization_spec,
            weight_quantization_spec,
            bias_quantization_spec,
            is_qat,
        )
    return quantization_config


def _get_supported_config_and_operators() -> List[OperatorConfig]:
    return _get_supported_symmetric_config_and_operators()


def _get_module_name_filter(module_name: str):
    """Get the module_name_filter function for a given module name, the filter accepts
    a node and checks if the node comes from a module that has certain module name

    For example:
        node: linear_op = call_function[...](...)  # comes from a module with name blocks.sub.linear1


    >> module_name_filter = _get_module_name_filter("blocks.sub")
    >> print(module_name_filter(node))
    True  # the node is from "blocks.sub" based on the fully qualified name "blocks.sub.linear1"
    """

    def module_name_filter(n: Node) -> bool:
        # example: {
        #    'L__self___sub': ("L['self'].sub", <class '....Sub'>),
        #    'L__self___sub_linear': ("L['self'].sub.linear", <class 'torch.nn.modules.linear.Linear'>)
        # }
        nn_module_stack = n.meta["nn_module_stack"]
        names = [
            n[len("L__self___") :].replace("_", ".") for n in nn_module_stack.keys()
        ]
        return module_name in names

    return module_name_filter


def _get_module_type_filter(tp: Callable):
    """Get the module_type_filter function for a given module type, the filter accepts
    a node and checks if the node comes from a module that has certain module type

    For example:
        node: linear_op = call_function[...](...)  # comes from a module with type Block -> Sub -> Linear


    >> module_type_filter = _get_module_type_filter(Sub)  # submodule with type `Sub`, under the `Block` submodule
    >> print(module_type_filter(node))
    True  # the node is from the submodule `Sub` (same for `Block` and `Linear` as well)
    """

    def module_type_filter(n: Node) -> bool:
        # example: {
        #     'L__self___sub': ("L['self'].sub", <class '....Sub'>),
        #     'L__self___sub_linear': ("L['self'].sub.linear", <class 'torch.nn.modules.linear.Linear'>)
        # }
        nn_module_stack = n.meta["nn_module_stack"]
        types = [t for _, t in nn_module_stack.values()]
        return tp in types

    return module_type_filter


class XNNPACKQuantizer(Quantizer):
    supported_config_and_operators = _get_supported_config_and_operators()

    def __init__(self):
        super().__init__()
        self.global_config: Optional[QuantizationConfig] = None
        self.operator_type_config: Dict[str, Optional[QuantizationConfig]] = {}
        self.module_type_config: Dict[Callable, Optional[QuantizationConfig]] = {}
        self.module_name_config: Dict[str, Optional[QuantizationConfig]] = {}

    @classmethod
    def get_supported_quantization_configs(cls) -> List[QuantizationConfig]:
        op_configs: Set[QuantizationConfig] = set({})
        for spec, _ in cls.supported_config_and_operators:
            op_configs.add(spec)
        return list(op_configs)

    @classmethod
    def get_supported_operator_for_quantization_config(
        cls, quantization_config: Optional[QuantizationConfig]
    ) -> List[OperatorPatternType]:
        if quantization_config is None:
            all_ops = []
            for _, ops in cls.supported_config_and_operators:
                all_ops.extend(ops)
            return all_ops

        for config, ops in cls.supported_config_and_operators:
            # note: this assumes each entry in cls.supported_spec_and_operators
            # corresponds to one spec, e.g. we don't have
            # [(spec1, op_list1), (spec1, op_list2), (spec2, op_list3)]
            # where the first and second entry have the same spec but did not
            # merge the op list
            if config == quantization_config:
                return ops
        return []

    def set_global(self, quantization_config: QuantizationConfig) -> XNNPACKQuantizer:
        self.global_config = quantization_config
        return self

    def set_operator_type(
        self, operator_type: str, quantization_config: QuantizationConfig
    ) -> XNNPACKQuantizer:
        self.operator_type_config[operator_type] = quantization_config
        return self

    def set_module_type(
        self, module_type: Callable, quantization_config: QuantizationConfig
    ):
        """Set quantization_config for a submodule with type: `module_type`, for example:
        quantizer.set_module_name(Sub) or quantizer.set_module_name(nn.Linear), it will quantize all supported operator/operator
        patterns in the submodule with this module type with the given `quantization_config`
        """
        self.module_type_config[module_type] = quantization_config
        return self

    def set_module_name(
        self, module_name: str, quantization_config: Optional[QuantizationConfig]
    ):
        """Set quantization_config for a submodule with name: `module_name`, for example:
        quantizer.set_module_name("blocks.sub"), it will quantize all supported operator/operator
        patterns in the submodule with this module name with the given `quantization_config`
        """
        assert (
            quantization_config is not None
        ), " quantization_config == None is not supported yet"
        self.module_name_config[module_name] = quantization_config
        return self

    def annotate(self, model: torch.fx.GraphModule) -> torch.fx.GraphModule:
        """just handling global spec for now"""
        # hacked for handling dynamic linear quant. will fix later.
        if self.global_config and self.global_config.input_activation.is_dynamic:  # type: ignore[union-attr]
            model = self._annotate_for_dynamic_quantization_config(model)
        else:
            model = self._annotate_for_static_quantization_config(model)
        return model

    def _annotate_all_patterns(
        self,
        model: torch.fx.GraphModule,
        config: Optional[QuantizationConfig],
        filter_fn: Optional[Callable[[Node], bool]] = None,
    ) -> torch.fx.GraphModule:
        # TODO: implement the support for None to be canceling out previous annotations
        if config is None:
            return model

        # assert config is not None

        self._annotate_linear(model, config, filter_fn)
        self._annotate_conv2d_patterns(model, config, filter_fn)
        self._annotate_max_pool2d(model, config, filter_fn)
        self._annotate_add_patterns(model, config, filter_fn)
        self._annotate_adaptive_avg_pool2d(model, config, filter_fn)
        self._annotate_gru_io_only(model, config, filter_fn)
        return model

    def _annotate_for_static_quantization_config(
        self, model: torch.fx.GraphModule
    ) -> torch.fx.GraphModule:
        for module_name, config in self.module_name_config.items():
            self._annotate_all_patterns(
                model, config, _get_module_name_filter(module_name)
            )

        for module_type, config in self.module_type_config.items():
            self._annotate_all_patterns(
                model, config, _get_module_type_filter(module_type)
            )

        self._annotate_all_patterns(model, self.global_config)
        return model

    def _annotate_for_dynamic_quantization_config(
        self, model: torch.fx.GraphModule
    ) -> torch.fx.GraphModule:
        for module_name, config in self.module_name_config.items():
            self._annotate_linear(model, config, _get_module_name_filter(module_name))

        for module_type, config in self.module_type_config.items():
            self._annotate_linear(model, config, _get_module_type_filter(module_type))

        self._annotate_linear(model, self.global_config)
        return model

    def _annotate_conv2d_patterns(
        self,
        gm: torch.fx.GraphModule,
        quantization_config: QuantizationConfig,
        filter_fn: Optional[Callable[[Node], bool]] = None,
    ) -> None:
        if quantization_config.is_qat:
            self._annotate_conv2d_bn_relu(gm, quantization_config, filter_fn)
            self._annotate_conv2d_bn(gm, quantization_config, filter_fn)
        self._annotate_conv2d_relu(gm, quantization_config, filter_fn)
        self._annotate_conv2d(gm, quantization_config, filter_fn)

    def _annotate_conv2d_bn(
        self,
        gm: torch.fx.GraphModule,
        quantization_config: QuantizationConfig,
        filter_fn: Optional[Callable[[Node], bool]] = None,
    ) -> None:
        """
        Note: This is only used for QAT. In PTQ, batchnorm should already be fused into the conv.
        """
        return OP_TO_ANNOTATOR["conv2d_bn"](gm, quantization_config, filter_fn)

    def _annotate_conv2d_bn_relu(
        self,
        gm: torch.fx.GraphModule,
        quantization_config: QuantizationConfig,
        filter_fn: Optional[Callable[[Node], bool]] = None,
    ) -> None:
        """
        Note: This is only used for QAT. In PTQ, batchnorm should already be fused into the conv.
        """
        return OP_TO_ANNOTATOR["conv2d_bn_relu"](gm, quantization_config, filter_fn)

    def _annotate_conv2d_relu(
        self,
        gm: torch.fx.GraphModule,
        quantization_config: QuantizationConfig,
        filter_fn: Optional[Callable[[Node], bool]] = None,
    ) -> None:
        return OP_TO_ANNOTATOR["conv2d_relu"](gm, quantization_config, filter_fn)

    def _annotate_conv2d(
        self,
        gm: torch.fx.GraphModule,
        quantization_config: QuantizationConfig,
        filter_fn: Optional[Callable[[Node], bool]] = None,
    ) -> None:
        return OP_TO_ANNOTATOR["conv2d"](gm, quantization_config, filter_fn)

    def _annotate_linear(
        self,
        gm: torch.fx.GraphModule,
        quantization_config: Optional[QuantizationConfig],
        filter_fn: Optional[Callable[[Node], bool]] = None,
    ) -> None:
        return OP_TO_ANNOTATOR["linear"](gm, quantization_config, filter_fn)

<<<<<<< HEAD
    def _annotate_adaptive_avg_pool2d(
=======
    # TODO: move this to BoltNNQuantizer?
    def _annotate_gru_io_only(
        self,
        gm: torch.fx.GraphModule,
        quantization_config: QuantizationConfig,
        filter_fn: Optional[Callable[[Node], bool]] = None,
    ) -> None:
        return OP_TO_ANNOTATOR["gru_io_only"](gm, quantization_config, filter_fn)

    def _annotate_maxpool2d(
        self,
        gm: torch.fx.GraphModule,
        quantization_config: QuantizationConfig,
        filter_fn: Optional[Callable[[Node], bool]] = None,
    ) -> None:
        return OP_TO_ANNOTATOR["maxpool2d"](gm, quantization_config, filter_fn)

    # this should be handled by propagation, TODO: remove
    def _annotate_input_out_obs_sharing_op(
        self,
        op: Callable,
        gm: torch.fx.GraphModule,
        quantization_config: QuantizationConfig,
        filter_fn: Optional[Callable[[Node], bool]] = None,
    ) -> None:
        module_partitions = get_source_partitions(gm.graph, [op], filter_fn)
        partitions = list(itertools.chain(*module_partitions.values()))
        for partition in partitions:
            io_obs_sharing_node = partition.output_nodes[0]
            if _is_annotated([io_obs_sharing_node]):
                continue

            input_act = io_obs_sharing_node.args[0]
            assert isinstance(input_act, Node)

            # only annotate input output sharing operator
            # when the output of the input node is annotated
            if (
                "quantization_annotation" not in input_act.meta
                or not input_act.meta["quantization_annotation"]._annotated
                or input_act.meta["quantization_annotation"].output_qspec is None
            ):
                continue

            act_qspec = SharedQuantizationSpec(input_act)
            io_obs_sharing_node.meta[
                "quantization_annotation"
            ] = QuantizationAnnotation(
                input_qspec_map={
                    input_act: act_qspec,
                },
                output_qspec=act_qspec,
                _annotated=True,
            )

    def _annotate_hardtanh(
>>>>>>> 8ea13a95
        self,
        gm: torch.fx.GraphModule,
        quantization_config: QuantizationConfig,
        filter_fn: Optional[Callable[[Node], bool]] = None,
    ) -> None:
        return _OP_TO_ANNOTATOR["adaptive_avg_pool2d"](gm, quantization_config, filter_fn)

    # TODO: move this to BoltNNQuantizer?
    def _annotate_gru_io_only(
        self,
        gm: torch.fx.GraphModule,
        quantization_config: QuantizationConfig,
        filter_fn: Optional[Callable[[Node], bool]] = None,
    ) -> None:
        return OP_TO_ANNOTATOR["gru_io_only"](gm, quantization_config, filter_fn)

    def _annotate_max_pool2d(
        self,
        gm: torch.fx.GraphModule,
        quantization_config: QuantizationConfig,
        filter_fn: Optional[Callable[[Node], bool]] = None,
    ) -> None:
        return OP_TO_ANNOTATOR["max_pool2d"](gm, quantization_config, filter_fn)

    def _annotate_add_patterns(
        self,
        gm: torch.fx.GraphModule,
        quantization_config: QuantizationConfig,
        filter_fn: Optional[Callable[[Node], bool]] = None,
    ) -> None:
        self._annotate_add_relu(gm, quantization_config, filter_fn)
        self._annotate_add(gm, quantization_config, filter_fn)

    def _annotate_add_relu(
        self,
        gm: torch.fx.GraphModule,
        quantization_config: QuantizationConfig,
        filter_fn: Optional[Callable[[Node], bool]] = None,
    ) -> None:
        return OP_TO_ANNOTATOR["add_relu"](gm, quantization_config, filter_fn)

    def _annotate_add(
        self,
        gm: torch.fx.GraphModule,
        quantization_config: QuantizationConfig,
        filter_fn: Optional[Callable[[Node], bool]] = None,
    ) -> None:
        return OP_TO_ANNOTATOR["add"](gm, quantization_config, filter_fn)

    def validate(self, model: torch.fx.GraphModule) -> None:
        pass

    @classmethod
    def get_supported_operators(cls) -> List[OperatorConfig]:
        return cls.supported_config_and_operators<|MERGE_RESOLUTION|>--- conflicted
+++ resolved
@@ -2,7 +2,6 @@
 
 import copy
 import functools
-import itertools
 
 from typing import Any, Callable, Dict, List, Optional, Set
 
@@ -22,19 +21,16 @@
 from torch.ao.quantization.qconfig import _ObserverOrFakeQuantizeConstructor
 
 from torch.fx import Node
-from torch.fx.passes.utils.source_matcher_utils import get_source_partitions
 
 from .quantizer import (
     OperatorConfig,
     OperatorPatternType,
-    QuantizationAnnotation,
     QuantizationConfig,
     QuantizationSpec,
     Quantizer,
-    SharedQuantizationSpec,
 )
 
-from .xnnpack_quantizer_utils import _is_annotated, OP_TO_ANNOTATOR
+from .xnnpack_quantizer_utils import OP_TO_ANNOTATOR
 
 
 __all__ = [
@@ -369,9 +365,12 @@
     def _annotate_conv2d_patterns(
         self,
         gm: torch.fx.GraphModule,
-        quantization_config: QuantizationConfig,
-        filter_fn: Optional[Callable[[Node], bool]] = None,
-    ) -> None:
+        quantization_config: Optional[QuantizationConfig],
+        filter_fn: Optional[Callable[[Node], bool]] = None,
+    ) -> None:
+        if quantization_config is None:
+            return
+
         if quantization_config.is_qat:
             self._annotate_conv2d_bn_relu(gm, quantization_config, filter_fn)
             self._annotate_conv2d_bn(gm, quantization_config, filter_fn)
@@ -381,7 +380,7 @@
     def _annotate_conv2d_bn(
         self,
         gm: torch.fx.GraphModule,
-        quantization_config: QuantizationConfig,
+        quantization_config: Optional[QuantizationConfig],
         filter_fn: Optional[Callable[[Node], bool]] = None,
     ) -> None:
         """
@@ -392,7 +391,7 @@
     def _annotate_conv2d_bn_relu(
         self,
         gm: torch.fx.GraphModule,
-        quantization_config: QuantizationConfig,
+        quantization_config: Optional[QuantizationConfig],
         filter_fn: Optional[Callable[[Node], bool]] = None,
     ) -> None:
         """
@@ -403,7 +402,7 @@
     def _annotate_conv2d_relu(
         self,
         gm: torch.fx.GraphModule,
-        quantization_config: QuantizationConfig,
+        quantization_config: Optional[QuantizationConfig],
         filter_fn: Optional[Callable[[Node], bool]] = None,
     ) -> None:
         return OP_TO_ANNOTATOR["conv2d_relu"](gm, quantization_config, filter_fn)
@@ -411,7 +410,7 @@
     def _annotate_conv2d(
         self,
         gm: torch.fx.GraphModule,
-        quantization_config: QuantizationConfig,
+        quantization_config: Optional[QuantizationConfig],
         filter_fn: Optional[Callable[[Node], bool]] = None,
     ) -> None:
         return OP_TO_ANNOTATOR["conv2d"](gm, quantization_config, filter_fn)
@@ -424,86 +423,29 @@
     ) -> None:
         return OP_TO_ANNOTATOR["linear"](gm, quantization_config, filter_fn)
 
-<<<<<<< HEAD
     def _annotate_adaptive_avg_pool2d(
-=======
+        self,
+        gm: torch.fx.GraphModule,
+        quantization_config: Optional[QuantizationConfig],
+        filter_fn: Optional[Callable[[Node], bool]] = None,
+    ) -> None:
+        return OP_TO_ANNOTATOR["adaptive_avg_pool2d"](
+            gm, quantization_config, filter_fn
+        )
+
     # TODO: move this to BoltNNQuantizer?
     def _annotate_gru_io_only(
         self,
         gm: torch.fx.GraphModule,
-        quantization_config: QuantizationConfig,
+        quantization_config: Optional[QuantizationConfig],
         filter_fn: Optional[Callable[[Node], bool]] = None,
     ) -> None:
         return OP_TO_ANNOTATOR["gru_io_only"](gm, quantization_config, filter_fn)
 
-    def _annotate_maxpool2d(
-        self,
-        gm: torch.fx.GraphModule,
-        quantization_config: QuantizationConfig,
-        filter_fn: Optional[Callable[[Node], bool]] = None,
-    ) -> None:
-        return OP_TO_ANNOTATOR["maxpool2d"](gm, quantization_config, filter_fn)
-
-    # this should be handled by propagation, TODO: remove
-    def _annotate_input_out_obs_sharing_op(
-        self,
-        op: Callable,
-        gm: torch.fx.GraphModule,
-        quantization_config: QuantizationConfig,
-        filter_fn: Optional[Callable[[Node], bool]] = None,
-    ) -> None:
-        module_partitions = get_source_partitions(gm.graph, [op], filter_fn)
-        partitions = list(itertools.chain(*module_partitions.values()))
-        for partition in partitions:
-            io_obs_sharing_node = partition.output_nodes[0]
-            if _is_annotated([io_obs_sharing_node]):
-                continue
-
-            input_act = io_obs_sharing_node.args[0]
-            assert isinstance(input_act, Node)
-
-            # only annotate input output sharing operator
-            # when the output of the input node is annotated
-            if (
-                "quantization_annotation" not in input_act.meta
-                or not input_act.meta["quantization_annotation"]._annotated
-                or input_act.meta["quantization_annotation"].output_qspec is None
-            ):
-                continue
-
-            act_qspec = SharedQuantizationSpec(input_act)
-            io_obs_sharing_node.meta[
-                "quantization_annotation"
-            ] = QuantizationAnnotation(
-                input_qspec_map={
-                    input_act: act_qspec,
-                },
-                output_qspec=act_qspec,
-                _annotated=True,
-            )
-
-    def _annotate_hardtanh(
->>>>>>> 8ea13a95
-        self,
-        gm: torch.fx.GraphModule,
-        quantization_config: QuantizationConfig,
-        filter_fn: Optional[Callable[[Node], bool]] = None,
-    ) -> None:
-        return _OP_TO_ANNOTATOR["adaptive_avg_pool2d"](gm, quantization_config, filter_fn)
-
-    # TODO: move this to BoltNNQuantizer?
-    def _annotate_gru_io_only(
-        self,
-        gm: torch.fx.GraphModule,
-        quantization_config: QuantizationConfig,
-        filter_fn: Optional[Callable[[Node], bool]] = None,
-    ) -> None:
-        return OP_TO_ANNOTATOR["gru_io_only"](gm, quantization_config, filter_fn)
-
     def _annotate_max_pool2d(
         self,
         gm: torch.fx.GraphModule,
-        quantization_config: QuantizationConfig,
+        quantization_config: Optional[QuantizationConfig],
         filter_fn: Optional[Callable[[Node], bool]] = None,
     ) -> None:
         return OP_TO_ANNOTATOR["max_pool2d"](gm, quantization_config, filter_fn)
@@ -511,7 +453,7 @@
     def _annotate_add_patterns(
         self,
         gm: torch.fx.GraphModule,
-        quantization_config: QuantizationConfig,
+        quantization_config: Optional[QuantizationConfig],
         filter_fn: Optional[Callable[[Node], bool]] = None,
     ) -> None:
         self._annotate_add_relu(gm, quantization_config, filter_fn)
@@ -520,7 +462,7 @@
     def _annotate_add_relu(
         self,
         gm: torch.fx.GraphModule,
-        quantization_config: QuantizationConfig,
+        quantization_config: Optional[QuantizationConfig],
         filter_fn: Optional[Callable[[Node], bool]] = None,
     ) -> None:
         return OP_TO_ANNOTATOR["add_relu"](gm, quantization_config, filter_fn)
@@ -528,7 +470,7 @@
     def _annotate_add(
         self,
         gm: torch.fx.GraphModule,
-        quantization_config: QuantizationConfig,
+        quantization_config: Optional[QuantizationConfig],
         filter_fn: Optional[Callable[[Node], bool]] = None,
     ) -> None:
         return OP_TO_ANNOTATOR["add"](gm, quantization_config, filter_fn)
